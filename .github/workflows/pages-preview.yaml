--- conflicted
+++ resolved
@@ -21,24 +21,14 @@
   build-with-linkcheck:
     runs-on: ubuntu-latest
     steps:
-<<<<<<< HEAD
-      - uses: actions/checkout@11bd71901bbe5b1630ceea73d27597364c9af683 # pin@v4
-      - name: Install pnpm
-        uses: pnpm/action-setup@a3252b78c470c02df07e9d59298aecedc3ccdd6d # pin@v3.0.0
-=======
       - uses: actions/checkout@8e8c483db84b4bee98b60c0593521ed34d9990e8 # pin@v6.0.1
       - name: Install pnpm
         uses: pnpm/action-setup@41ff72655975bd51cab0327fa583b6e92b6d3061 # pin@v4.2.0
->>>>>>> 82ace2ce
         with:
           version: 9
         if: github.event.action != 'closed'
       - name: Setup Node.js
-<<<<<<< HEAD
-        uses: actions/setup-node@1e60f620b9541d16bece96c5465dc8ee9832be0b # pin@v4
-=======
         uses: actions/setup-node@395ad3262231945c25e8478fd5baf05154b1d79f # pin@v6.1.0
->>>>>>> 82ace2ce
         with:
           node-version: '18'
           cache: 'pnpm'
@@ -55,24 +45,14 @@
     runs-on: ubuntu-latest
     if: github.repository_owner == 'MystenLabs'
     steps:
-<<<<<<< HEAD
-      - uses: actions/checkout@11bd71901bbe5b1630ceea73d27597364c9af683 # pin@v4
-      - name: Install pnpm
-        uses: pnpm/action-setup@a3252b78c470c02df07e9d59298aecedc3ccdd6d # pin@v3.0.0
-=======
       - uses: actions/checkout@8e8c483db84b4bee98b60c0593521ed34d9990e8 # pin@v6.0.1
       - name: Install pnpm
         uses: pnpm/action-setup@41ff72655975bd51cab0327fa583b6e92b6d3061 # pin@v4.2.0
->>>>>>> 82ace2ce
         with:
           version: 9
         if: github.event.action != 'closed'
       - name: Setup Node.js
-<<<<<<< HEAD
-        uses: actions/setup-node@1e60f620b9541d16bece96c5465dc8ee9832be0b # pin@v4
-=======
         uses: actions/setup-node@395ad3262231945c25e8478fd5baf05154b1d79f # pin@v6.1.0
->>>>>>> 82ace2ce
         with:
           node-version: '18'
           cache: 'pnpm'
