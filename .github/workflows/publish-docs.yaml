name: Build docs and publish to GitHub Pages and Walrus

on:
  push:
    branches:
      - "main"
    paths:
      - "documentation/site/**"
      - ".github/workflows/publish-docs.yaml"
  workflow_dispatch:
    inputs:
      publish-pages:
        description: "Publish to GitHub Pages"
        type: boolean
        required: true
        default: false
      update-walrus-site:
        description: "Update the Walrus Site"
        type: boolean
        required: true
        default: false
  schedule:
    # Update Walrus Site every first day of the month at 03:14 UTC.
    - cron: "14 3 1 * *"

concurrency: ci-${{ github.ref }}

permissions:
  contents: read

jobs:
  publish-github-pages:
    name: Publish to GitHub Pages
    runs-on: ubuntu-latest
    if: ${{ github.event_name == 'push' || inputs.publish-pages == true }}
    permissions:
      contents: write
    steps:
<<<<<<< HEAD
      - uses: actions/checkout@11bd71901bbe5b1630ceea73d27597364c9af683 # pin@v4
      - name: Setup Node.js
        uses: actions/setup-node@1e60f620b9541d16bece96c5465dc8ee9832be0b # pin@v4
=======
      - uses: actions/checkout@08c6903cd8c0fde910a37f88322edcfb5dd907a8 # pin@v5.0.0
      - uses: ./.github/actions/build-mdbook
>>>>>>> 7ad959bc
        with:
          node-version: '18'
          cache: 'npm'
          cache-dependency-path: documentation/site/package-lock.json
      - name: Install dependencies
        run: cd documentation/site && npm ci
      - name: Build site
        run: cd documentation/site && npm run build
      - name: Update GitHub Pages
        uses: JamesIves/github-pages-deploy-action@6c2d9db40f9296374acc17b90404b6e8864128c8 # pin@v4.7.3
        with:
          folder: documentation/site/build
          clean-exclude: pr-preview/
          force: false

  # We store the data for the Sui wallet and the site object in GitHub variables
  # (https://github.com/MystenLabs/walrus/settings/variables/actions) and secrets
  # (https://github.com/MystenLabs/walrus/settings/secrets/actions).
  publish-walrus:
    name: Update Walrus Site
    runs-on: ubuntu-ghcloud
    if: ${{ github.event_name == 'push' || github.event_name == 'schedule' || inputs.update-walrus-site == true }}
    env:
      # Colors don't seem to work properly with the multiline commands.
      NO_COLOR: 1
      RUST_LOG: info
      EPOCHS: 10
      BUILD_DIR: documentation/site/build
    concurrency:
      group: sui-wallet-operations
      cancel-in-progress: false
    steps:
<<<<<<< HEAD
      - uses: actions/checkout@11bd71901bbe5b1630ceea73d27597364c9af683 # pin@v4
      - name: Setup Node.js
        uses: actions/setup-node@1e60f620b9541d16bece96c5465dc8ee9832be0b # pin@v4
=======
      - uses: actions/checkout@08c6903cd8c0fde910a37f88322edcfb5dd907a8 # pin@v5.0.0
      - uses: ./.github/actions/build-mdbook
>>>>>>> 7ad959bc
        with:
          node-version: '18'
          cache: 'npm'
          cache-dependency-path: documentation/site/package-lock.json
      - name: Install dependencies
        run: cd documentation/site && npm ci
      - name: Build site
        run: cd documentation/site && npm run build
      - uses: ./.github/actions/set-up-walrus
        with:
          SUI_ADDRESS: "${{ vars.SUI_ADDRESS }}"
          SUI_KEYSTORE: "${{ secrets.SUI_KEYSTORE }}"
          WALRUS_CONFIG: "${{ vars.WALRUS_CONFIG }}"
          SUI_NETWORK: mainnet
          SITE_BUILDER_VERSION: v2

      - name: Update Walrus Site
        run: >
          site-builder
          update ${{ env.BUILD_DIR }} ${{ vars.WALRUS_SITE_OBJECT_DOCS }}
          --epochs ${{ env.EPOCHS }}<|MERGE_RESOLUTION|>--- conflicted
+++ resolved
@@ -36,14 +36,9 @@
     permissions:
       contents: write
     steps:
-<<<<<<< HEAD
       - uses: actions/checkout@11bd71901bbe5b1630ceea73d27597364c9af683 # pin@v4
       - name: Setup Node.js
         uses: actions/setup-node@1e60f620b9541d16bece96c5465dc8ee9832be0b # pin@v4
-=======
-      - uses: actions/checkout@08c6903cd8c0fde910a37f88322edcfb5dd907a8 # pin@v5.0.0
-      - uses: ./.github/actions/build-mdbook
->>>>>>> 7ad959bc
         with:
           node-version: '18'
           cache: 'npm'
@@ -76,14 +71,9 @@
       group: sui-wallet-operations
       cancel-in-progress: false
     steps:
-<<<<<<< HEAD
       - uses: actions/checkout@11bd71901bbe5b1630ceea73d27597364c9af683 # pin@v4
       - name: Setup Node.js
         uses: actions/setup-node@1e60f620b9541d16bece96c5465dc8ee9832be0b # pin@v4
-=======
-      - uses: actions/checkout@08c6903cd8c0fde910a37f88322edcfb5dd907a8 # pin@v5.0.0
-      - uses: ./.github/actions/build-mdbook
->>>>>>> 7ad959bc
         with:
           node-version: '18'
           cache: 'npm'
