--- conflicted
+++ resolved
@@ -37,18 +37,15 @@
         url="https://github.com/lzanini/mdbook-katex/releases/download/0.9.0-binaries/mdbook-katex-v0.9.0-x86_64-unknown-linux-gnu.tar.gz"
         curl -sSL "$url" | tar -xz --directory=bin
       shell: bash
-<<<<<<< HEAD
     - name: Install mdbook-templates from crates.io
       uses: baptiste0928/cargo-install@v3
       with:
         crate: mdbook-templates
-=======
     - name: Install mdbook-tabs
       run: |
         url="https://github.com/RustForWeb/mdbook-plugins/releases/download/v0.2.1/mdbook-tabs-v0.2.1-x86_64-unknown-linux-gnu.tar.gz"
         curl -sSL "$url" | tar -xz --directory=bin
       shell: bash
->>>>>>> ea532a65
     - name: Build the book and check for broken links
       run: mdbook build
       env:
