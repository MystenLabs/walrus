--- conflicted
+++ resolved
@@ -65,12 +65,11 @@
         INPUT_SUI_NETWORK: ${{ inputs.SUI_NETWORK }}
         INPUT_WALRUS_CONFIG: ${{ inputs.WALRUS_CONFIG }}
       run: |
-<<<<<<< HEAD
         curl https://storage.googleapis.com/mysten-walrus-binaries/walrus-${{ inputs.SUI_NETWORK }}-latest-ubuntu-x86_64 -o bin/walrus
-=======
+        
         # The bin directory was already created and added to $PATH in the build-mdbook action
         curl https://storage.googleapis.com/mysten-walrus-binaries/walrus-${INPUT_SUI_NETWORK}-latest-ubuntu-x86_64 -o bin/walrus
->>>>>>> 7ad959bc
+
         chmod +x bin/walrus
         mkdir -p ~/.config/walrus
         echo "${INPUT_WALRUS_CONFIG}" > ~/.config/walrus/client_config.yaml
