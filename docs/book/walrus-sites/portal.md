# The Walrus Sites portal

We use the term "portal" to indicate any technology that is used to access and browse Walrus Sites.
As mentioned in the [overview](./overview.md#the-site-rendering-path), we foresee three kinds of
portals:

1. server-side portals;
1. custom local apps; and
<<<<<<< HEAD
1. service-worker based portals residing in the browser.
=======
1. service-worker based portals running in the browser.
>>>>>>> 3c9ece8f

Currently, only a server-side portal is served at <https://walrus.site>.

```admonish note title="Hosting of the service worker"
In the past, the service-worker based portal was hosted at <https://walrus.site> and the
server-portal at <https://blob.store>. This is no longer the case.

The service-worker portal is no longer hosted, but you can still run it locally. Its code is
available in the `walrus-sites` repository. For more information, see
[running a local portal](#running-a-local-portal).

The old domain, `blob.store` is currently an alias for `walrus.site` but will be removed in the
future.
```

```admonish danger title="Walrus Sites stable branch"
The stable branch of Walrus Sites is `testnet`.
```

## Running a local portal

<<<<<<< HEAD
You can run a portal locally if you want to browse Walrus Sites without accessing
external portals or for development purposes.
=======
Running a portal locally can be useful, for example if you want to browse Walrus Sites without
accessing external portals, or for development purposes.
>>>>>>> 3c9ece8f

Let's start by cloning the `walrus-sites` repository:

```bash
git clone https://github.com/MystenLabs/walrus-sites.git
cd walrus-sites
```

Make sure you are on the stable branch:

``` sh
git checkout testnet
```

Next, we will see how to configure the portal so it can support the functionality that
we need.

### Configuration

Portal configuration is managed through two key elements:

- Environment variables: Required for basic functionality.
- Constants file: Optional for advanced customization.

#### Environment Variables

The environment variables are set in the `.env.local` file at the root of each portal directory.
To just run a simple instance of a portal, you can use the environment variables specified
<<<<<<< HEAD
in the `.env.example` file:
=======
in the `.env.<network>.example` file:
>>>>>>> 3c9ece8f

{{#tabs }}

{{#tab name="Mainnet" }}

```sh
cp ./portal/server/.env.mainnet.example ./portal/server/.env.local
```

{{#endtab }}
{{#tab name="Testnet" }}

```sh
cp ./portal/server/.env.testnet.example ./portal/server/.env.local
```

{{#endtab }}
{{#endtabs }}

<<<<<<< HEAD
Likewise, if you want to run the service-worker portal, you can copy the `.env.example` file to
`.env.local` in the `portal/worker` directory.
=======
Likewise, if you want to run the service-worker portal, you can copy the `.env.<network>.example`
file to `.env.local` in the `portal/worker` directory.
>>>>>>> 3c9ece8f

{{#tabs}}
{{#tab name="Mainnet" }}

```sh
cp ./portal/worker/.env.mainnet.example ./portal/worker/.env.local
```

{{#endtab }}
{{#tab name="Testnet" }}

```sh
cp ./portal/worker/.env.testnet.example ./portal/worker/.env.local
```

{{#endtab }}
{{#endtabs }}

For a more detailed configuration, you can modify the `.env.local` files to suit your needs.
As a reference, here are the definitions of the environment variables:

```admonish note
The server portal code contains additional functionality that can be enabled or disabled
using environment variables. For example, you can enable or disable the blocklist feature
by setting the `ENABLE_BLOCKLIST` variable to `true` or `false`. This can be helpful to
<<<<<<< HEAD
manage the behavior of the portal. If you host it somewhere, you might want to avoid
serving *any* kind of content that could be considered offensive or inappropriate.
=======
manage the behavior of the portal. For example, if you host a publicly-accessible portal, you might want to avoid
serving sites that are not published by you.
>>>>>>> 3c9ece8f
```

-`AGGREGATOR_URL`: The url to a Walrus aggregator that will fetch the site resources from Walrus.

<<<<<<< HEAD
-`AMPLITUDE_API_KEY`: Provide it if you enable [Amplitude](https://amplitude.com/) for your server
analytics.
=======
-`AMPLITUDE_API_KEY`: Provide it if you want to enable [Amplitude](https://amplitude.com/) for your
server analytics.
>>>>>>> 3c9ece8f

-`EDGE_CONFIG`: If you host your portal on Vercel, you can use the [Edge Config][edge-config] to
blocklist certain SuiNS subdomains or b36 object ids.

-`EDGE_CONFIG_ALLOWLIST`: Similar to blocklist, but allows certain subdomains to use the premium rpc
url list.

-`ENABLE_ALLOWLIST`: Enable the allowlist feature.

-`ENABLE_BLOCKLIST`: Enable the blocklist feature.

-`ENABLE_SENTRY`: Enable Sentry error tracking.

-`ENABLE_VERCEL_WEB_ANALYTICS`: Enable Vercel web analytics.

-`LANDING_PAGE_OID_B36`: The b36 object id of the landing page Walrus Site. i.e. the page you get
when you visit `localhost:3000`.

-`PORTAL_DOMAIN_NAME_LENGTH`: If you connect your portal with a domain name, specify the length of
the domain name. e.g. `example.com` has a length of 11.

-`PREMIUM_RPC_URL_LIST`: A list of rpc urls that are used when a site belongs to the allowlist.

-`RPC_URL_LIST`: A list of rpc urls that are used when a site does not belong to the allowlist.

-`SENTRY_AUTH_TOKEN`: If you enable Sentry error tracking, provide your Sentry auth token.

-`SENTRY_DSN`: If you enable Sentry error tracking, provide your Sentry DSN.

-`SENTRY_TRACES_SAMPLE_RATE`: If you enable Sentry error tracking, provide the sample rate for
traces.

-`SITE_PACKAGE`: The Walrus Site package id. Depending on the network you are using, you will
have to specify the correct package id.

-`SUINS_CLIENT_NETWORK`: The network of the SuiNS client.

-`B36_DOMAIN_RESOLUTION_SUPPORT`: Define if b36 domain resolution is supported. Otherwise the
site will not be served.

#### Constants

You can find the `constants.ts` file in the `portal/common/lib` directory. It holds key
configuration parameters for the portal. Typically, you won't need to modify these, but if you do,
here are the explanations for each parameter:

- `MAX_REDIRECT_DEPTH`: The number of [redirects](./redirects.md) the portal will follow
  before stopping.
- `SITE_NAMES`: Hard coded `name: objectID` mappings, to override the SuiNS names. For development
  only. Use this at your own risk, may render some sites with legitimate SuiNS names unusable.
- `FALLBACK_PORTAL`: This is related only to the service worker portal. The fallback portal should
<<<<<<< HEAD
be a server side portal that is used in cases where some browsers do not support service workers.
=======
be a server-side portal that is used in cases where some browsers do not support service workers.
>>>>>>> 3c9ece8f

### Deploying the Portal

To run the portal locally you can either use a Docker container or a local development environment.

You can run the portal via Docker for a quick setup, or use a local development environment if you
want to modify the code or contribute to the project.
<<<<<<< HEAD

#### Docker

First, make sure you have Docker installed on your system.

```sh
docker --version
```

If it is not installed, follow the instructions on the [Docker website][get-docker].

Then, build the Docker image with:

```sh
docker build -f portal/docker/server/Dockerfile -t server-portal . --build-arg ENABLE_SENTRY=false --no-cache
```

Finally, run the Docker container:

```sh
docker run -p 3000:3000 server-portal --env-file ./portal/server/.env.local
```

Browse the sites at `localhost:3000`.

#### Local Development

This requires having the [`bun`](https://bun.sh/) tool installed:

=======

#### Docker

First, make sure you have Docker installed on your system.

```sh
docker --version
```

If it is not installed, follow the instructions on the [Docker website][get-docker].

Then, build the Docker image with:

```sh
docker build -f portal/docker/server/Dockerfile -t server-portal . --build-arg ENABLE_SENTRY=false --no-cache
```

Finally, run the Docker container:

```sh
docker run -p 3000:3000 server-portal --env-file ./portal/server/.env.local
```

Browse the sites at `localhost:3000`.

#### Local Development

This requires having the [`bun`](https://bun.sh/) tool installed:

>>>>>>> 3c9ece8f
Check if bun is installed with:

``` sh
bun --version
```

If not installed, run the following command:

```sh
curl -fsSL https://bun.sh/install | bash
```

Install the dependencies:

```sh
cd portal
bun install
```

To run a server-side portal:

```sh
bun run server
```

To run a service-worker portal:

```sh
bun build:worker
bun run worker
```

To serve one of the portals. Typically, you will find it served at `localhost:3000` (for the server
side portal) or `localhost:8080` for the service worker (but check the output of the serve
command).

[get-docker]: https://docs.docker.com/get-docker/
[edge-config]: https://vercel.com/docs/edge-config<|MERGE_RESOLUTION|>--- conflicted
+++ resolved
@@ -6,11 +6,7 @@
 
 1. server-side portals;
 1. custom local apps; and
-<<<<<<< HEAD
-1. service-worker based portals residing in the browser.
-=======
 1. service-worker based portals running in the browser.
->>>>>>> 3c9ece8f
 
 Currently, only a server-side portal is served at <https://walrus.site>.
 
@@ -32,13 +28,8 @@
 
 ## Running a local portal
 
-<<<<<<< HEAD
-You can run a portal locally if you want to browse Walrus Sites without accessing
-external portals or for development purposes.
-=======
 Running a portal locally can be useful, for example if you want to browse Walrus Sites without
 accessing external portals, or for development purposes.
->>>>>>> 3c9ece8f
 
 Let's start by cloning the `walrus-sites` repository:
 
@@ -67,11 +58,7 @@
 
 The environment variables are set in the `.env.local` file at the root of each portal directory.
 To just run a simple instance of a portal, you can use the environment variables specified
-<<<<<<< HEAD
-in the `.env.example` file:
-=======
 in the `.env.<network>.example` file:
->>>>>>> 3c9ece8f
 
 {{#tabs }}
 
@@ -91,13 +78,8 @@
 {{#endtab }}
 {{#endtabs }}
 
-<<<<<<< HEAD
-Likewise, if you want to run the service-worker portal, you can copy the `.env.example` file to
-`.env.local` in the `portal/worker` directory.
-=======
 Likewise, if you want to run the service-worker portal, you can copy the `.env.<network>.example`
 file to `.env.local` in the `portal/worker` directory.
->>>>>>> 3c9ece8f
 
 {{#tabs}}
 {{#tab name="Mainnet" }}
@@ -123,54 +105,44 @@
 The server portal code contains additional functionality that can be enabled or disabled
 using environment variables. For example, you can enable or disable the blocklist feature
 by setting the `ENABLE_BLOCKLIST` variable to `true` or `false`. This can be helpful to
-<<<<<<< HEAD
-manage the behavior of the portal. If you host it somewhere, you might want to avoid
-serving *any* kind of content that could be considered offensive or inappropriate.
-=======
 manage the behavior of the portal. For example, if you host a publicly-accessible portal, you might want to avoid
 serving sites that are not published by you.
->>>>>>> 3c9ece8f
-```
-
--`AGGREGATOR_URL`: The url to a Walrus aggregator that will fetch the site resources from Walrus.
-
-<<<<<<< HEAD
--`AMPLITUDE_API_KEY`: Provide it if you enable [Amplitude](https://amplitude.com/) for your server
-analytics.
-=======
--`AMPLITUDE_API_KEY`: Provide it if you want to enable [Amplitude](https://amplitude.com/) for your
+```
+
+- `AGGREGATOR_URL`: The url to a Walrus aggregator that will fetch the site resources from Walrus.
+
+- `AMPLITUDE_API_KEY`: Provide it if you want to enable [Amplitude](https://amplitude.com/) for your
 server analytics.
->>>>>>> 3c9ece8f
-
--`EDGE_CONFIG`: If you host your portal on Vercel, you can use the [Edge Config][edge-config] to
+
+- `EDGE_CONFIG`: If you host your portal on Vercel, you can use the [Edge Config][edge-config] to
 blocklist certain SuiNS subdomains or b36 object ids.
 
--`EDGE_CONFIG_ALLOWLIST`: Similar to blocklist, but allows certain subdomains to use the premium rpc
+- `EDGE_CONFIG_ALLOWLIST`: Similar to blocklist, but allows certain subdomains to use the premium rpc
 url list.
 
--`ENABLE_ALLOWLIST`: Enable the allowlist feature.
-
--`ENABLE_BLOCKLIST`: Enable the blocklist feature.
-
--`ENABLE_SENTRY`: Enable Sentry error tracking.
-
--`ENABLE_VERCEL_WEB_ANALYTICS`: Enable Vercel web analytics.
-
--`LANDING_PAGE_OID_B36`: The b36 object id of the landing page Walrus Site. i.e. the page you get
+- `ENABLE_ALLOWLIST`: Enable the allowlist feature.
+
+- `ENABLE_BLOCKLIST`: Enable the blocklist feature.
+
+- `ENABLE_SENTRY`: Enable Sentry error tracking.
+
+- `ENABLE_VERCEL_WEB_ANALYTICS`: Enable Vercel web analytics.
+
+- `LANDING_PAGE_OID_B36`: The b36 object id of the landing page Walrus Site. i.e. the page you get
 when you visit `localhost:3000`.
 
--`PORTAL_DOMAIN_NAME_LENGTH`: If you connect your portal with a domain name, specify the length of
+- `PORTAL_DOMAIN_NAME_LENGTH`: If you connect your portal with a domain name, specify the length of
 the domain name. e.g. `example.com` has a length of 11.
 
--`PREMIUM_RPC_URL_LIST`: A list of rpc urls that are used when a site belongs to the allowlist.
-
--`RPC_URL_LIST`: A list of rpc urls that are used when a site does not belong to the allowlist.
-
--`SENTRY_AUTH_TOKEN`: If you enable Sentry error tracking, provide your Sentry auth token.
-
--`SENTRY_DSN`: If you enable Sentry error tracking, provide your Sentry DSN.
-
--`SENTRY_TRACES_SAMPLE_RATE`: If you enable Sentry error tracking, provide the sample rate for
+- `PREMIUM_RPC_URL_LIST`: A list of rpc urls that are used when a site belongs to the allowlist.
+
+- `RPC_URL_LIST`: A list of rpc urls that are used when a site does not belong to the allowlist.
+
+- `SENTRY_AUTH_TOKEN`: If you enable Sentry error tracking, provide your Sentry auth token.
+
+- `SENTRY_DSN`: If you enable Sentry error tracking, provide your Sentry DSN.
+
+- `SENTRY_TRACES_SAMPLE_RATE`: If you enable Sentry error tracking, provide the sample rate for
 traces.
 
 -`SITE_PACKAGE`: The Walrus Site package id. Depending on the network you are using, you will
@@ -191,12 +163,9 @@
   before stopping.
 - `SITE_NAMES`: Hard coded `name: objectID` mappings, to override the SuiNS names. For development
   only. Use this at your own risk, may render some sites with legitimate SuiNS names unusable.
+  
 - `FALLBACK_PORTAL`: This is related only to the service worker portal. The fallback portal should
-<<<<<<< HEAD
-be a server side portal that is used in cases where some browsers do not support service workers.
-=======
 be a server-side portal that is used in cases where some browsers do not support service workers.
->>>>>>> 3c9ece8f
 
 ### Deploying the Portal
 
@@ -204,7 +173,7 @@
 
 You can run the portal via Docker for a quick setup, or use a local development environment if you
 want to modify the code or contribute to the project.
-<<<<<<< HEAD
+
 
 #### Docker
 
@@ -234,37 +203,6 @@
 
 This requires having the [`bun`](https://bun.sh/) tool installed:
 
-=======
-
-#### Docker
-
-First, make sure you have Docker installed on your system.
-
-```sh
-docker --version
-```
-
-If it is not installed, follow the instructions on the [Docker website][get-docker].
-
-Then, build the Docker image with:
-
-```sh
-docker build -f portal/docker/server/Dockerfile -t server-portal . --build-arg ENABLE_SENTRY=false --no-cache
-```
-
-Finally, run the Docker container:
-
-```sh
-docker run -p 3000:3000 server-portal --env-file ./portal/server/.env.local
-```
-
-Browse the sites at `localhost:3000`.
-
-#### Local Development
-
-This requires having the [`bun`](https://bun.sh/) tool installed:
-
->>>>>>> 3c9ece8f
 Check if bun is installed with:
 
 ``` sh
