--- conflicted
+++ resolved
@@ -108,15 +108,9 @@
 
     # Generate configs
     echo Generating configuration...
-<<<<<<< HEAD
     cargo run --bin walrus-node -- generate-dry-run-configs \
     --working-dir $working_dir --sui-network $network --sui-config-path $sui_config_path \
     --ips $ips
-=======
-    ./target/debug/walrus-node generate-dry-run-local-configs \
-    --working-dir "$working_dir" --committee-size $committee_size --n-shards $shards \
-    --sui-network $network
->>>>>>> 93e2f39b
 fi
 
 i=0
