# This section is considered when running `cargo deny check advisories`
# More documentation for the advisories section can be found here:
# https://embarkstudios.github.io/cargo-deny/checks/advisories/cfg.html
[advisories]
vulnerability = "deny"
unmaintained = "deny"
notice = "deny"
unsound = "deny"

ignore = [
    "RUSTSEC-2023-0071",
    # difference 2.0.0 is unmaintained
    "RUSTSEC-2020-0095",
]

# This section is considered when running `cargo deny check licenses`
# More documentation for the licenses section can be found here:
# https://embarkstudios.github.io/cargo-deny/checks/licenses/cfg.html
[licenses]
# The lint level for crates which do not have a detectable license
unlicensed = "deny"
# List of explicitly allowed licenses
# See https://spdx.org/licenses/ for list of possible licenses
# [possible values: any SPDX 3.11 short identifier (+ optional exception)].
allow = [
<<<<<<< HEAD
=======
    "0BSD",
>>>>>>> a4c5fb09
    "Apache-2.0",
    "BSD-2-Clause",
    "BSD-3-Clause",
    "CC0-1.0",
    "ISC",
<<<<<<< HEAD
    "MIT",
=======
    "LicenseRef-ring",
    "MIT",
    "MPL-2.0",
>>>>>>> a4c5fb09
    "Unicode-DFS-2016",
]
# Lint level for licenses considered copyleft
copyleft = "deny"
# Blanket approval or denial for OSI-approved or FSF Free/Libre licenses
allow-osi-fsf-free = "neither"
# Lint level used when no other predicates are matched
# 1. License isn't in the allow or deny lists
# 2. License isn't copyleft
# 3. License isn't OSI/FSF, or allow-osi-fsf-free = "neither"
default = "deny"
# The confidence threshold for detecting a license from license text.
# The higher the value, the more closely the license text must be to the
# canonical license text of a valid SPDX license file.
# [possible values: any between 0.0 and 1.0].
confidence-threshold = 0.8
# Allow 1 or more licenses on a per-crate basis, so that particular licenses
# aren't accepted for every possible crate as with the normal allow list
exceptions = [
    # { allow = [
    #     "Unicode-DFS-2016",
    # ], name = "unicode-ident" },
]

[[licenses.clarify]]
name = "ring"
expression = "LicenseRef-ring"
license-files = [
    { path = "LICENSE", hash = 0xbd0eed23 }
]

[licenses.private]
# If true, ignores workspace crates that aren't published, or are only
# published to private registries.
# To see how to mark a crate as unpublished (to the official registry),
# visit https://doc.rust-lang.org/cargo/reference/manifest.html#the-publish-field.
ignore = true

# This section is considered when running `cargo deny check bans`.
# More documentation about the 'bans' section can be found here:
# https://embarkstudios.github.io/cargo-deny/checks/bans/cfg.html
[bans]
# Lint level for when multiple versions of the same crate are detected
multiple-versions = "deny"
skip = [
<<<<<<< HEAD
    { name = "itertools", version = "<=12.1"}
]
skip-tree = [
    { name = "fastcrypto", depth = 3 },
    # several crate depend on an older version of windows-sys
    { name = "windows-sys", depth = 3, version = "0.48" }
=======
    { name = "itertools", version = "<=12.1" },
]
skip-tree = [
    # Mysten's libraries pull in several conflicting repo versions.
    { name = "fastcrypto", depth = 4 },
    { name = "typed-store", depth = 6},
    { name = "test-cluster", depth = 6},
    # several crate depend on an older version of windows-sys
    { name = "windows-sys", depth = 3, version = "0.48" },
>>>>>>> a4c5fb09
]

# This section is considered when running `cargo deny check sources`.
# More documentation about the 'sources' section can be found here:
# https://embarkstudios.github.io/cargo-deny/checks/sources/cfg.html
[sources]
# Lint level for what to happen when a crate from a crate registry that is not
# in the allow list is encountered
unknown-registry = "deny"
# Lint level for what to happen when a crate from a git repository that is not
# in the allow list is encountered
unknown-git = "deny"
allow-git = [
    "https://github.com/mystenmark/tokio-madsim-fork",
    "https://github.com/mystenmark/async-task",
    "https://github.com/wlmyng/jsonrpsee",
    "https://github.com/zhiburt/tabled",
]

[sources.allow-org]
# 1 or more github.com organizations to allow git sources for
github = [
    "MystenLabs",
    "mystenlabs",
]<|MERGE_RESOLUTION|>--- conflicted
+++ resolved
@@ -23,22 +23,15 @@
 # See https://spdx.org/licenses/ for list of possible licenses
 # [possible values: any SPDX 3.11 short identifier (+ optional exception)].
 allow = [
-<<<<<<< HEAD
-=======
     "0BSD",
->>>>>>> a4c5fb09
     "Apache-2.0",
     "BSD-2-Clause",
     "BSD-3-Clause",
     "CC0-1.0",
     "ISC",
-<<<<<<< HEAD
-    "MIT",
-=======
     "LicenseRef-ring",
     "MIT",
     "MPL-2.0",
->>>>>>> a4c5fb09
     "Unicode-DFS-2016",
 ]
 # Lint level for licenses considered copyleft
@@ -66,9 +59,7 @@
 [[licenses.clarify]]
 name = "ring"
 expression = "LicenseRef-ring"
-license-files = [
-    { path = "LICENSE", hash = 0xbd0eed23 }
-]
+license-files = [{ path = "LICENSE", hash = 0xbd0eed23 }]
 
 [licenses.private]
 # If true, ignores workspace crates that aren't published, or are only
@@ -81,29 +72,18 @@
 # More documentation about the 'bans' section can be found here:
 # https://embarkstudios.github.io/cargo-deny/checks/bans/cfg.html
 [bans]
-# Lint level for when multiple versions of the same crate are detected
-multiple-versions = "deny"
 skip = [
-<<<<<<< HEAD
-    { name = "itertools", version = "<=12.1"}
-]
-skip-tree = [
-    { name = "fastcrypto", depth = 3 },
-    # several crate depend on an older version of windows-sys
-    { name = "windows-sys", depth = 3, version = "0.48" }
-=======
     { name = "itertools", version = "<=12.1" },
-]
-skip-tree = [
-    # Mysten's libraries pull in several conflicting repo versions.
+]skip-tree = [
     { name = "fastcrypto", depth = 4 },
     { name = "typed-store", depth = 6},
     { name = "test-cluster", depth = 6},
-    # several crate depend on an older version of windows-sys
     { name = "windows-sys", depth = 3, version = "0.48" },
->>>>>>> a4c5fb09
-]
+]multiple-versions = "deny"
 
+# Lint level for when multiple versions of the same crate are detected
+# Mysten's libraries pull in several conflicting repo versions.
+# several crate depend on an older version of windows-sys
 # This section is considered when running `cargo deny check sources`.
 # More documentation about the 'sources' section can be found here:
 # https://embarkstudios.github.io/cargo-deny/checks/sources/cfg.html
@@ -123,7 +103,4 @@
 
 [sources.allow-org]
 # 1 or more github.com organizations to allow git sources for
-github = [
-    "MystenLabs",
-    "mystenlabs",
-]+github = ["MystenLabs", "mystenlabs"]