[package]
name = "walrus-sdk"
authors.workspace = true
edition.workspace = true
license.workspace = true
version.workspace = true

[features]
test-utils = [
  "dep:tempfile",
]

[dependencies]
anyhow.workspace = true
<<<<<<< HEAD
bimap = "0.6.3"
=======
bimap.workspace = true
>>>>>>> 747fc686
chrono.workspace = true
enum_dispatch.workspace = true
fastcrypto.workspace = true
futures.workspace = true
home.workspace = true
humantime.workspace = true
indexmap.workspace = true
indicatif.workspace = true
indoc.workspace = true
itertools.workspace = true
jsonwebtoken.workspace = true
pin-project.workspace = true
prometheus.workspace = true
rand.workspace = true
rayon.workspace = true
reqwest.workspace = true
rustls.workspace = true
rustls-native-certs.workspace = true
serde.workspace = true
serde_with.workspace = true
serde_yaml.workspace = true
sui-sdk.workspace = true
sui-types.workspace = true
tempfile = { workspace = true, optional = true }
thiserror.workspace = true
tokio.workspace = true
tokio-util.workspace = true
tracing.workspace = true
utoipa.workspace = true
walrus-core = { workspace = true, features = ["sui-types", "utoipa"] }
walrus-storage-node-client.workspace = true
walrus-sui = { workspace = true, features = ["utoipa"] }
walrus-test-utils.workspace = true
walrus-utils = { workspace = true, features = ["log"] }

[lints]
workspace = true<|MERGE_RESOLUTION|>--- conflicted
+++ resolved
@@ -12,11 +12,7 @@
 
 [dependencies]
 anyhow.workspace = true
-<<<<<<< HEAD
-bimap = "0.6.3"
-=======
 bimap.workspace = true
->>>>>>> 747fc686
 chrono.workspace = true
 enum_dispatch.workspace = true
 fastcrypto.workspace = true
