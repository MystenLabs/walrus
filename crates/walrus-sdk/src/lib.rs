--- conflicted
+++ resolved
@@ -14,15 +14,10 @@
 pub use sui_types::{base_types::ObjectID, event::EventID};
 pub use walrus_core as core;
 pub use walrus_sui as sui;
-<<<<<<< HEAD
 pub use walrus_sui::{
-    client::SuiReadClient,
-    config::load_wallet_context_from_path,
-    types::move_structs::ObjectID,
+    client::SuiReadClient, config::load_wallet_context_from_path, types::move_structs::ObjectID,
 };
-=======
 pub use walrus_utils as core_utils;
->>>>>>> 35401821
 
 /// Format the event ID as the transaction digest and the sequence number.
 pub fn format_event_id(event_id: &EventID) -> String {
