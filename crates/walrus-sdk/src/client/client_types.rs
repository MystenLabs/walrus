// Copyright (c) Walrus Foundation
// SPDX-License-Identifier: Apache-2.0

//! Blob lifecycle in the client.

use std::{fmt::Debug, sync::Arc};

use enum_dispatch::enum_dispatch;
use serde::{Deserialize, Serialize};
use sui_types::base_types::ObjectID;
use tracing::{Level, Span, field};
use walrus_core::{
    BlobId,
    QuiltPatchId,
    encoding::{SliverPair, quilt_encoding::QuiltPatchInternalIdApi},
    messages::ConfirmationCertificate,
    metadata::{BlobMetadataApi as _, VerifiedBlobMetadataWithId},
};
use walrus_storage_node_client::api::BlobStatus;
use walrus_sui::client::{CertifyAndExtendBlobParams, CertifyAndExtendBlobResult};

use super::{
    ClientError,
    ClientResult,
    resource::{PriceComputation, RegisterBlobOp, StoreOp},
    responses::{BlobStoreResult, EventOrObjectId},
};

/// The log level for all WalrusStoreBlob spans.
pub(crate) const BLOB_SPAN_LEVEL: Level = Level::DEBUG;

/// Identifies a stored quilt patch.
#[derive(Debug, Clone, Serialize, Deserialize)]
<<<<<<< HEAD
#[serde(rename_all = "camelCase")]
=======
>>>>>>> 7475b616
pub struct StoredQuiltPatch {
    /// The identifier of the quilt patch.
    pub identifier: String,
    /// The quilt patch id.
    pub quilt_patch_id: String,
}

impl StoredQuiltPatch {
    /// Create a new stored quilt patch.
    pub fn new<T: QuiltPatchInternalIdApi>(blob_id: BlobId, identifier: &str, patch_id: T) -> Self {
        Self {
            identifier: identifier.to_string(),
            quilt_patch_id: QuiltPatchId::new(blob_id, patch_id.to_bytes()).to_string(),
        }
    }
}

/// API for a blob that is being stored to Walrus.
#[enum_dispatch]
pub trait WalrusStoreBlobApi<'a, T: Debug + Clone + Send + Sync> {
    /// Returns a string representation of the current state.
    fn get_state(&self) -> &'static str;

    /// Returns a reference to the raw blob data.
    fn get_blob(&self) -> &'a [u8];

    /// Returns a reference to the blob's identifier.
    fn get_identifier(&self) -> &T;

    /// Returns the length of the unencoded blob data in bytes.
    fn unencoded_length(&self) -> usize;

    /// Returns the size of the encoded blob if available.
    fn encoded_size(&self) -> Option<u64>;

    /// Returns a reference to the verified metadata if available.
    fn get_metadata(&self) -> Option<&VerifiedBlobMetadataWithId>;

    /// Returns the blob ID if available.
    fn get_blob_id(&self) -> Option<BlobId>;

    /// Returns a reference to the sliver pairs if available.
    fn get_sliver_pairs(&self) -> Option<&Vec<SliverPair>>;

    /// Returns a reference to the blob status if available.
    fn get_status(&self) -> Option<&BlobStatus>;

    /// Returns the corresponding Sui object ID if available.
    fn get_object_id(&self) -> Option<ObjectID>;

    /// Returns a reference to the store operation if available.
    fn get_operation(&self) -> Option<&StoreOp>;

    /// Returns the error if available.
    fn get_error(&self) -> Option<&ClientError>;

    /// Returns the final result if available.
    fn get_result(&self) -> Option<BlobStoreResult>;

    /// Returns true if a blob is ready to be stored to nodes.
    fn ready_to_store_to_nodes(&self) -> bool;

    /// Returns true if the blob is ready to be extended.
    fn ready_to_extend(&self) -> bool;

    /// Returns the parameters for certifying and extending the blob.
    fn get_certify_and_extend_params(&self) -> Result<CertifyAndExtendBlobParams, ClientError>;

    /// Transitions the blob to the next state based on the encoding result.
    ///
    /// If the encoding succeeds, the blob is transitioned to the Encoded state.
    /// If the encoding fails, the blob is transitioned to the Failed state with an error.
    fn with_encode_result(
        self,
        result: Result<(Vec<SliverPair>, VerifiedBlobMetadataWithId), ClientError>,
    ) -> ClientResult<WalrusStoreBlob<'a, T>>;

    /// Transitions the blob to the next state based on the status result.
    ///
    /// If the status is obtained, the blob is transitioned to the WithStatus state.
    /// If the get_status operation fails, the blob is transitioned to the Failed
    /// state with an error.
    fn with_status(
        self,
        status: Result<BlobStatus, ClientError>,
    ) -> ClientResult<WalrusStoreBlob<'a, T>>;

    /// Tries to complete the blob if it is certified beyond the given epoch.
    ///
    /// The existing blob is re-used and no new blob will be created.
    fn try_complete_if_certified_beyond_epoch(
        self,
        target_epoch: u32,
    ) -> ClientResult<WalrusStoreBlob<'a, T>>;

    /// Updates the blob with the result of the register operation and transitions
    /// to the appropriate next state.
    fn with_register_result(
        self,
        result: Result<StoreOp, ClientError>,
    ) -> ClientResult<WalrusStoreBlob<'a, T>>;

    /// Updates the blob with the result of storing it to the Walrus storage nodes
    /// and transitions to the appropriate next state.
    fn with_get_certificate_result(
        self,
        certificate_result: ClientResult<ConfirmationCertificate>,
    ) -> ClientResult<WalrusStoreBlob<'a, T>>;

    /// Updates the blob with the result of the complete operation and
    /// transitions to the Completed state.
    fn with_certify_and_extend_result(
        self,
        result: CertifyAndExtendBlobResult,
        price_computation: &PriceComputation,
    ) -> ClientResult<WalrusStoreBlob<'a, T>>;

    /// Updates the blob with the provided result and transitions to the Completed state.
    ///
    /// This update is forced, even if the blob is in the Error state.
    fn complete_with(self, result: BlobStoreResult) -> WalrusStoreBlob<'a, T>;

    /// Converts the current blob state to a Failed state.
    fn with_error(self, error: ClientError) -> ClientResult<WalrusStoreBlob<'a, T>>;
}

/// A blob that is being stored in Walrus, representing its current phase in the lifecycle.
// TODO(WAL-755): Use a enum to represent the result of each transition.
// TODO(WAL-755): Remove the clippy exception during the refactoring.
#[allow(clippy::large_enum_variant)]
#[enum_dispatch(WalrusStoreBlobApi<T>)]
#[derive(Clone, Debug)]
pub enum WalrusStoreBlob<'a, T: Debug + Clone + Send + Sync> {
    /// Initial state before encoding.
    Unencoded(UnencodedBlob<'a, T>),
    /// After encoding, contains the encoded data and metadata.
    Encoded(EncodedBlob<'a, T>),
    /// After status check, includes the blob status.
    WithStatus(BlobWithStatus<'a, T>),
    /// After registration, includes the store operation.
    Registered(RegisteredBlob<'a, T>),
    /// After certificate, includes the certificate.
    WithCertificate(BlobWithCertificate<'a, T>),
    /// Final phase with the complete result.
    Completed(CompletedBlob<'a, T>),
    /// Error occurred during the blob lifecycle.
    Error(FailedBlob<'a, T>),
}

impl<'a, T: Debug + Clone + Send + Sync> WalrusStoreBlob<'a, T> {
    /// Create a list of UnencodedBlobs with default identifiers in the form of "blob_{:06}".
    pub fn default_unencoded_blobs_from_slice(
        blobs: &'a [&[u8]],
    ) -> Vec<WalrusStoreBlob<'a, String>> {
        blobs
            .iter()
            .enumerate()
            .map(|(i, blob)| WalrusStoreBlob::new_unencoded(blob, format!("blob_{:06}", i)))
            .collect()
    }

    /// Returns true if we should fail early based on the error.
    fn should_fail_early(error: &ClientError) -> bool {
        error.may_be_caused_by_epoch_change() || error.is_no_valid_status_received()
    }

    /// Creates a new unencoded blob.
    pub fn new_unencoded(blob: &'a [u8], identifier: T) -> Self {
        let span = tracing::span!(
            BLOB_SPAN_LEVEL,
            "store_blob_tracing",
            blob_id = field::Empty,
            identifier = ?identifier
        );

        WalrusStoreBlob::Unencoded(UnencodedBlob {
            blob,
            identifier,
            span,
        })
    }

    /// Returns true if the blob is in the Encoded state.
    pub fn is_encoded(&self) -> bool {
        matches!(self, WalrusStoreBlob::Encoded(..))
    }

    /// Returns true if the blob has a status.
    pub fn is_with_status(&self) -> bool {
        matches!(self, WalrusStoreBlob::WithStatus(..))
    }

    /// Returns true if the blob is registered.
    pub fn is_registered(&self) -> bool {
        matches!(self, WalrusStoreBlob::Registered(..))
    }

    /// Returns true if the blob has a certificate.
    pub fn is_with_certificate(&self) -> bool {
        matches!(self, WalrusStoreBlob::WithCertificate(..))
    }

    /// Returns true if the store blob operation is completed.
    pub fn is_completed(&self) -> bool {
        matches!(
            self,
            WalrusStoreBlob::Completed(..) | WalrusStoreBlob::Error(..)
        )
    }

    /// Returns true if the store blob operation is failed.
    pub fn is_failed(&self) -> bool {
        matches!(self, WalrusStoreBlob::Error(..))
    }

    /// Returns the span for this blob's lifecycle.
    fn get_span(&self) -> &Span {
        match self {
            WalrusStoreBlob::Unencoded(inner) => &inner.span,
            WalrusStoreBlob::Encoded(inner) => &inner.input_blob.span,
            WalrusStoreBlob::WithStatus(inner) => &inner.input_blob.span,
            WalrusStoreBlob::Registered(inner) => &inner.input_blob.span,
            WalrusStoreBlob::WithCertificate(inner) => &inner.input_blob.span,
            WalrusStoreBlob::Completed(inner) => &inner.input_blob.span,
            WalrusStoreBlob::Error(inner) => &inner.input_blob.span,
        }
    }

    /// Logs the current state with the provided message.
    fn log_state(&self, message: &'static str) {
        self.get_span().in_scope(|| {
            tracing::event!(BLOB_SPAN_LEVEL, state = self.get_state(), message);
        });
    }
}

/// Unencoded blob.
#[derive(Clone)]
pub struct UnencodedBlob<'a, T: Debug + Clone + Send + Sync> {
    /// The raw blob data to be stored.
    pub blob: &'a [u8],
    /// A unique identifier for this blob.
    pub identifier: T,
    /// The span for this blob's lifecycle.
    pub span: Span,
}

impl<'a, T: Debug + Clone + Send + Sync> WalrusStoreBlobApi<'a, T> for UnencodedBlob<'a, T> {
    fn get_state(&self) -> &'static str {
        "Unencoded"
    }

    fn get_blob(&self) -> &'a [u8] {
        self.blob
    }

    fn get_identifier(&self) -> &T {
        &self.identifier
    }

    fn unencoded_length(&self) -> usize {
        self.blob.len()
    }

    fn encoded_size(&self) -> Option<u64> {
        None
    }

    fn get_metadata(&self) -> Option<&VerifiedBlobMetadataWithId> {
        None
    }

    fn get_blob_id(&self) -> Option<BlobId> {
        None
    }

    fn get_sliver_pairs(&self) -> Option<&Vec<SliverPair>> {
        None
    }

    fn get_status(&self) -> Option<&BlobStatus> {
        None
    }

    fn get_object_id(&self) -> Option<ObjectID> {
        None
    }

    fn get_operation(&self) -> Option<&StoreOp> {
        None
    }

    fn get_error(&self) -> Option<&ClientError> {
        None
    }

    fn get_result(&self) -> Option<BlobStoreResult> {
        None
    }

    fn ready_to_store_to_nodes(&self) -> bool {
        false
    }

    fn ready_to_extend(&self) -> bool {
        false
    }

    fn get_certify_and_extend_params(&self) -> ClientResult<CertifyAndExtendBlobParams> {
        Err(ClientError::store_blob_internal(format!(
            "Invalid operation for blob {:?}",
            self,
        )))
    }

    fn with_encode_result(
        self,
        encode_result: ClientResult<(Vec<SliverPair>, VerifiedBlobMetadataWithId)>,
    ) -> ClientResult<WalrusStoreBlob<'a, T>> {
        self.span.in_scope(|| {
            tracing::event!(
                BLOB_SPAN_LEVEL,
                encode_result_success = encode_result.is_ok(),
                "entering with_encode_result",
            );
        });

        let new_state = match encode_result {
            Ok((pairs, metadata)) => {
                let blob_id = *metadata.blob_id();
                self.span.record("blob_id", blob_id.to_string());
                WalrusStoreBlob::Encoded(EncodedBlob {
                    input_blob: self,
                    pairs: Arc::new(pairs),
                    metadata: Arc::new(metadata),
                })
            }
            Err(error) => WalrusStoreBlob::Error(FailedBlob {
                input_blob: self,
                blob_id: None,
                failure_phase: "encode".to_string(),
                error,
            }),
        };

        new_state.log_state("with_encode_result completed");

        Ok(new_state)
    }

    fn with_status(
        self,
        status: Result<BlobStatus, ClientError>,
    ) -> ClientResult<WalrusStoreBlob<'a, T>> {
        Err(ClientError::store_blob_internal(format!(
            "Invalid operation for blob {:?}, status: {:?}",
            self, status,
        )))
    }

    fn try_complete_if_certified_beyond_epoch(
        self,
        target_epoch: u32,
    ) -> ClientResult<WalrusStoreBlob<'a, T>> {
        Err(ClientError::store_blob_internal(format!(
            "Invalid operation for blob {:?}, target_epoch: {:?}",
            self, target_epoch,
        )))
    }

    fn with_register_result(
        self,
        result: Result<StoreOp, ClientError>,
    ) -> ClientResult<WalrusStoreBlob<'a, T>> {
        Err(ClientError::store_blob_internal(format!(
            "Invalid operation for blob {:?}, result: {:?}",
            self, result,
        )))
    }

    fn with_get_certificate_result(
        self,
        certificate_result: ClientResult<ConfirmationCertificate>,
    ) -> ClientResult<WalrusStoreBlob<'a, T>> {
        Err(ClientError::store_blob_internal(format!(
            "Invalid operation for blob {:?}, certificate_result: {:?}",
            self, certificate_result,
        )))
    }

    fn with_certify_and_extend_result(
        self,
        result: CertifyAndExtendBlobResult,
        _price_computation: &PriceComputation,
    ) -> ClientResult<WalrusStoreBlob<'a, T>> {
        Err(invalid_operation_for_blob(
            &self,
            format!("with_certify_and_extend_result: {:?}", result),
        ))
    }

    fn complete_with(self, result: BlobStoreResult) -> WalrusStoreBlob<'a, T> {
        WalrusStoreBlob::Completed(CompletedBlob {
            input_blob: self,
            result,
        })
    }

    fn with_error(self, error: ClientError) -> ClientResult<WalrusStoreBlob<'a, T>> {
        if WalrusStoreBlob::<'_, T>::should_fail_early(&error) {
            return Err(error);
        }

        Ok(WalrusStoreBlob::Error(FailedBlob {
            input_blob: self,
            blob_id: None,
            failure_phase: "with_error".to_string(),
            error,
        }))
    }
}

impl<T: Debug + Clone + Send + Sync> std::fmt::Debug for UnencodedBlob<'_, T> {
    fn fmt(&self, f: &mut std::fmt::Formatter<'_>) -> std::fmt::Result {
        f.debug_struct("UnencodedBlob")
            .field("identifier", &self.identifier)
            .field("blob_len", &self.blob.len())
            .finish()
    }
}

/// Encoded blob.
#[derive(Clone)]
pub struct EncodedBlob<'a, T: Debug + Clone + Send + Sync> {
    /// The base unencoded blob.
    pub input_blob: UnencodedBlob<'a, T>,
    /// The encoded sliver pairs generated from the blob.
    pub pairs: Arc<Vec<SliverPair>>,
    /// The verified metadata associated with the encoded blob.
    pub metadata: Arc<VerifiedBlobMetadataWithId>,
}

impl<'a, T: Debug + Clone + Send + Sync> WalrusStoreBlobApi<'a, T> for EncodedBlob<'a, T> {
    fn get_state(&self) -> &'static str {
        "Encoded"
    }

    fn get_blob(&self) -> &'a [u8] {
        self.input_blob.get_blob()
    }

    fn get_identifier(&self) -> &T {
        self.input_blob.get_identifier()
    }

    fn unencoded_length(&self) -> usize {
        self.input_blob.unencoded_length()
    }

    fn encoded_size(&self) -> Option<u64> {
        self.metadata.metadata().encoded_size()
    }

    fn get_metadata(&self) -> Option<&VerifiedBlobMetadataWithId> {
        Some(&self.metadata)
    }

    fn get_blob_id(&self) -> Option<BlobId> {
        Some(*self.metadata.blob_id())
    }

    fn get_sliver_pairs(&self) -> Option<&Vec<SliverPair>> {
        Some(&self.pairs)
    }

    fn get_status(&self) -> Option<&BlobStatus> {
        None
    }

    fn get_object_id(&self) -> Option<ObjectID> {
        None
    }

    fn get_operation(&self) -> Option<&StoreOp> {
        None
    }

    fn get_error(&self) -> Option<&ClientError> {
        None
    }

    fn get_result(&self) -> Option<BlobStoreResult> {
        None
    }

    fn ready_to_store_to_nodes(&self) -> bool {
        false
    }

    fn ready_to_extend(&self) -> bool {
        false
    }

    fn get_certify_and_extend_params(&self) -> Result<CertifyAndExtendBlobParams, ClientError> {
        Err(invalid_operation_for_blob(
            &self,
            "get_certify_and_extend_params".to_string(),
        ))
    }

    fn with_encode_result(
        self,
        result: Result<(Vec<SliverPair>, VerifiedBlobMetadataWithId), ClientError>,
    ) -> ClientResult<WalrusStoreBlob<'a, T>> {
        Err(invalid_operation_for_blob(
            &self,
            format!("with_encode_result: {:?}", result),
        ))
    }

    fn with_status(
        self,
        status: Result<BlobStatus, ClientError>,
    ) -> ClientResult<WalrusStoreBlob<'a, T>> {
        self.input_blob.span.in_scope(|| {
            tracing::event!(BLOB_SPAN_LEVEL, ?status, "entering with_status");
        });

        let new_state = match status {
            Ok(status) => WalrusStoreBlob::WithStatus(BlobWithStatus {
                input_blob: self.input_blob,
                pairs: self.pairs,
                metadata: self.metadata,
                status,
            }),
            Err(error) => {
                if WalrusStoreBlob::<'_, T>::should_fail_early(&error) {
                    return Err(error);
                }
                let blob_id = *self.metadata.blob_id();
                WalrusStoreBlob::Error(FailedBlob {
                    input_blob: self.input_blob,
                    blob_id: Some(blob_id),
                    failure_phase: "status".to_string(),
                    error,
                })
            }
        };

        new_state.log_state("with_status completed");

        Ok(new_state)
    }

    fn try_complete_if_certified_beyond_epoch(
        self,
        target_epoch: u32,
    ) -> ClientResult<WalrusStoreBlob<'a, T>> {
        Err(invalid_operation_for_blob(
            &self,
            format!("try_complete_if_certified_beyond_epoch: {:?}", target_epoch),
        ))
    }

    fn with_register_result(
        self,
        result: Result<StoreOp, ClientError>,
    ) -> ClientResult<WalrusStoreBlob<'a, T>> {
        Err(invalid_operation_for_blob(
            &self,
            format!("with_register_result: {:?}", result),
        ))
    }

    fn with_get_certificate_result(
        self,
        certificate_result: ClientResult<ConfirmationCertificate>,
    ) -> ClientResult<WalrusStoreBlob<'a, T>> {
        Err(invalid_operation_for_blob(
            &self,
            format!("with_get_certificate_result: {:?}", certificate_result),
        ))
    }

    fn with_certify_and_extend_result(
        self,
        result: CertifyAndExtendBlobResult,
        _price_computation: &PriceComputation,
    ) -> ClientResult<WalrusStoreBlob<'a, T>> {
        Err(invalid_operation_for_blob(
            &self,
            format!("with_certify_and_extend_result: {:?}", result),
        ))
    }

    fn complete_with(self, result: BlobStoreResult) -> WalrusStoreBlob<'a, T> {
        WalrusStoreBlob::Completed(CompletedBlob {
            input_blob: self.input_blob,
            result,
        })
    }

    fn with_error(self, error: ClientError) -> ClientResult<WalrusStoreBlob<'a, T>> {
        Err(invalid_operation_for_blob(
            &self,
            format!("with_error: {:?}", error),
        ))
    }
}

impl<T: Debug + Clone + Send + Sync> std::fmt::Debug for EncodedBlob<'_, T> {
    fn fmt(&self, f: &mut std::fmt::Formatter<'_>) -> std::fmt::Result {
        f.debug_struct("EncodedBlob")
            .field("identifier", &self.input_blob.identifier)
            .field("blob_id", &self.metadata.blob_id())
            .field("blob_len", &self.input_blob.blob.len())
            .finish()
    }
}

/// Encoded blob with status information.
#[derive(Clone)]
pub struct BlobWithStatus<'a, T: Debug + Clone + Send + Sync> {
    /// The base unencoded blob.
    pub input_blob: UnencodedBlob<'a, T>,
    /// The encoded sliver pairs.
    pub pairs: Arc<Vec<SliverPair>>,
    /// The verified metadata associated with the blob.
    pub metadata: Arc<VerifiedBlobMetadataWithId>,
    /// The current status of the blob in the system.
    pub status: BlobStatus,
}

impl<'a, T: Debug + Clone + Send + Sync> WalrusStoreBlobApi<'a, T> for BlobWithStatus<'a, T> {
    fn get_state(&self) -> &'static str {
        "WithStatus"
    }

    fn get_blob(&self) -> &'a [u8] {
        self.input_blob.blob
    }

    fn get_identifier(&self) -> &T {
        &self.input_blob.identifier
    }

    fn unencoded_length(&self) -> usize {
        self.input_blob.blob.len()
    }

    fn encoded_size(&self) -> Option<u64> {
        self.metadata.metadata().encoded_size()
    }

    fn get_metadata(&self) -> Option<&VerifiedBlobMetadataWithId> {
        Some(&self.metadata)
    }

    fn get_blob_id(&self) -> Option<BlobId> {
        Some(*self.metadata.blob_id())
    }

    fn get_sliver_pairs(&self) -> Option<&Vec<SliverPair>> {
        Some(&self.pairs)
    }

    fn get_status(&self) -> Option<&BlobStatus> {
        Some(&self.status)
    }

    fn get_object_id(&self) -> Option<ObjectID> {
        None
    }

    fn get_operation(&self) -> Option<&StoreOp> {
        None
    }

    fn get_error(&self) -> Option<&ClientError> {
        None
    }

    fn get_result(&self) -> Option<BlobStoreResult> {
        None
    }

    fn ready_to_store_to_nodes(&self) -> bool {
        false
    }

    fn ready_to_extend(&self) -> bool {
        false
    }

    fn get_certify_and_extend_params(&self) -> Result<CertifyAndExtendBlobParams, ClientError> {
        Err(ClientError::store_blob_internal(format!(
            "Invalid operation for blob {:?}",
            self,
        )))
    }

    fn with_encode_result(
        self,
        result: Result<(Vec<SliverPair>, VerifiedBlobMetadataWithId), ClientError>,
    ) -> ClientResult<WalrusStoreBlob<'a, T>> {
        Err(invalid_operation_for_blob(
            &self,
            format!("with_encode_result: {:?}", result),
        ))
    }

    fn with_status(self, status: ClientResult<BlobStatus>) -> ClientResult<WalrusStoreBlob<'a, T>> {
        Err(invalid_operation_for_blob(
            &self,
            format!("with_status: {:?}", status),
        ))
    }

    fn try_complete_if_certified_beyond_epoch(
        self,
        target_epoch: u32,
    ) -> ClientResult<WalrusStoreBlob<'a, T>> {
        self.input_blob.span.in_scope(|| {
            tracing::event!(
                BLOB_SPAN_LEVEL,
                target_epoch,
                "entering try_complete_if_certified_beyond_epoch",
            );
        });

        let status = self.status;
        let blob_id = *self.metadata.blob_id();
        let new_state = match status {
            BlobStatus::Permanent {
                end_epoch,
                is_certified: true,
                status_event,
                ..
            } => {
                if end_epoch >= target_epoch {
                    self.complete_with(BlobStoreResult::AlreadyCertified {
                        blob_id,
                        event_or_object: EventOrObjectId::Event(status_event),
                        end_epoch,
                    })
                } else {
                    WalrusStoreBlob::WithStatus(self)
                }
            }
            BlobStatus::Invalid { event } => {
                self.complete_with(BlobStoreResult::MarkedInvalid { blob_id, event })
            }
            _ => WalrusStoreBlob::WithStatus(self),
        };

        new_state.log_state("try_complete_if_certified_beyond_epoch completed");

        Ok(new_state)
    }

    // TODO: Replace StoreOp with RegisterBlobOp and blob.
    fn with_register_result(
        self,
        register_result: ClientResult<StoreOp>,
    ) -> ClientResult<WalrusStoreBlob<'a, T>> {
        self.input_blob.span.in_scope(|| {
            tracing::event!(
                BLOB_SPAN_LEVEL,
                ?register_result,
                "entering with_register_result"
            );
        });

        let new_state = match register_result {
            Ok(StoreOp::NoOp(result)) => WalrusStoreBlob::Completed(CompletedBlob {
                input_blob: self.input_blob,
                result,
            }),
            Ok(store_op) => WalrusStoreBlob::Registered(RegisteredBlob {
                input_blob: self.input_blob,
                pairs: self.pairs,
                metadata: self.metadata,
                status: self.status,
                operation: store_op,
            }),
            Err(error) => {
                if WalrusStoreBlob::<'_, T>::should_fail_early(&error) {
                    return Err(error);
                }
                let blob_id = *self.metadata.blob_id();
                WalrusStoreBlob::Error(FailedBlob {
                    input_blob: self.input_blob,
                    blob_id: Some(blob_id),
                    failure_phase: "register".to_string(),
                    error,
                })
            }
        };

        new_state.log_state("with_register_result completed");

        Ok(new_state)
    }

    fn with_get_certificate_result(
        self,
        certificate_result: ClientResult<ConfirmationCertificate>,
    ) -> ClientResult<WalrusStoreBlob<'a, T>> {
        Err(invalid_operation_for_blob(
            &self,
            format!("with_get_certificate_result: {:?}", certificate_result),
        ))
    }

    fn with_certify_and_extend_result(
        self,
        result: CertifyAndExtendBlobResult,
        _price_computation: &PriceComputation,
    ) -> ClientResult<WalrusStoreBlob<'a, T>> {
        Err(invalid_operation_for_blob(
            &self,
            format!("with_certify_and_extend_result: {:?}", result),
        ))
    }

    fn complete_with(self, result: BlobStoreResult) -> WalrusStoreBlob<'a, T> {
        WalrusStoreBlob::Completed(CompletedBlob {
            input_blob: self.input_blob,
            result,
        })
    }

    fn with_error(self, error: ClientError) -> ClientResult<WalrusStoreBlob<'a, T>> {
        if WalrusStoreBlob::<'_, T>::should_fail_early(&error) {
            return Err(error);
        }

        Ok(WalrusStoreBlob::Error(FailedBlob {
            input_blob: self.input_blob,
            blob_id: Some(*self.metadata.blob_id()),
            failure_phase: "register".to_string(),
            error,
        }))
    }
}

impl<T: Debug + Clone + Send + Sync> std::fmt::Debug for BlobWithStatus<'_, T> {
    fn fmt(&self, f: &mut std::fmt::Formatter<'_>) -> std::fmt::Result {
        f.debug_struct("BlobWithStatus")
            .field("identifier", &self.input_blob.identifier)
            .field("blob_id", &self.metadata.blob_id())
            .field("status", &self.status)
            .field("blob_len", &self.input_blob.blob.len())
            .finish()
    }
}

/// Registered blob.
#[derive(Clone)]
pub struct RegisteredBlob<'a, T: Debug + Clone + Send + Sync> {
    /// The base unencoded blob.
    pub input_blob: UnencodedBlob<'a, T>,
    /// The encoded sliver pairs.
    pub pairs: Arc<Vec<SliverPair>>,
    /// The verified metadata associated with the blob.
    pub metadata: Arc<VerifiedBlobMetadataWithId>,
    /// The current status of the blob in the system.
    pub status: BlobStatus,
    /// The store operation to be performed.
    pub operation: StoreOp,
}

impl<'a, T: Debug + Clone + Send + Sync> WalrusStoreBlobApi<'a, T> for RegisteredBlob<'a, T> {
    fn get_state(&self) -> &'static str {
        "Registered"
    }

    fn get_blob(&self) -> &'a [u8] {
        self.input_blob.blob
    }

    fn get_identifier(&self) -> &T {
        &self.input_blob.identifier
    }

    fn unencoded_length(&self) -> usize {
        self.input_blob.blob.len()
    }

    fn encoded_size(&self) -> Option<u64> {
        self.metadata.metadata().encoded_size()
    }

    fn get_metadata(&self) -> Option<&VerifiedBlobMetadataWithId> {
        Some(&self.metadata)
    }

    fn get_blob_id(&self) -> Option<BlobId> {
        Some(*self.metadata.blob_id())
    }

    fn get_sliver_pairs(&self) -> Option<&Vec<SliverPair>> {
        Some(&self.pairs)
    }

    fn get_status(&self) -> Option<&BlobStatus> {
        Some(&self.status)
    }

    // TODO: Return the object ID from the blob.
    fn get_object_id(&self) -> Option<ObjectID> {
        let StoreOp::RegisterNew { blob, .. } = &self.operation else {
            return None;
        };

        Some(blob.id)
    }

    fn get_operation(&self) -> Option<&StoreOp> {
        Some(&self.operation)
    }

    fn get_error(&self) -> Option<&ClientError> {
        None
    }

    fn get_result(&self) -> Option<BlobStoreResult> {
        None
    }

    fn ready_to_store_to_nodes(&self) -> bool {
        let StoreOp::RegisterNew { operation, blob } = &self.operation else {
            return false;
        };

        match operation {
            RegisterBlobOp::ReuseAndExtend { .. } => false,
            RegisterBlobOp::ReuseRegistration { .. }
            | RegisterBlobOp::RegisterFromScratch { .. }
            | RegisterBlobOp::ReuseStorage { .. }
            | RegisterBlobOp::ReuseAndExtendNonCertified { .. } => {
                debug_assert!(blob.certified_epoch.is_none());
                true
            }
        }
    }

    fn ready_to_extend(&self) -> bool {
        let StoreOp::RegisterNew { operation, blob } = &self.operation else {
            return false;
        };

        if blob.certified_epoch.is_none() {
            return false;
        }

        matches!(operation, RegisterBlobOp::ReuseAndExtend { .. })
    }

    fn get_certify_and_extend_params(&self) -> ClientResult<CertifyAndExtendBlobParams> {
        if let StoreOp::RegisterNew {
            operation:
                RegisterBlobOp::ReuseAndExtend {
                    epochs_extended, ..
                },
            blob,
        } = &self.operation
        {
            Ok(CertifyAndExtendBlobParams {
                blob,
                certificate: None,
                epochs_extended: Some(*epochs_extended),
            })
        } else {
            Err(invalid_operation_for_blob(
                &self,
                format!("get_certify_and_extend_params: {:?}", self.operation),
            ))
        }
    }

    fn with_encode_result(
        self,
        result: Result<(Vec<SliverPair>, VerifiedBlobMetadataWithId), ClientError>,
    ) -> ClientResult<WalrusStoreBlob<'a, T>> {
        Err(ClientError::store_blob_internal(format!(
            "Invalid operation for blob {:?}, result: {:?}",
            self, result,
        )))
    }

    fn with_status(
        self,
        status: Result<BlobStatus, ClientError>,
    ) -> ClientResult<WalrusStoreBlob<'a, T>> {
        Err(ClientError::store_blob_internal(format!(
            "Invalid operation for blob {:?}, status: {:?}",
            self, status,
        )))
    }

    fn try_complete_if_certified_beyond_epoch(
        self,
        target_epoch: u32,
    ) -> ClientResult<WalrusStoreBlob<'a, T>> {
        Err(ClientError::store_blob_internal(format!(
            "Invalid operation for blob {:?}, target_epoch: {:?}",
            self, target_epoch,
        )))
    }

    fn with_register_result(
        self,
        result: ClientResult<StoreOp>,
    ) -> ClientResult<WalrusStoreBlob<'a, T>> {
        Err(invalid_operation_for_blob(
            &self,
            format!("with_register_result: {:?}", result),
        ))
    }

    fn with_get_certificate_result(
        self,
        certificate_result: ClientResult<ConfirmationCertificate>,
    ) -> ClientResult<WalrusStoreBlob<'a, T>> {
        self.input_blob.span.in_scope(|| {
            tracing::event!(
                BLOB_SPAN_LEVEL,
                certificate_result_success = certificate_result.is_ok(),
                "entering with_get_certificate_result",
            );
        });

        let new_state = match certificate_result {
            Ok(certificate) => WalrusStoreBlob::WithCertificate(BlobWithCertificate {
                input_blob: self.input_blob,
                pairs: self.pairs,
                metadata: self.metadata,
                status: self.status,
                operation: self.operation,
                certificate,
            }),
            Err(error) => {
                if WalrusStoreBlob::<'_, T>::should_fail_early(&error) {
                    return Err(error);
                }
                let blob_id = *self.metadata.blob_id();
                WalrusStoreBlob::Error(FailedBlob {
                    input_blob: self.input_blob,
                    blob_id: Some(blob_id),
                    failure_phase: "certificate".to_string(),
                    error,
                })
            }
        };

        new_state.log_state("with_get_certificate_result completed");

        Ok(new_state)
    }

    fn with_certify_and_extend_result(
        self,
        certify_and_extend_result: CertifyAndExtendBlobResult,
        price_computation: &PriceComputation,
    ) -> ClientResult<WalrusStoreBlob<'a, T>> {
        self.input_blob.span.in_scope(|| {
            tracing::event!(
                BLOB_SPAN_LEVEL,
                ?certify_and_extend_result,
                ?price_computation,
                "entering with_certify_and_extend_result",
            );
        });

        let StoreOp::RegisterNew { operation, blob } = &self.operation else {
            return Err(invalid_operation_for_blob(
                &self,
                format!("with_certify_and_extend_result: {:?}", self.operation),
            ));
        };

        if !matches!(operation, RegisterBlobOp::ReuseAndExtend { .. }) {
            return Err(invalid_operation_for_blob(
                &self,
                format!("with_certify_and_extend_result: {:?}", self.operation),
            ));
        }

        let resource_operation = operation.clone();
        let blob_object = blob.clone();
        let new_state = self.complete_with(BlobStoreResult::NewlyCreated {
            cost: price_computation.operation_cost(&resource_operation),
            blob_object,
            resource_operation,
            // TODO: pass error back to the caller.
            shared_blob_object: certify_and_extend_result.shared_blob_object(),
        });

        new_state.log_state("with_certify_and_extend_result completed");

        Ok(new_state)
    }

    fn complete_with(self, result: BlobStoreResult) -> WalrusStoreBlob<'a, T> {
        WalrusStoreBlob::Completed(CompletedBlob {
            input_blob: self.input_blob,
            result,
        })
    }

    fn with_error(self, error: ClientError) -> ClientResult<WalrusStoreBlob<'a, T>> {
        if WalrusStoreBlob::<'_, T>::should_fail_early(&error) {
            Err(error)
        } else {
            Ok(WalrusStoreBlob::Error(FailedBlob {
                input_blob: self.input_blob,
                blob_id: Some(*self.metadata.blob_id()),
                failure_phase: "error".to_string(),
                error,
            }))
        }
    }
}

impl<T: Debug + Clone + Send + Sync> std::fmt::Debug for RegisteredBlob<'_, T> {
    fn fmt(&self, f: &mut std::fmt::Formatter<'_>) -> std::fmt::Result {
        f.debug_struct("RegisteredBlob")
            .field("identifier", &self.input_blob.identifier)
            .field("blob_id", &self.metadata.blob_id())
            .field("status", &self.status)
            .field("operation", &self.operation)
            .finish()
    }
}

/// Blob with certificate
#[derive(Clone)]
pub struct BlobWithCertificate<'a, T: Debug + Clone + Send + Sync> {
    /// The base unencoded blob.
    pub input_blob: UnencodedBlob<'a, T>,
    /// The encoded sliver pairs.
    pub pairs: Arc<Vec<SliverPair>>,
    /// The verified metadata associated with the blob.
    pub metadata: Arc<VerifiedBlobMetadataWithId>,
    /// The current status of the blob in the system.
    pub status: BlobStatus,
    /// The store operation to be performed.
    pub operation: StoreOp,
    /// The confirmation certificate for the blob.
    pub certificate: ConfirmationCertificate,
}

impl<'a, T: Debug + Clone + Send + Sync> WalrusStoreBlobApi<'a, T> for BlobWithCertificate<'a, T> {
    fn get_state(&self) -> &'static str {
        "WithCertificate"
    }

    fn get_blob(&self) -> &'a [u8] {
        self.input_blob.blob
    }

    fn get_identifier(&self) -> &T {
        &self.input_blob.identifier
    }

    fn unencoded_length(&self) -> usize {
        self.input_blob.blob.len()
    }

    fn encoded_size(&self) -> Option<u64> {
        self.metadata.metadata().encoded_size()
    }

    fn get_metadata(&self) -> Option<&VerifiedBlobMetadataWithId> {
        Some(&self.metadata)
    }

    fn get_blob_id(&self) -> Option<BlobId> {
        Some(*self.metadata.blob_id())
    }

    fn get_sliver_pairs(&self) -> Option<&Vec<SliverPair>> {
        Some(&self.pairs)
    }

    fn get_status(&self) -> Option<&BlobStatus> {
        Some(&self.status)
    }

    fn get_object_id(&self) -> Option<ObjectID> {
        let StoreOp::RegisterNew { blob, .. } = &self.operation else {
            return None;
        };

        Some(blob.id)
    }

    fn get_operation(&self) -> Option<&StoreOp> {
        Some(&self.operation)
    }

    fn get_error(&self) -> Option<&ClientError> {
        None
    }

    fn get_result(&self) -> Option<BlobStoreResult> {
        None
    }

    fn ready_to_store_to_nodes(&self) -> bool {
        false
    }

    fn ready_to_extend(&self) -> bool {
        false
    }

    fn get_certify_and_extend_params(&self) -> ClientResult<CertifyAndExtendBlobParams> {
        let StoreOp::RegisterNew { operation, blob } = &self.operation else {
            return Err(invalid_operation_for_blob(
                &self,
                format!("get_certify_and_extend_params: {:?}", self.operation),
            ));
        };
        match operation {
            RegisterBlobOp::ReuseAndExtend { .. } => Err(invalid_operation_for_blob(
                &self,
                format!("get_certify_and_extend_params: {:?}", self.operation),
            )),
            RegisterBlobOp::ReuseAndExtendNonCertified {
                epochs_extended, ..
            } => Ok(CertifyAndExtendBlobParams {
                blob,
                certificate: Some(self.certificate.clone()),
                epochs_extended: Some(*epochs_extended),
            }),
            RegisterBlobOp::RegisterFromScratch { .. }
            | RegisterBlobOp::ReuseStorage { .. }
            | RegisterBlobOp::ReuseRegistration { .. } => Ok(CertifyAndExtendBlobParams {
                blob,
                certificate: Some(self.certificate.clone()),
                epochs_extended: None,
            }),
        }
    }

    fn with_encode_result(
        self,
        result: Result<(Vec<SliverPair>, VerifiedBlobMetadataWithId), ClientError>,
    ) -> ClientResult<WalrusStoreBlob<'a, T>> {
        Err(invalid_operation_for_blob(
            &self,
            format!("with_encode_result: {:?}", result),
        ))
    }

    fn with_status(
        self,
        status: Result<BlobStatus, ClientError>,
    ) -> ClientResult<WalrusStoreBlob<'a, T>> {
        Err(invalid_operation_for_blob(
            &self,
            format!("with_status: {:?}", status),
        ))
    }

    fn try_complete_if_certified_beyond_epoch(
        self,
        target_epoch: u32,
    ) -> ClientResult<WalrusStoreBlob<'a, T>> {
        Err(invalid_operation_for_blob(
            &self,
            format!("try_complete_if_certified_beyond_epoch: {:?}", target_epoch),
        ))
    }

    fn with_register_result(
        self,
        result: Result<StoreOp, ClientError>,
    ) -> ClientResult<WalrusStoreBlob<'a, T>> {
        Err(invalid_operation_for_blob(
            &self,
            format!("with_register_result: {:?}", result),
        ))
    }

    fn with_get_certificate_result(
        self,
        certificate_result: ClientResult<ConfirmationCertificate>,
    ) -> ClientResult<WalrusStoreBlob<'a, T>> {
        Err(invalid_operation_for_blob(
            &self,
            format!("with_get_certificate_result: {:?}", certificate_result),
        ))
    }

    fn with_certify_and_extend_result(
        self,
        certify_and_extend_result: CertifyAndExtendBlobResult,
        price_computation: &PriceComputation,
    ) -> ClientResult<WalrusStoreBlob<'a, T>> {
        self.input_blob.span.in_scope(|| {
            tracing::event!(
                BLOB_SPAN_LEVEL,
                ?certify_and_extend_result,
                ?price_computation,
                "entering with_certify_and_extend_result",
            );
        });

        let StoreOp::RegisterNew { operation, blob } = &self.operation else {
            return Err(invalid_operation_for_blob(
                &self,
                format!(
                    "with_certify_and_extend_result: {:?}",
                    certify_and_extend_result
                ),
            ));
        };

        let store_result = BlobStoreResult::NewlyCreated {
            blob_object: blob.clone(),
            resource_operation: operation.clone(),
            cost: price_computation.operation_cost(operation),
            shared_blob_object: certify_and_extend_result.shared_blob_object(),
        };

        let new_state = self.complete_with(store_result);

        new_state.log_state("with_certify_and_extend_result completed");

        Ok(new_state)
    }

    fn complete_with(self, result: BlobStoreResult) -> WalrusStoreBlob<'a, T> {
        WalrusStoreBlob::Completed(CompletedBlob {
            input_blob: self.input_blob,
            result,
        })
    }

    fn with_error(self, error: ClientError) -> ClientResult<WalrusStoreBlob<'a, T>> {
        if WalrusStoreBlob::<'_, T>::should_fail_early(&error) {
            Err(error)
        } else {
            let blob_id = self.get_blob_id();
            Ok(WalrusStoreBlob::Error(FailedBlob {
                input_blob: self.input_blob,
                blob_id,
                failure_phase: "with_certificate".to_string(),
                error,
            }))
        }
    }
}

impl<T: Debug + Clone + Send + Sync> std::fmt::Debug for BlobWithCertificate<'_, T> {
    fn fmt(&self, f: &mut std::fmt::Formatter<'_>) -> std::fmt::Result {
        f.debug_struct("BlobWithCertificate")
            .field("identifier", &self.input_blob.identifier)
            .field("blob_id", &self.metadata.blob_id())
            .field("status", &self.status)
            .field("operation", &self.operation)
            .finish()
    }
}

/// Blob in completed state
#[derive(Clone)]
pub struct CompletedBlob<'a, T: Debug + Clone + Send + Sync> {
    /// The base unencoded blob.
    pub input_blob: UnencodedBlob<'a, T>,
    /// The final result of the store operation.
    pub result: BlobStoreResult,
}

impl<'a, T: Debug + Clone + Send + Sync> WalrusStoreBlobApi<'a, T> for CompletedBlob<'a, T> {
    fn get_state(&self) -> &'static str {
        "Completed"
    }

    fn get_blob(&self) -> &'a [u8] {
        self.input_blob.get_blob()
    }

    fn get_identifier(&self) -> &T {
        self.input_blob.get_identifier()
    }

    fn unencoded_length(&self) -> usize {
        self.input_blob.unencoded_length()
    }

    fn encoded_size(&self) -> Option<u64> {
        None
    }

    fn get_metadata(&self) -> Option<&VerifiedBlobMetadataWithId> {
        None
    }

    fn get_blob_id(&self) -> Option<BlobId> {
        self.result.blob_id()
    }

    fn get_sliver_pairs(&self) -> Option<&Vec<SliverPair>> {
        None
    }

    fn get_status(&self) -> Option<&BlobStatus> {
        None
    }

    fn get_object_id(&self) -> Option<ObjectID> {
        let BlobStoreResult::NewlyCreated { blob_object, .. } = &self.result else {
            return None;
        };

        Some(blob_object.id)
    }

    fn get_operation(&self) -> Option<&StoreOp> {
        None
    }

    fn get_error(&self) -> Option<&ClientError> {
        None
    }

    fn get_result(&self) -> Option<BlobStoreResult> {
        Some(self.result.clone())
    }

    fn ready_to_store_to_nodes(&self) -> bool {
        false
    }

    fn ready_to_extend(&self) -> bool {
        false
    }

    fn get_certify_and_extend_params(&self) -> ClientResult<CertifyAndExtendBlobParams> {
        Err(invalid_operation_for_blob(
            &self,
            "get_certify_and_extend_params".to_string(),
        ))
    }

    fn with_encode_result(
        self,
        result: Result<(Vec<SliverPair>, VerifiedBlobMetadataWithId), ClientError>,
    ) -> ClientResult<WalrusStoreBlob<'a, T>> {
        Err(invalid_operation_for_blob(
            &self,
            format!("with_encode_result: {:?}", result),
        ))
    }

    fn with_status(
        self,
        status: Result<BlobStatus, ClientError>,
    ) -> ClientResult<WalrusStoreBlob<'a, T>> {
        Err(invalid_operation_for_blob(
            &self,
            format!("with_status: {:?}", status),
        ))
    }

    fn try_complete_if_certified_beyond_epoch(
        self,
        target_epoch: u32,
    ) -> ClientResult<WalrusStoreBlob<'a, T>> {
        Err(invalid_operation_for_blob(
            &self,
            format!("try_complete_if_certified_beyond_epoch: {:?}", target_epoch),
        ))
    }

    fn with_register_result(
        self,
        result: Result<StoreOp, ClientError>,
    ) -> ClientResult<WalrusStoreBlob<'a, T>> {
        Err(invalid_operation_for_blob(
            &self,
            format!("with_register_result: {:?}", result),
        ))
    }

    fn with_get_certificate_result(
        self,
        certificate_result: ClientResult<ConfirmationCertificate>,
    ) -> ClientResult<WalrusStoreBlob<'a, T>> {
        Err(invalid_operation_for_blob(
            &self,
            format!("with_get_certificate_result: {:?}", certificate_result),
        ))
    }

    fn with_certify_and_extend_result(
        self,
        result: CertifyAndExtendBlobResult,
        _price_computation: &PriceComputation,
    ) -> ClientResult<WalrusStoreBlob<'a, T>> {
        Err(invalid_operation_for_blob(
            &self,
            format!("with_certify_and_extend_result: {:?}", result),
        ))
    }

    fn complete_with(self, result: BlobStoreResult) -> WalrusStoreBlob<'a, T> {
        WalrusStoreBlob::Completed(CompletedBlob {
            input_blob: self.input_blob,
            result,
        })
    }

    fn with_error(self, error: ClientError) -> ClientResult<WalrusStoreBlob<'a, T>> {
        Err(invalid_operation_for_blob(
            &self,
            format!("with_error: {:?}", error),
        ))
    }
}

impl<T: Debug + Clone + Send + Sync> std::fmt::Debug for CompletedBlob<'_, T> {
    fn fmt(&self, f: &mut std::fmt::Formatter<'_>) -> std::fmt::Result {
        f.debug_struct("CompletedBlob")
            .field("identifier", &self.input_blob.identifier)
            .field("result", &self.result)
            .finish()
    }
}

/// Failure occurred during the blob lifecycle.
pub struct FailedBlob<'a, T: Debug + Clone + Send + Sync> {
    /// The base unencoded blob.
    pub input_blob: UnencodedBlob<'a, T>,
    /// The blob ID.
    pub blob_id: Option<BlobId>,
    /// The phase where the error occurred.
    pub failure_phase: String,
    /// The error.
    pub error: ClientError,
}

impl<'a, T: Debug + Clone + Send + Sync> WalrusStoreBlobApi<'a, T> for FailedBlob<'a, T> {
    fn get_state(&self) -> &'static str {
        "Error"
    }

    fn get_blob(&self) -> &'a [u8] {
        self.input_blob.get_blob()
    }

    fn get_identifier(&self) -> &T {
        &self.input_blob.identifier
    }

    fn unencoded_length(&self) -> usize {
        self.input_blob.unencoded_length()
    }

    fn encoded_size(&self) -> Option<u64> {
        None
    }

    fn get_metadata(&self) -> Option<&VerifiedBlobMetadataWithId> {
        None
    }

    fn get_blob_id(&self) -> Option<BlobId> {
        self.blob_id
    }

    fn get_sliver_pairs(&self) -> Option<&Vec<SliverPair>> {
        None
    }

    fn get_status(&self) -> Option<&BlobStatus> {
        None
    }

    fn get_object_id(&self) -> Option<ObjectID> {
        None
    }

    fn get_operation(&self) -> Option<&StoreOp> {
        None
    }

    fn get_error(&self) -> Option<&ClientError> {
        Some(&self.error)
    }

    fn get_result(&self) -> Option<BlobStoreResult> {
        Some(BlobStoreResult::Error {
            blob_id: self.blob_id,
            error_msg: self.error.to_string(),
        })
    }

    fn ready_to_store_to_nodes(&self) -> bool {
        false
    }

    fn ready_to_extend(&self) -> bool {
        false
    }

    fn get_certify_and_extend_params(&self) -> Result<CertifyAndExtendBlobParams, ClientError> {
        Err(ClientError::store_blob_internal(format!(
            "Invalid operation for blob {:?}",
            self,
        )))
    }

    fn with_encode_result(
        self,
        result: Result<(Vec<SliverPair>, VerifiedBlobMetadataWithId), ClientError>,
    ) -> ClientResult<WalrusStoreBlob<'a, T>> {
        Err(invalid_operation_for_blob(
            &self,
            format!("with_encode_result: {:?}", result),
        ))
    }

    fn with_status(
        self,
        status: Result<BlobStatus, ClientError>,
    ) -> ClientResult<WalrusStoreBlob<'a, T>> {
        Err(ClientError::store_blob_internal(format!(
            "Invalid operation for blob {:?}, status: {:?}",
            self, status,
        )))
    }

    fn try_complete_if_certified_beyond_epoch(
        self,
        target_epoch: u32,
    ) -> ClientResult<WalrusStoreBlob<'a, T>> {
        Err(ClientError::store_blob_internal(format!(
            "Invalid operation for blob {:?}, target_epoch: {:?}",
            self, target_epoch,
        )))
    }

    fn with_register_result(
        self,
        result: Result<StoreOp, ClientError>,
    ) -> ClientResult<WalrusStoreBlob<'a, T>> {
        Err(ClientError::store_blob_internal(format!(
            "Invalid operation for blob {:?}, result: {:?}",
            self, result,
        )))
    }

    fn with_get_certificate_result(
        self,
        certificate_result: ClientResult<ConfirmationCertificate>,
    ) -> ClientResult<WalrusStoreBlob<'a, T>> {
        Err(ClientError::store_blob_internal(format!(
            "Invalid operation for blob {:?}, certificate_result: {:?}",
            self, certificate_result,
        )))
    }

    fn with_certify_and_extend_result(
        self,
        result: CertifyAndExtendBlobResult,
        _price_computation: &PriceComputation,
    ) -> ClientResult<WalrusStoreBlob<'a, T>> {
        Err(invalid_operation_for_blob(
            &self,
            format!("with_certify_and_extend_result: {:?}", result),
        ))
    }

    fn complete_with(self, result: BlobStoreResult) -> WalrusStoreBlob<'a, T> {
        WalrusStoreBlob::Completed(CompletedBlob {
            input_blob: self.input_blob,
            result,
        })
    }

    fn with_error(self, error: ClientError) -> ClientResult<WalrusStoreBlob<'a, T>> {
        if WalrusStoreBlob::<'_, T>::should_fail_early(&error) {
            Err(error)
        } else {
            let blob_id = self.get_blob_id();
            Ok(WalrusStoreBlob::Error(FailedBlob {
                input_blob: self.input_blob,
                blob_id,
                failure_phase: "with_certificate".to_string(),
                error,
            }))
        }
    }
}

impl<T: Debug + Clone + Send + Sync> Clone for FailedBlob<'_, T> {
    fn clone(&self) -> Self {
        panic!("FailedBlob should not be cloned");
    }
}

impl<T: Debug + Clone + Send + Sync> std::fmt::Debug for FailedBlob<'_, T> {
    fn fmt(&self, f: &mut std::fmt::Formatter<'_>) -> std::fmt::Result {
        f.debug_struct("FailedBlob")
            .field("identifier", &self.input_blob.identifier)
            .field("blob_id", &self.blob_id)
            .field("failure_phase", &self.failure_phase)
            .field("error", &self.error.to_string())
            .finish()
    }
}

fn invalid_operation_for_blob<B: Debug>(blob: &B, operation: String) -> ClientError {
    ClientError::store_blob_internal(format!(
        "Invalid operation for blob {:?}, operation: {:?}",
        blob, operation,
    ))
}

#[cfg(test)]
mod tests {
    use super::*;

    #[test]
    fn test_enum_dispatch_for_walrus_store_blob() {
        // Create a sample UnencodedBlob
        let blob_data = b"sample data";
        let identifier = "sample_id".to_string();

        // Wrap it in the WalrusStoreBlob enum
        let walrus_blob: WalrusStoreBlob<String> =
            WalrusStoreBlob::new_unencoded(blob_data, identifier.clone());

        // Import the trait directly to bring the methods into scope
        use super::WalrusStoreBlobApi;

        // Now the methods will be available
        assert_eq!(walrus_blob.get_identifier(), &identifier);
        assert_eq!(walrus_blob.get_status(), None);
        assert_eq!(walrus_blob.encoded_size(), None);
        assert_eq!(walrus_blob.unencoded_length(), blob_data.len());

        assert_eq!(walrus_blob.get_blob(), blob_data);
    }
}<|MERGE_RESOLUTION|>--- conflicted
+++ resolved
@@ -31,10 +31,6 @@
 
 /// Identifies a stored quilt patch.
 #[derive(Debug, Clone, Serialize, Deserialize)]
-<<<<<<< HEAD
-#[serde(rename_all = "camelCase")]
-=======
->>>>>>> 7475b616
 pub struct StoredQuiltPatch {
     /// The identifier of the quilt patch.
     pub identifier: String,
