// Copyright (c) Walrus Foundation
// SPDX-License-Identifier: Apache-2.0

//! Low-level client for use when communicating directly with Walrus nodes.

use std::{
    collections::{HashMap, HashSet},
    fmt::{Debug, Display},
<<<<<<< HEAD
    fs,
    path::{Path, PathBuf},
=======
    path::PathBuf,
    pin::pin,
>>>>>>> 0f72275a
    sync::Arc,
    time::Instant,
};

use anyhow::anyhow;
pub use client_types::{UnencodedBlob, WalrusStoreBlob, WalrusStoreBlobApi};
pub use communication::NodeCommunicationFactory;
use futures::{
    Future,
    FutureExt,
    future::{Either, select},
};
use indicatif::{HumanDuration, MultiProgress};
use metrics::ClientMetrics;
use rand::{RngCore as _, rngs::ThreadRng};
use rayon::{iter::IntoParallelIterator, prelude::*};
use sui_types::base_types::ObjectID;
use tokio::{sync::Semaphore, time::Duration};
use tracing::{Instrument as _, Level};
use walrus_core::{
    BlobId,
    EncodingType,
    Epoch,
    EpochCount,
    QuiltBlobId,
    ShardIndex,
    Sliver,
    SliverIndex,
    bft,
    encoding::{
        BlobDecoderEnum,
        EncodingAxis,
        EncodingConfig,
        EncodingConfigTrait as _,
        Primary,
        QuiltApi,
        QuiltBlobOwned,
        QuiltConfigApi,
        QuiltDecoderApi,
        QuiltDecoderV1,
        QuiltEncoderApi,
        QuiltEnum,
        QuiltPatchApi,
        QuiltPatchIdApi,
        QuiltPatchIdV1,
        QuiltStoreBlob,
        QuiltV1,
        QuiltVersion,
        QuiltVersionEnum,
        Secondary,
        SliverData,
        SliverPair,
        get_quilt_version_enum,
    },
    ensure,
    messages::{BlobPersistenceType, ConfirmationCertificate, SignedStorageConfirmation},
    metadata::{
        BlobMetadataApi as _,
        QuiltIndex,
        QuiltMetadata,
        QuiltMetadataV1,
        VerifiedBlobMetadataWithId,
    },
};
use walrus_storage_node_client::{api::BlobStatus, error::NodeError};
use walrus_sui::{
    client::{
        BlobPersistence,
        CertifyAndExtendBlobParams,
        CertifyAndExtendBlobResult,
        ExpirySelectionPolicy,
        PostStoreAction,
        ReadClient,
        SuiContractClient,
    },
    types::{Blob, BlobEvent, StakedWal, move_structs::BlobWithAttribute},
};
use walrus_utils::{backoff::BackoffStrategy, metrics::Registry};

use self::{
    communication::NodeResult,
    refresh::{CommitteesRefresherHandle, RequestKind, are_current_previous_different},
    resource::{PriceComputation, RegisterBlobOp, ResourceManager, StoreOp},
    responses::{BlobStoreResult, BlobStoreResultWithPath, QuiltStoreResult},
};
pub(crate) use crate::utils::{CompletedReasonWeight, WeightedFutures};
use crate::{
    active_committees::ActiveCommittees,
    client::client_types::StoredQuiltBlob,
    config::CommunicationLimits,
    error::{ClientError, ClientErrorKind, ClientResult},
    store_when::StoreWhen,
    utils::{WeightedResult, styled_progress_bar, styled_spinner},
};
pub use crate::{
    blocklist::Blocklist,
    config::{ClientCommunicationConfig, ClientConfig, default_configuration_paths},
};

pub mod client_types;
pub mod communication;
pub mod metrics;
pub mod refresh;
pub mod resource;
pub mod responses;

// Reads all files recursively from a given path and returns them as path-content pairs.
///
/// If the path is a file, it's read directly.
/// If the path is a directory, its files are read recursively.
/// Only regular files (not directories or other special files) are included in the result.
/// If the provided path is unreadable, or not a file or directory, an error is returned.
pub fn read_blobs_from_paths<P: AsRef<Path>>(paths: &[P]) -> ClientResult<Vec<(PathBuf, Vec<u8>)>> {
    let files = get_all_files_from_paths(paths)?;

    let mut collected_files: Vec<(PathBuf, Vec<u8>)> = Vec::new();
    for file_path in files {
        let content = fs::read(&file_path).map_err(ClientError::other)?;
        collected_files.push((file_path, content));
    }

    Ok(collected_files)
}

/// Reads all files recursively from a given path and returns them as path-content pairs.
pub fn get_all_files_from_paths<P: AsRef<Path>>(paths: &[P]) -> ClientResult<Vec<PathBuf>> {
    let mut collected_files: HashSet<PathBuf> = HashSet::new();
    if paths.is_empty() {
        return Ok(Vec::new());
    }

    let mut collected_dirs: HashSet<PathBuf> = HashSet::new();
    for path in paths {
        let path = path.as_ref();
        if path.is_file() {
            collected_files.insert(path.to_path_buf());
        } else if path.is_dir() {
            let dir_entries = fs::read_dir(path).map_err(ClientError::other)?;
            for entry_result in dir_entries {
                let current_entry_path = entry_result.map_err(ClientError::other)?.path();
                if current_entry_path.is_file() {
                    collected_files.insert(current_entry_path);
                } else if current_entry_path.is_dir() {
                    collected_dirs.insert(current_entry_path);
                }
            }
        }
    }

    let files = get_all_files_from_paths(
        &collected_dirs
            .iter()
            .map(|p| p.as_path())
            .collect::<Vec<_>>(),
    )?;
    collected_files.extend(files);

    Ok(collected_files.into_iter().collect())
}

/// A client to communicate with Walrus shards and storage nodes.
#[derive(Debug, Clone)]
pub struct Client<T> {
    config: ClientConfig,
    sui_client: T,
    communication_limits: CommunicationLimits,
    committees_handle: CommitteesRefresherHandle,
    // The `Arc` is used to share the encoding config with the `communication_factory` without
    // introducing lifetimes.
    encoding_config: Arc<EncodingConfig>,
    blocklist: Option<Blocklist>,
    communication_factory: NodeCommunicationFactory,
}

impl Client<()> {
    /// Creates a new Walrus client without a Sui client.
    pub async fn new(
        config: ClientConfig,
        committees_handle: CommitteesRefresherHandle,
    ) -> ClientResult<Self> {
        Self::new_inner(config, committees_handle, None).await
    }

    /// Creates a new Walrus client without a Sui client, that records metrics to the provided
    /// registry.
    pub async fn new_with_metrics(
        config: ClientConfig,
        committees_handle: CommitteesRefresherHandle,
        metrics_registry: Registry,
    ) -> ClientResult<Self> {
        Self::new_inner(config, committees_handle, Some(metrics_registry)).await
    }

    async fn new_inner(
        config: ClientConfig,
        committees_handle: CommitteesRefresherHandle,
        metrics_registry: Option<Registry>,
    ) -> ClientResult<Self> {
        tracing::debug!(?config, "running client");

        // Request the committees and price computation from the cache.
        let (committees, _) = committees_handle
            .send_committees_and_price_request(RequestKind::Get)
            .await
            .map_err(ClientError::other)?;

        let encoding_config = EncodingConfig::new(committees.n_shards());
        let communication_limits =
            CommunicationLimits::new(&config.communication_config, encoding_config.n_shards());

        let encoding_config = Arc::new(encoding_config);

        Ok(Self {
            sui_client: (),
            encoding_config: encoding_config.clone(),
            communication_limits,
            committees_handle,
            blocklist: None,
            communication_factory: NodeCommunicationFactory::new(
                config.communication_config.clone(),
                encoding_config,
                metrics_registry,
            )?,
            config,
        })
    }

    /// Converts `self` to a [`Client<C>`] by adding the `sui_client`.
    pub async fn with_client<C>(self, sui_client: C) -> Client<C> {
        let Self {
            config,
            sui_client: _,
            committees_handle,
            encoding_config,
            communication_limits,
            blocklist,
            communication_factory: node_client_factory,
        } = self;
        Client::<C> {
            config,
            sui_client,
            committees_handle,
            encoding_config,
            communication_limits,
            blocklist,
            communication_factory: node_client_factory,
        }
    }
}

impl<T: ReadClient> Client<T> {
    /// Creates a new read client starting from a config file.
    pub async fn new_read_client(
        config: ClientConfig,
        committees_handle: CommitteesRefresherHandle,
        sui_read_client: T,
    ) -> ClientResult<Self> {
        Ok(Client::new(config, committees_handle)
            .await?
            .with_client(sui_read_client)
            .await)
    }

    /// Creates a new read client, and starts a committes refresher process in the background.
    ///
    /// This is useful when only one client is needed, and the refresher handle is not useful.
    pub async fn new_read_client_with_refresher(
        config: ClientConfig,
        sui_read_client: T,
    ) -> ClientResult<Self>
    where
        T: ReadClient + Clone + 'static,
    {
        let committees_handle = config
            .refresh_config
            .build_refresher_and_run(sui_read_client.clone())
            .await
            .map_err(|e| ClientError::from(ClientErrorKind::Other(e.into())))?;
        Ok(Client::new(config, committees_handle)
            .await?
            .with_client(sui_read_client)
            .await)
    }

    /// Reconstructs the blob by reading slivers from Walrus shards.
    ///
    /// The operation is retried if epoch it fails due to epoch change.
    pub async fn read_blob_retry_committees<U>(&self, blob_id: &BlobId) -> ClientResult<Vec<u8>>
    where
        U: EncodingAxis,
        SliverData<U>: TryFrom<Sliver>,
    {
        self.retry_if_notified_epoch_change(|| self.read_blob::<U>(blob_id))
            .await
    }

    /// Reconstructs the blob by reading slivers from Walrus shards.
    #[tracing::instrument(level = Level::ERROR, skip_all, fields(%blob_id))]
    pub async fn read_blob<U>(&self, blob_id: &BlobId) -> ClientResult<Vec<u8>>
    where
        U: EncodingAxis,
        SliverData<U>: TryFrom<Sliver>,
    {
        self.read_blob_internal(blob_id, None).await
    }

    /// Reconstructs the blob by reading slivers from Walrus shards with the given status.
    #[tracing::instrument(level = Level::ERROR, skip_all, fields(%blob_id))]
    pub async fn read_blob_with_status<U>(
        &self,
        blob_id: &BlobId,
        blob_status: BlobStatus,
    ) -> ClientResult<Vec<u8>>
    where
        U: EncodingAxis,
        SliverData<U>: TryFrom<Sliver>,
    {
        self.read_blob_internal(blob_id, Some(blob_status)).await
    }

    /// Internal method to handle the common logic for reading blobs.
    async fn read_blob_internal<U>(
        &self,
        blob_id: &BlobId,
        blob_status: Option<BlobStatus>,
    ) -> ClientResult<Vec<u8>>
    where
        U: EncodingAxis,
        SliverData<U>: TryFrom<Sliver>,
    {
        tracing::debug!("starting to read blob");

        self.check_blob_id(blob_id)?;

        let committees = self.get_committees().await?;

        let get_status_if_exists_fn = |status: Option<BlobStatus>| async move {
            let status = if let Some(status) = status {
                status
            } else {
                self.get_blob_status_with_retries(blob_id, &self.sui_client)
                    .await?
            };

            if BlobStatus::Nonexistent == status {
                Err(ClientError::from(ClientErrorKind::BlobIdDoesNotExist))
            } else {
                Ok(status)
            }
        };

        let (epoch_to_be_read, blob_status) = if committees.is_change_in_progress() {
            let blob_status = get_status_if_exists_fn(blob_status).await?;
            (blob_status.initial_certified_epoch(), Some(blob_status))
        } else {
            // We are not during epoch change, we can read from the current epoch directly if we do
            // not have a blob status.
            (
                blob_status
                    .map(|status| status.initial_certified_epoch())
                    .unwrap_or_else(|| Some(committees.epoch())),
                blob_status,
            )
        };

        // Return early if the blob is not certified, or if the committee is behind.
        let Some(certified_epoch) = epoch_to_be_read else {
            return Err(ClientError::from(ClientErrorKind::BlobIdDoesNotExist));
        };
        let current_epoch = committees.epoch();
        if certified_epoch > current_epoch {
            return Err(ClientError::from(ClientErrorKind::BehindCurrentEpoch {
                client_epoch: current_epoch,
                certified_epoch,
            }));
        }

        // Execute the status request and the metadata/sliver request concurrently.
        //
        // If the status request fails, the metadata/sliver request will be cancelled. If the status
        // request succeeds, the metadata/sliver request will be executed to completion. If we
        // already have a blob status, the `get_status_fn` immediately returns Ok.
        //
        // In the unlikely event that the status request takes longer than reading the
        // metadata/slivers, the status request will be dropped.
        match select(
            pin!(get_status_if_exists_fn(blob_status)),
            pin!(self.read_metadata_and_slivers::<U>(certified_epoch, blob_id)),
        )
        .await
        {
            Either::Left((status_result, read_future)) => {
                status_result?;
                read_future.await
            }
            Either::Right((read_result, _status_future)) => read_result,
        }
    }

    async fn read_metadata_and_slivers<U>(
        &self,
        certified_epoch: Epoch,
        blob_id: &BlobId,
    ) -> ClientResult<Vec<u8>>
    where
        U: EncodingAxis,
        SliverData<U>: TryFrom<Sliver>,
    {
        let metadata = self.retrieve_metadata(certified_epoch, blob_id).await?;
        self.request_slivers_and_decode::<U>(certified_epoch, &metadata)
            .await
    }

    /// Retries the given function if the client gets notified that the committees have changed.
    ///
    /// This function should not be used to retry function `func` that cannot be interrupted at
    /// arbitrary await points. Most importantly, functions that use the wallet to sign and execute
    /// transactions on Sui.
    async fn retry_if_notified_epoch_change<F, R, Fut>(&self, func: F) -> ClientResult<R>
    where
        F: Fn() -> Fut,
        Fut: Future<Output = ClientResult<R>>,
    {
        let func_check_notify = || self.await_while_checking_notification(func());
        self.retry_if_error_epoch_change(func_check_notify).await
    }

    /// Retries the given function if the function returns with an error that may be related to
    /// epoch change.
    async fn retry_if_error_epoch_change<F, R, Fut>(&self, func: F) -> ClientResult<R>
    where
        F: Fn() -> Fut,
        Fut: Future<Output = ClientResult<R>>,
    {
        let mut attempts = 0;

        let mut backoff = self
            .config
            .communication_config
            .committee_change_backoff
            .get_strategy(ThreadRng::default().next_u64());

        // Retry the given function N-1 times; if it does not succeed after N-1 times, then the
        // last try is made outside the loop.
        while let Some(delay) = backoff.next_delay() {
            match func().await {
                Ok(result) => return Ok(result),
                Err(error) => {
                    if error.may_be_caused_by_epoch_change() {
                        tracing::info!(
                            %error,
                            "operation aborted; maybe because of epoch change; retrying"
                        );
                        if !matches!(*error.kind(), ClientErrorKind::CommitteeChangeNotified) {
                            // If the error is CommitteeChangeNotified, we do not need to refresh
                            // the committees.
                            self.force_refresh_committees().await?;
                        }
                    } else {
                        tracing::debug!(%error, "operation failed; not retrying");
                        return Err(error);
                    }
                }
            };

            attempts += 1;
            tracing::debug!(
                ?attempts,
                ?delay,
                "a potential committee change detected; retrying after a delay",
            );
            tokio::time::sleep(delay).await;
        }

        // The last try.
        tracing::warn!(?attempts, "retries exhausted; conduct one last try");
        func().await
    }

    /// Fetch a blob with its object ID.
    pub async fn get_blob_by_object_id(
        &self,
        blob_object_id: &ObjectID,
    ) -> ClientResult<BlobWithAttribute> {
        self.sui_client
            .get_blob_by_object_id(blob_object_id)
            .await
            .map_err(|e| {
                if e.to_string()
                    .contains("response does not contain object data")
                {
                    ClientError::from(ClientErrorKind::BlobIdDoesNotExist)
                } else {
                    ClientError::other(e)
                }
            })
    }

    /// Executes the function while also awaiiting on the change notification.
    ///
    /// Returns a [`ClientErrorKind::CommitteeChangeNotified`] error if the client is notified that
    /// the committee has changed.
    async fn await_while_checking_notification<Fut, R>(&self, future: Fut) -> ClientResult<R>
    where
        Fut: Future<Output = ClientResult<R>>,
    {
        tokio::select! {
            _ = self.committees_handle.change_notified() => {
                Err(ClientError::from(ClientErrorKind::CommitteeChangeNotified))
            },
            result = future => result,
        }
    }

    /// Gets the certified epoch for a blob, handling epoch changes appropriately.
    ///
    /// This function determines the correct epoch to use when retrieving blob data:
    /// - During epoch changes, it uses the initial certified epoch from the blob status
    /// - Otherwise, it uses the current epoch
    ///
    /// Returns an error if the blob doesn't exist or if the certified epoch is ahead of
    /// the client's epoch.
    async fn get_certified_epoch(
        &self,
        blob_id: &BlobId,
        blob_status: Option<BlobStatus>,
    ) -> ClientResult<Epoch> {
        let committees = self.get_committees().await?;

        let certified_epoch = if committees.is_change_in_progress() {
            tracing::info!("epoch change in progress, reading from initial certified epoch");
            let blob_status = match blob_status {
                Some(status) => status,
                None => {
                    self.get_blob_status_with_retries(blob_id, &self.sui_client)
                        .await?
                }
            };
            blob_status
                .initial_certified_epoch()
                .ok_or_else(|| ClientError::from(ClientErrorKind::BlobIdDoesNotExist))?
        } else {
            // We are not during epoch change, we can read from the current epoch directly.
            committees.epoch()
        };

        // Return early if the committee is behind.
        let current_epoch = committees.epoch();
        if certified_epoch > current_epoch {
            return Err(ClientError::from(ClientErrorKind::BehindCurrentEpoch {
                client_epoch: current_epoch,
                certified_epoch,
            }));
        }

        Ok(certified_epoch)
    }

    /// Retrieves slivers with retry logic, only requesting missing slivers in subsequent attempts.
    ///
    /// This function will keep retrying until all requested slivers are received or the maximum
    /// number of retries is reached.
    pub async fn retrieve_slivers_with_retry<E: EncodingAxis>(
        &self,
        metadata: &VerifiedBlobMetadataWithId,
        sliver_indices: &[SliverIndex],
        certified_epoch: Epoch,
        max_retries: Option<usize>,
        timeout_duration: Option<Duration>,
    ) -> Result<Vec<SliverData<E>>, ClientError>
    where
        SliverData<E>: TryFrom<walrus_core::Sliver>,
    {
        let mut all_slivers: HashMap<SliverIndex, SliverData<E>> = HashMap::new();
        let mut missing_indices: Vec<SliverIndex> = sliver_indices.to_vec();
        let mut retry_count = 0;
        let retry_delay_ms = 100; // Fixed retry delay of 100ms
        let timeout_duration = timeout_duration.unwrap_or(Duration::from_secs(30));
        let start_time = Instant::now();

        while !missing_indices.is_empty() {
            // Check if we've exceeded the timeout.
            if start_time.elapsed() > timeout_duration {
                tracing::warn!(
                    "Timeout reached after {:?} while retrieving slivers",
                    timeout_duration
                );
                break;
            }

            // Check if we've exceeded max retries.
            if let Some(max) = max_retries {
                if retry_count >= max {
                    tracing::debug!("Max retry count ({}) reached", max);
                    break;
                }
            }

            tracing::debug!("Retrieving missing slivers: {:?}", missing_indices);

            match self
                .retrieve_slivers_retry_committees(metadata, &missing_indices, certified_epoch)
                .await
            {
                Ok(new_slivers) => {
                    // Track which indices we've successfully retrieved.
                    let retrieved_indices: Vec<SliverIndex> =
                        new_slivers.iter().map(|s| s.index).collect();

                    // Add new slivers to our collection.
                    for sliver in new_slivers {
                        all_slivers.insert(sliver.index, sliver);
                    }

                    // Update missing indices for next attempt.
                    missing_indices.retain(|idx| !retrieved_indices.contains(idx));

                    if !missing_indices.is_empty() {
                        tracing::debug!(
                            "Still missing slivers: {:?} (attempt {}/{}, elapsed: {:?})",
                            missing_indices,
                            retry_count + 1,
                            max_retries.unwrap_or(usize::MAX),
                            start_time.elapsed()
                        );
                        tokio::time::sleep(Duration::from_millis(retry_delay_ms)).await;
                    }
                }
                Err(e) => {
                    tracing::warn!("Error retrieving slivers: {:?}", e);
                    tokio::time::sleep(Duration::from_millis(retry_delay_ms * 2)).await;
                }
            }

            retry_count += 1;
        }

        let total_requested = sliver_indices.len();
        let total_retrieved = all_slivers.len();

        if total_retrieved == total_requested {
            tracing::debug!(
                "Successfully retrieved all {} slivers after {} attempts and {:?}",
                total_requested,
                retry_count,
                start_time.elapsed()
            );
            return Ok(all_slivers.into_values().collect());
        }

        tracing::info!(
            "Retrieved {}/{} requested slivers after {} attempts and {:?}",
            total_retrieved,
            total_requested,
            retry_count,
            start_time.elapsed()
        );

        Err(ClientError::from(ClientErrorKind::Other(
            format!(
                "Failed to retrieve all slivers after {} attempts and {:?}",
                retry_count,
                start_time.elapsed()
            )
            .into(),
        )))
    }

    /// Retrieves specific slivers from storage nodes based on their indices.
    ///
    /// The operation is retried if epoch it fails due to epoch change.
    pub async fn retrieve_slivers_retry_committees<U>(
        &self,
        metadata: &VerifiedBlobMetadataWithId,
        sliver_indices: &[SliverIndex],
        certified_epoch: Epoch,
    ) -> ClientResult<Vec<SliverData<U>>>
    where
        U: EncodingAxis,
        SliverData<U>: TryFrom<Sliver>,
    {
        self.retry_if_notified_epoch_change(|| {
            self.retrieve_slivers::<U>(metadata, sliver_indices, certified_epoch)
        })
        .await
    }

    /// Retrieves specific slivers from storage nodes based on their indices.
    ///
    /// This function:
    /// 1. Maps sliver indices to the nodes that host them
    /// 2. Retrieves the slivers from those nodes
    ///
    /// Returns the retrieved slivers or an error if they cannot be found.
    #[tracing::instrument(level = Level::ERROR, skip_all)]
    pub async fn retrieve_slivers<'a, E: EncodingAxis>(
        &self,
        metadata: &'a VerifiedBlobMetadataWithId,
        sliver_indices: &[SliverIndex],
        certified_epoch: Epoch,
    ) -> ClientResult<Vec<SliverData<E>>>
    where
        SliverData<E>: TryFrom<Sliver>,
    {
        let blob_id = metadata.blob_id();
        tracing::info!("starting to retrieve slivers {:?}", sliver_indices);
        self.check_blob_id(blob_id)?;

        let committees = self.get_committees().await?;

        // Create a progress bar to track the progress of the sliver retrieval.
        let progress_bar: indicatif::ProgressBar = styled_progress_bar(sliver_indices.len() as u64);
        progress_bar.set_message(format!("requesting slivers {:?}", sliver_indices));

        // Get communications with storage nodes
        let comms = self
            .communication_factory
            .node_read_communications(&committees, certified_epoch)?;

        // Find which nodes have which slivers.
        let node_to_sliver_indices =
            find_nodes_for_sliver_indices::<E>(blob_id, sliver_indices, &committees).await;

        // Create futures for retrieving slivers from each node.
        let n_shards = committees.n_shards();
        let futures = node_to_sliver_indices
            .iter()
            .flat_map(|(&node_id, indices)| {
                let node_comms = comms
                    .iter()
                    .find(|c| c.node.node_id == node_id)
                    .expect("node not found");
                let pb_clone = progress_bar.clone();
                indices.iter().map(move |&sliver_idx| {
                    // Convert sliver index to pair index based on encoding axis.
                    let pair_idx = sliver_idx.to_pair_index::<E>(n_shards);

                    // Get the shard index for this pair
                    let shard_idx = pair_idx.to_shard_index(n_shards, blob_id);

                    tracing::debug!(
                        "retrieving sliver {:?} from node {:?}",
                        sliver_idx,
                        node_comms.node.name
                    );
                    node_comms
                        .retrieve_verified_sliver::<E>(metadata, shard_idx)
                        .instrument(node_comms.span.clone())
                        // Increment the progress bar if the sliver is successfully retrieved.
                        .inspect({
                            let value = pb_clone.clone();
                            move |result| {
                                if result.is_ok() {
                                    value.inc(1)
                                }
                            }
                        })
                })
            });

        let mut requests = WeightedFutures::new(futures);

        // Execute all requests with appropriate concurrency limits.
        requests
            .execute_weight(
                &|_| false, // We want to execute all futures.
                self.communication_limits
                    .max_concurrent_sliver_reads_for_blob_size(
                        metadata.metadata().unencoded_length(),
                        &self.encoding_config,
                        metadata.metadata().encoding_type(),
                    ),
            )
            .await;

        progress_bar.finish_with_message("slivers received");

        let mut n_not_found = 0;
        let mut n_forbidden = 0;
        let slivers = requests
            .take_results()
            .into_iter()
            .filter_map(|NodeResult { node, result, .. }| {
                result
                    .map_err(|error| {
                        tracing::debug!(%node, %error, "retrieving sliver failed");
                        if error.is_status_not_found() {
                            n_not_found += 1;
                        } else if error.is_blob_blocked() {
                            n_forbidden += 1;
                        }
                    })
                    .ok()
            })
            .collect::<Vec<_>>();

        Ok(slivers)
    }
}

impl Client<SuiContractClient> {
    /// Creates a new client starting from a config file.
    pub async fn new_contract_client(
        config: ClientConfig,
        committees_handle: CommitteesRefresherHandle,
        sui_client: SuiContractClient,
    ) -> ClientResult<Self> {
        Ok(Client::new(config, committees_handle)
            .await?
            .with_client(sui_client)
            .await)
    }

    /// Creates a new client, and starts a committes refresher process in the background.
    ///
    /// This is useful when only one client is needed, and the refresher handle is not useful.
    pub async fn new_contract_client_with_refresher(
        config: ClientConfig,
        sui_client: SuiContractClient,
    ) -> ClientResult<Self> {
        let committees_handle = config
            .refresh_config
            .build_refresher_and_run(sui_client.read_client().clone())
            .await
            .map_err(|e| ClientError::from(ClientErrorKind::Other(e.into())))?;
        Ok(Client::new(config, committees_handle)
            .await?
            .with_client(sui_client)
            .await)
    }

    /// Stores a list of blobs to Walrus, retrying if it fails because of epoch change.
    #[tracing::instrument(skip_all, fields(blob_id))]
    #[allow(clippy::too_many_arguments)]
    pub async fn reserve_and_store_blobs_retry_committees(
        &self,
        blobs: &[&[u8]],
        encoding_type: EncodingType,
        epochs_ahead: EpochCount,
        store_when: StoreWhen,
        persistence: BlobPersistence,
        post_store: PostStoreAction,
        metrics: Option<&Arc<ClientMetrics>>,
    ) -> ClientResult<Vec<BlobStoreResult>> {
        let quilt_store_blobs =
            WalrusStoreBlob::<String>::default_unencoded_blobs_from_slice(blobs);
        let start = Instant::now();
        let encoded_blobs = self.encode_blobs(quilt_store_blobs, encoding_type)?;
        if let Some(metrics) = metrics {
            metrics.observe_encoding_latency(start.elapsed());
        }

        let mut results = self
            .retry_if_error_epoch_change(|| {
                self.reserve_and_store_encoded_blobs(
                    encoded_blobs.clone(),
                    epochs_ahead,
                    store_when,
                    persistence,
                    post_store,
                    metrics,
                )
            })
            .await?;

        debug_assert_eq!(results.len(), blobs.len());

        // A trick to make sure the output order is the same as the input order.
        results.sort_by_key(|blob| blob.get_identifier().to_string());

        Ok(results
            .into_iter()
            .filter_map(|blob| blob.get_result())
            .collect())
    }

    /// Stores a list of blobs to Walrus, retrying if it fails because of epoch change.
    /// Similar to `[Client::reserve_and_store_blobs_retry_committees]`, except the result
    /// includes the corresponding path for blob.
    #[tracing::instrument(skip_all, fields(blob_id))]
    pub async fn reserve_and_store_blobs_retry_committees_with_path(
        &self,
        blobs_with_paths: &[(PathBuf, Vec<u8>)],
        encoding_type: EncodingType,
        epochs_ahead: EpochCount,
        store_when: StoreWhen,
        persistence: BlobPersistence,
        post_store: PostStoreAction,
    ) -> ClientResult<Vec<BlobStoreResultWithPath>> {
        // Not using Path as identifier because it's not unique.
        let blobs = blobs_with_paths
            .iter()
            .map(|(_, blob)| blob.as_slice())
            .collect::<Vec<_>>();
        let quilt_store_blobs =
            WalrusStoreBlob::<String>::default_unencoded_blobs_from_slice(&blobs);

        let encoded_blobs = self.encode_blobs(quilt_store_blobs, encoding_type)?;

        let mut completed_blobs = self
            .retry_if_error_epoch_change(|| {
                self.reserve_and_store_encoded_blobs(
                    encoded_blobs.clone(),
                    epochs_ahead,
                    store_when,
                    persistence,
                    post_store,
                    None,
                )
            })
            .await?;

        assert_eq!(completed_blobs.len(), blobs_with_paths.len());
        completed_blobs.sort_by_key(|blob| blob.get_identifier().to_string());

        let mut results: Vec<BlobStoreResultWithPath> = Vec::new();
        for (blob, (path, _)) in completed_blobs.iter().zip(blobs_with_paths.iter()) {
            let store_result = blob.get_result().ok_or_else(|| {
                ClientError::store_blob_internal(format!(
                    "Invalid state for completedblob: {}, {:?}",
                    path.display(),
                    blob,
                ))
            })?;

            results.push(BlobStoreResultWithPath {
                path: path.clone(),
                blob_store_result: store_result.clone(),
            });
        }

        Ok(results)
    }

    /// Encodes the blob, reserves & registers the space on chain, and stores the slivers to the
    /// storage nodes. Finally, the function aggregates the storage confirmations and posts the
    /// [`ConfirmationCertificate`] on chain.
    #[tracing::instrument(skip_all, fields(blob_id))]
    pub async fn reserve_and_store_blobs(
        &self,
        blobs: &[&[u8]],
        encoding_type: EncodingType,
        epochs_ahead: EpochCount,
        store_when: StoreWhen,
        persistence: BlobPersistence,
        post_store: PostStoreAction,
    ) -> ClientResult<Vec<BlobStoreResult>> {
        let quilt_store_blobs =
            WalrusStoreBlob::<String>::default_unencoded_blobs_from_slice(blobs);

        let encoded_blobs = self.encode_blobs(quilt_store_blobs, encoding_type)?;

        let mut results = self
            .reserve_and_store_encoded_blobs(
                encoded_blobs,
                epochs_ahead,
                store_when,
                persistence,
                post_store,
                None,
            )
            .await?;

        debug_assert_eq!(results.len(), blobs.len());

        results.sort_by_key(|blob| blob.get_identifier().to_string());

        Ok(results
            .into_iter()
            .filter_map(|blob| blob.get_result())
            .collect())
    }

    /// Encodes multiple blobs into sliver pairs and metadata.
    ///
    /// Returns a list of sliver pairs and metadata for each blob.
    ///
    /// Failed blobs are filtered out.
    pub fn encode_blobs_to_pairs_and_metadata(
        &self,
        blobs: &[&[u8]],
        encoding_type: EncodingType,
    ) -> ClientResult<Vec<(Vec<SliverPair>, VerifiedBlobMetadataWithId)>> {
        let quilt_store_blobs =
            WalrusStoreBlob::<String>::default_unencoded_blobs_from_slice(blobs);

        let encoded_blobs = self.encode_blobs(quilt_store_blobs, encoding_type)?;

        debug_assert_eq!(
            encoded_blobs.len(),
            blobs.len(),
            "the number of encoded blobs and the number of blobs must be the same"
        );

        // Failed blobs are filtered out.
        let result = encoded_blobs
            .into_iter()
            .filter_map(|encoded_blob| {
                if encoded_blob.is_failed() {
                    None
                } else {
                    Some((
                        encoded_blob.get_sliver_pairs().unwrap().clone(),
                        encoded_blob.get_metadata().unwrap().clone(),
                    ))
                }
            })
            .collect();

        Ok(result)
    }

    /// Encodes multiple blobs.
    ///
    /// Returns a list of WalrusStoreBlob as the encoded result. The return list
    /// is in the same order as the input list.
    /// A WalrusStoreBlob::Encoded is returned if the blob is encoded successfully.
    /// A WalrusStoreBlob::Failed is returned if the blob fails to encode.
    pub fn encode_blobs<'a, T: Debug + Clone + Send + Sync>(
        &self,
        quilt_store_blobs: Vec<WalrusStoreBlob<'a, T>>,
        encoding_type: EncodingType,
    ) -> ClientResult<Vec<WalrusStoreBlob<'a, T>>> {
        if quilt_store_blobs.is_empty() {
            return Ok(Vec::new());
        }

        if quilt_store_blobs.len() > 1 {
            let total_blob_size = quilt_store_blobs
                .iter()
                .map(|blob| blob.unencoded_length())
                .sum::<usize>();
            let max_total_blob_size = self.config().communication_config.max_total_blob_size;
            if total_blob_size > max_total_blob_size {
                return Err(ClientError::from(ClientErrorKind::Other(
                    format!(
                        "total blob size {} exceeds the maximum limit of {}",
                        total_blob_size, max_total_blob_size
                    )
                    .into(),
                )));
            }
        }

        let multi_pb = Arc::new(MultiProgress::new());

        // Encode each blob into sliver pairs and metadata. Filters out failed blobs and continue.
        let results = quilt_store_blobs
            .into_par_iter()
            .map(|blob| {
                let multi_pb_clone = multi_pb.clone();
                let unencoded_blob = blob.get_blob();
                let encode_result = self.encode_pairs_and_metadata(
                    unencoded_blob,
                    encoding_type,
                    multi_pb_clone.as_ref(),
                );
                blob.with_encode_result(encode_result)
            })
            .collect::<Vec<_>>();

        let mut final_results = Vec::with_capacity(results.len());
        for result in results {
            let cur = result?;
            final_results.push(cur);
        }

        Ok(final_results)
    }

    /// Encodes a blob into sliver pairs and metadata.
    pub fn encode_pairs_and_metadata(
        &self,
        blob: &[u8],
        encoding_type: EncodingType,
        multi_pb: &MultiProgress,
    ) -> ClientResult<(Vec<SliverPair>, VerifiedBlobMetadataWithId)> {
        let spinner = multi_pb.add(styled_spinner());
        spinner.set_message("encoding the blob");

        let encode_start_timer = Instant::now();

        let (pairs, metadata) = self
            .encoding_config
            .get_for_type(encoding_type)
            .encode_with_metadata(blob)
            .map_err(ClientError::other)?;

        let duration = encode_start_timer.elapsed();
        let pair = pairs.first().expect("the encoding produces sliver pairs");
        let symbol_size = pair.primary.symbols.symbol_size().get();
        tracing::info!(
            symbol_size,
            primary_sliver_size = pair.primary.symbols.len() * usize::from(symbol_size),
            secondary_sliver_size = pair.secondary.symbols.len() * usize::from(symbol_size),
            ?duration,
            "encoded sliver pairs and metadata"
        );
        spinner.finish_with_message(format!("blob encoded; blob ID: {}", metadata.blob_id()));

        Ok((pairs, metadata))
    }

    /// Stores the blobs on Walrus, reserving space or extending registered blobs, if necessary.
    ///
    /// Returns a [`ClientErrorKind::CommitteeChangeNotified`] error if, during the registration or
    /// store operations, the client is notified that the committee has changed.
    async fn reserve_and_store_encoded_blobs<'a, T: Debug + Clone + Send + Sync + 'a>(
        &'a self,
        encoded_blobs: Vec<WalrusStoreBlob<'a, T>>,
        epochs_ahead: EpochCount,
        store_when: StoreWhen,
        persistence: BlobPersistence,
        post_store: PostStoreAction,
        metrics: Option<&Arc<ClientMetrics>>,
    ) -> ClientResult<Vec<WalrusStoreBlob<'a, T>>> {
        tracing::info!("storing {} sliver pairs with metadata", encoded_blobs.len());
        let status_start_timer = Instant::now();
        let committees = self.get_committees().await?;
        let num_encoded_blobs = encoded_blobs.len();

        // Retrieve the blob status, checking if the committee has changed in the meantime.
        // This operation can be safely interrupted as it does not require a wallet.
        let encoded_blobs_with_status = self
            .await_while_checking_notification(self.get_blob_statuses(encoded_blobs))
            .await?;

        let num_encoded_blobs_with_status = encoded_blobs_with_status.len();
        debug_assert_eq!(
            num_encoded_blobs_with_status, num_encoded_blobs,
            "the number of blob statuses and the number of blobs to store must be the same"
        );
        let status_timer_duration = status_start_timer.elapsed();
        tracing::info!(
            duration = ?status_timer_duration,
            "retrieved {} blob statuses",
            num_encoded_blobs_with_status
        );
        if let Some(metrics) = metrics {
            metrics.observe_checking_blob_status(status_timer_duration);
        }

        let store_op_timer = Instant::now();
        // Register blobs if they are not registered, and get the store operations.
        let registered_blobs = self
            .resource_manager(&committees)
            .await
            .register_walrus_store_blobs(
                encoded_blobs_with_status,
                epochs_ahead,
                persistence,
                store_when,
            )
            .await?;

        let store_op_duration = store_op_timer.elapsed();
        tracing::info!(
            duration = ?store_op_duration,
            "{} blob resources obtained\n{}",
            registered_blobs.len(),
            registered_blobs
                .iter()
                .map(|blob| format!("{:?}", blob.get_operation()))
                .collect::<Vec<_>>()
                .join("\n")
        );
        let num_registered_blobs = registered_blobs.len();
        debug_assert_eq!(
            num_registered_blobs, num_encoded_blobs,
            "the number of registered blobs and the number of blobs to store must be the same \
            (num_registered_blobs = {}, num_encoded_blobs = {})",
            num_registered_blobs, num_encoded_blobs
        );
        if let Some(metrics) = metrics {
            metrics.observe_store_operation(store_op_duration);
        }

        let mut final_result: Vec<WalrusStoreBlob<'_, T>> = Vec::with_capacity(num_encoded_blobs);
        let mut to_be_certified: Vec<WalrusStoreBlob<'_, T>> = Vec::new();
        let mut to_be_extended: Vec<WalrusStoreBlob<'_, T>> = Vec::new();

        for registered_blob in registered_blobs {
            if registered_blob.is_completed() {
                final_result.push(registered_blob);
            } else if registered_blob.ready_to_extend() {
                to_be_extended.push(registered_blob);
            } else if registered_blob.ready_to_store_to_nodes() {
                to_be_certified.push(registered_blob);
            } else {
                return Err(ClientError::store_blob_internal(format!(
                    "unexpected blob state {:?}",
                    registered_blob
                )));
            }
        }

        let num_to_be_certified = to_be_certified.len();
        debug_assert_eq!(
            num_to_be_certified + to_be_extended.len() + final_result.len(),
            num_registered_blobs,
            "the number of blobs to certify, extend, and store must be the same"
        );

        // Check if the committee has changed while registering the blobs.
        if are_current_previous_different(
            committees.as_ref(),
            self.get_committees().await?.as_ref(),
        ) {
            tracing::warn!("committees have changed while registering blobs");
            return Err(ClientError::from(ClientErrorKind::CommitteeChangeNotified));
        }

        let get_certificates_timer = Instant::now();
        // Get the blob certificates, possibly storing slivers, while checking if the committee has
        // changed in the meantime.
        // This operation can be safely interrupted as it does not require a wallet.
        let blobs_with_certificates = self
            .await_while_checking_notification(self.get_all_blob_certificates(to_be_certified))
            .await?;
        debug_assert_eq!(blobs_with_certificates.len(), num_to_be_certified);
        let get_certificates_duration = get_certificates_timer.elapsed();
        tracing::debug!(
            duration = ?get_certificates_duration,
            "fetched certificates for {} blobs",
            blobs_with_certificates.len()
        );
        if let Some(metrics) = metrics {
            metrics.observe_get_certificates(get_certificates_duration);
        }

        // Move completed blobs to final_result and keep only non-completed ones
        let (completed_blobs, to_be_certified): (Vec<_>, Vec<_>) = blobs_with_certificates
            .into_iter()
            .partition(|blob| blob.is_completed());

        final_result.extend(completed_blobs);

        let cert_and_extend_params: Vec<CertifyAndExtendBlobParams> = to_be_extended
            .iter()
            .chain(to_be_certified.iter())
            .map(|blob| {
                blob.get_certify_and_extend_params()
                    .expect("Should be a CertifyAndExtendBlobParams")
            })
            .collect();

        // Certify all blobs on Sui.
        let sui_cert_timer = Instant::now();
        let cert_and_extend_results = self
            .sui_client
            .certify_and_extend_blobs(&cert_and_extend_params, post_store)
            .await
            .map_err(|e| {
                tracing::warn!(error = %e, "Failure occurred while certifying and extending \
                blobs on Sui");
                ClientError::from(ClientErrorKind::CertificationFailed(e))
            })?;
        let sui_cert_timer_duration = sui_cert_timer.elapsed();
        tracing::info!(
            duration = ?sui_cert_timer_duration,
            "certified {} blobs on Sui",
            cert_and_extend_params.len()
        );
        if let Some(metrics) = metrics {
            metrics.observe_upload_certificate(sui_cert_timer_duration);
        }

        // Build map from BlobId to CertifyAndExtendBlobResult
        let result_map: HashMap<ObjectID, CertifyAndExtendBlobResult> = cert_and_extend_results
            .into_iter()
            .map(|result| (result.blob_object_id, result))
            .collect();

        // Get price computation for completing blobs
        let price_computation = self.get_price_computation().await?;

        // Complete to_be_extended blobs.
        for blob in to_be_extended {
            let Some(object_id) = blob.get_object_id() else {
                panic!("Invalid blob state {:?}", blob);
            };
            if let Some(result) = result_map.get(&object_id) {
                final_result
                    .push(blob.with_certify_and_extend_result(result.clone(), &price_computation)?);
            } else {
                panic!("Invalid blob state {:?}", blob);
            }
        }

        // Complete to_be_certified blobs.
        for blob in to_be_certified {
            let Some(object_id) = blob.get_object_id() else {
                panic!("Invalid blob state {:?}", blob);
            };
            if let Some(result) = result_map.get(&object_id) {
                final_result
                    .push(blob.with_certify_and_extend_result(result.clone(), &price_computation)?);
            } else {
                panic!("Invalid blob state {:?}", blob);
            }
        }

        Ok(final_result)
    }

    /// Fetches the status of each blob.
    ///
    /// Input: a vector of WalrusStoreBlob::Encoded.
    /// Output: a vector of WalrusStoreBlob::WithStatus or WalrusStoreBlob::Error.
    async fn get_blob_statuses<'a, T: Debug + Clone + Send + Sync>(
        &'a self,
        encoded_blobs: Vec<WalrusStoreBlob<'a, T>>,
    ) -> ClientResult<Vec<WalrusStoreBlob<'a, T>>> {
        #[cfg(debug_assertion)]
        encoded_blobs.iter().for_each(|blob| {
            assert!(blob.is_encoded());
        });

        let results =
            futures::future::join_all(encoded_blobs.into_iter().map(|encode_blob| async move {
                let blob_id = encode_blob
                    .get_blob_id()
                    .ok_or(ClientError::store_blob_internal(format!(
                        "missing blob ID from {:?}",
                        encode_blob
                    )))?;
                if let Err(e) = self.check_blob_id(&blob_id) {
                    return encode_blob.with_error(e);
                }
                let result = self
                    .get_blob_status_with_retries(&blob_id, &self.sui_client)
                    .await;
                encode_blob.with_status(result)
            }))
            .await;

        // Collect results, propagating any errors
        let mut blobs = Vec::with_capacity(results.len());
        for result in results {
            blobs.push(result?);
        }

        Ok(blobs)
    }

    /// Fetches the certificates for all the blobs, and returns a vector of
    /// WalrusStoreBlob::WithCertificate or WalrusStoreBlob::Error.
    async fn get_all_blob_certificates<'a, T: Debug + Clone + Send + Sync>(
        &'a self,
        blobs_to_be_certified: Vec<WalrusStoreBlob<'a, T>>,
    ) -> ClientResult<Vec<WalrusStoreBlob<'a, T>>> {
        if blobs_to_be_certified.is_empty() {
            return Ok(vec![]);
        }

        let get_cert_timer = Instant::now();

        // TODO(joy): add concurrency limit with semaphore.
        let multi_pb = Arc::new(MultiProgress::new());
        let blobs_with_certificates =
            futures::future::join_all(blobs_to_be_certified.into_iter().map(|registered_blob| {
                let multi_pb_arc = Arc::clone(&multi_pb);
                async move {
                    let operation = registered_blob.get_operation().cloned();
                    let Some(StoreOp::RegisterNew { blob, operation }) = operation else {
                        return Err(ClientError::store_blob_internal(format!(
                            "Expected a WalrusStoreBlob::RegisterNew, got {:?}",
                            registered_blob
                        )));
                    };
                    let (Some(pairs), Some(metadata), Some(blob_status)) = (
                        registered_blob.get_sliver_pairs(),
                        registered_blob.get_metadata(),
                        registered_blob.get_status(),
                    ) else {
                        return Err(ClientError::store_blob_internal(format!(
                            "Missing sliver pairs, metadata, or status for blob: {:?}",
                            registered_blob
                        )));
                    };
                    let certificate_result = self
                        .get_blob_certificate(
                            &blob,
                            &operation,
                            pairs.as_slice(),
                            metadata,
                            blob_status,
                            multi_pb_arc.as_ref(),
                        )
                        .await;
                    registered_blob.with_get_certificate_result(certificate_result)
                }
            }))
            .await;

        let mut blobs = Vec::with_capacity(blobs_with_certificates.len());
        for blob in blobs_with_certificates {
            blobs.push(blob?);
        }

        tracing::info!(
            duration = ?get_cert_timer.elapsed(),
            "get {} blobs certificates",
            blobs.iter().filter(|blob| blob.is_with_certificate()).count()
        );

        Ok(blobs)
    }

    async fn get_blob_certificate(
        &self,
        blob_object: &Blob,
        resource_operation: &RegisterBlobOp,
        pairs: &[SliverPair],
        metadata: &VerifiedBlobMetadataWithId,
        blob_status: &BlobStatus,
        multi_pb: &MultiProgress,
    ) -> ClientResult<ConfirmationCertificate> {
        let committees = self.get_committees().await?;

        match blob_status.initial_certified_epoch() {
            Some(certified_epoch) if !committees.is_change_in_progress() => {
                // If the blob is already certified on chain and there is no committee change in
                // progress, all nodes already have the slivers.
                self.get_certificate_standalone(
                    &blob_object.blob_id,
                    certified_epoch,
                    &blob_object.blob_persistence_type(),
                )
                .await
            }
            _ => {
                // If the blob is not certified, we need to store the slivers. Also, during
                // epoch change we may need to store the slivers again for an already certified
                // blob, as the current committee may not have synced them yet.
                if (resource_operation.is_registration() || resource_operation.is_reuse_storage())
                    && !blob_status.is_registered()
                {
                    tracing::debug!(
                        delay=?self.config.communication_config.registration_delay,
                        "waiting to ensure that all storage nodes have seen the registration"
                    );
                    tokio::time::sleep(self.config.communication_config.registration_delay).await;
                }
                let certify_start_timer = Instant::now();
                let result = self
                    .send_blob_data_and_get_certificate(
                        metadata,
                        pairs,
                        &blob_object.blob_persistence_type(),
                        multi_pb,
                    )
                    .await?;
                let duration = certify_start_timer.elapsed();
                let blob_size = blob_object.size;
                tracing::info!(
                    blob_id = %metadata.blob_id(),
                    ?duration,
                    blob_size,
                    "finished sending blob data and collecting certificate"
                );
                Ok(result)
            }
        }
    }

    /// Creates a resource manager for the client.
    pub async fn resource_manager(&self, committees: &ActiveCommittees) -> ResourceManager {
        ResourceManager::new(&self.sui_client, committees.write_committee().epoch)
    }

    // Blob deletion

    /// Returns an iterator over the list of blobs that can be deleted, based on the blob ID.
    pub async fn deletable_blobs_by_id<'a>(
        &self,
        blob_id: &'a BlobId,
    ) -> ClientResult<impl Iterator<Item = Blob> + 'a> {
        let owned_blobs = self
            .sui_client
            .owned_blobs(None, ExpirySelectionPolicy::Valid);
        Ok(owned_blobs
            .await?
            .into_iter()
            .filter(|blob| blob.blob_id == *blob_id && blob.deletable))
    }

    #[tracing::instrument(skip_all, fields(blob_id))]
    /// Deletes all owned blobs that match the blob ID, and returns the number of deleted objects.
    pub async fn delete_owned_blob(&self, blob_id: &BlobId) -> ClientResult<usize> {
        let mut deleted = 0;
        for blob in self.deletable_blobs_by_id(blob_id).await? {
            self.delete_owned_blob_by_object(blob.id).await?;
            deleted += 1;
        }
        Ok(deleted)
    }

    /// Deletes the owned _deletable_ blob on Walrus, specified by Sui Object ID.
    pub async fn delete_owned_blob_by_object(&self, blob_object_id: ObjectID) -> ClientResult<()> {
        tracing::debug!(%blob_object_id, "deleting blob object");
        self.sui_client.delete_blob(blob_object_id).await?;
        Ok(())
    }

    /// For each entry in `node_ids_with_amounts`, stakes the amount of WAL specified by the
    /// second element of the pair with the node represented by the first element of the pair.
    pub async fn stake_with_node_pools(
        &self,
        node_ids_with_amounts: &[(ObjectID, u64)],
    ) -> ClientResult<Vec<StakedWal>> {
        let staked_wal = self
            .sui_client
            .stake_with_pools(node_ids_with_amounts)
            .await?;
        Ok(staked_wal)
    }

    /// Stakes the specified amount of WAL with the node represented by `node_id`.
    pub async fn stake_with_node_pool(&self, node_id: ObjectID, amount: u64) -> ClientResult<()> {
        self.stake_with_node_pools(&[(node_id, amount)]).await?;
        Ok(())
    }

    /// Exchanges the provided amount of SUI (in MIST) for WAL using the specified exchange.
    pub async fn exchange_sui_for_wal(
        &self,
        exchange_id: ObjectID,
        amount: u64,
    ) -> ClientResult<()> {
        Ok(self
            .sui_client
            .exchange_sui_for_wal(exchange_id, amount)
            .await?)
    }

    /// Returns the latest committees from the chain.
    #[cfg(any(test, feature = "test-utils"))]
    pub async fn get_latest_committees_in_test(&self) -> Result<ActiveCommittees, ClientError> {
        Ok(ActiveCommittees::from_committees_and_state(
            self.sui_client
                .get_committees_and_state()
                .await
                .map_err(ClientError::other)?,
        ))
    }
}

impl<T> Client<T> {
    /// Adds a [`Blocklist`] to the client that will be checked when storing or reading blobs.
    ///
    /// This can be called again to replace the blocklist.
    pub fn with_blocklist(mut self, blocklist: Blocklist) -> Self {
        self.blocklist = Some(blocklist);
        self
    }

    /// Stores the already-encoded metadata and sliver pairs for a blob into Walrus, by sending
    /// sliver pairs to at least 2f+1 shards.
    ///
    /// Assumes the blob ID has already been registered, with an appropriate blob size.
    #[tracing::instrument(skip_all)]
    pub async fn send_blob_data_and_get_certificate(
        &self,
        metadata: &VerifiedBlobMetadataWithId,
        pairs: &[SliverPair],
        blob_persistence_type: &BlobPersistenceType,
        multi_pb: &MultiProgress,
    ) -> ClientResult<ConfirmationCertificate> {
        tracing::info!(blob_id = %metadata.blob_id(), "starting to send data to storage nodes");
        let committees = self.get_committees().await?;
        let mut pairs_per_node = self
            .pairs_per_node(metadata.blob_id(), pairs, &committees)
            .await;
        let sliver_write_limit = self
            .communication_limits
            .max_concurrent_sliver_writes_for_blob_size(
                metadata.metadata().unencoded_length(),
                &self.encoding_config,
                metadata.metadata().encoding_type(),
            );
        tracing::debug!(
            blob_id = %metadata.blob_id(),
            communication_limits = sliver_write_limit,
            "establishing node communications"
        );

        let comms = self
            .communication_factory
            .node_write_communications(&committees, Arc::new(Semaphore::new(sliver_write_limit)))?;

        let progress_bar = {
            let pb = styled_progress_bar(bft::min_n_correct(committees.n_shards()).get().into());
            pb.set_message(format!("sending slivers ({})", metadata.blob_id()));
            multi_pb.add(pb)
        };

        let mut requests = WeightedFutures::new(comms.iter().map(|n| {
            n.store_metadata_and_pairs(
                metadata,
                pairs_per_node
                    .remove(&n.node_index)
                    .expect("there are shards for each node"),
                blob_persistence_type,
            )
            .inspect({
                let value = progress_bar.clone();
                move |result| {
                    if result.is_ok() && !value.is_finished() {
                        value.inc(result.weight.try_into().expect("the weight fits a usize"))
                    }
                }
            })
        }));
        let start = Instant::now();

        // We do not limit the number of concurrent futures awaited here, because the number of
        // connections is limited through a semaphore depending on the [`max_data_in_flight`][]
        if let CompletedReasonWeight::FuturesConsumed(weight) = requests
            .execute_weight(
                &|weight| {
                    committees
                        .write_committee()
                        .is_at_least_min_n_correct(weight)
                },
                committees.n_shards().get().into(),
            )
            .await
        {
            tracing::debug!(
                elapsed_time = ?start.elapsed(),
                executed_weight = weight,
                responses = ?requests.into_results(),
                blob_id = %metadata.blob_id(),
                "all futures consumed before reaching a threshold of successful responses"
            );
            return Err(self
                .not_enough_confirmations_error(weight, &committees)
                .await);
        }
        tracing::debug!(
            elapsed_time = ?start.elapsed(),
            blob_id = %metadata.blob_id(),
            "stored metadata and slivers onto a quorum of nodes"
        );

        progress_bar.finish_with_message(format!("slivers sent ({})", metadata.blob_id()));

        let extra_time = self
            .config
            .communication_config
            .sliver_write_extra_time
            .extra_time(start.elapsed());

        let spinner = {
            let pb = styled_spinner();
            pb.set_message(format!(
                "waiting at most {} more, to store on additional nodes ({})",
                HumanDuration(extra_time),
                metadata.blob_id()
            ));
            multi_pb.add(pb)
        };

        // Allow extra time for the client to store the slivers.
        let completed_reason = requests
            .execute_time(
                self.config
                    .communication_config
                    .sliver_write_extra_time
                    .extra_time(start.elapsed()),
                committees.n_shards().get().into(),
            )
            .await;
        tracing::debug!(
            elapsed_time = ?start.elapsed(),
            blob_id = %metadata.blob_id(),
            %completed_reason,
            "stored metadata and slivers onto additional nodes"
        );

        spinner.finish_with_message(format!(
            "additional slivers stored ({})",
            metadata.blob_id()
        ));

        let results = requests.into_results();

        self.confirmations_to_certificate(results, &committees)
            .await
    }

    /// Fetches confirmations for a blob from a quorum of nodes and returns the certificate.
    async fn get_certificate_standalone(
        &self,
        blob_id: &BlobId,
        certified_epoch: Epoch,
        blob_persistence_type: &BlobPersistenceType,
    ) -> ClientResult<ConfirmationCertificate> {
        let committees = self.get_committees().await?;
        let comms = self
            .communication_factory
            .node_read_communications(&committees, certified_epoch)?;

        let mut requests = WeightedFutures::new(comms.iter().map(|n| {
            n.get_confirmation_with_retries(blob_id, committees.epoch(), blob_persistence_type)
        }));

        requests
            .execute_weight(
                &|weight| committees.is_quorum(weight),
                self.communication_limits.max_concurrent_sliver_reads,
            )
            .await;
        let results = requests.into_results();

        self.confirmations_to_certificate(results, &committees)
            .await
    }

    /// Combines the received storage confirmations into a single certificate.
    ///
    /// This function _does not_ check that the received confirmations match the current epoch and
    /// blob ID, as it assumes that the storage confirmations were received through
    /// [`NodeCommunication::store_metadata_and_pairs`], which internally verifies it to check the
    /// blob ID, epoch, and blob persistence type.
    async fn confirmations_to_certificate<E: Display>(
        &self,
        confirmations: Vec<NodeResult<SignedStorageConfirmation, E>>,
        committees: &ActiveCommittees,
    ) -> ClientResult<ConfirmationCertificate> {
        let mut aggregate_weight = 0;
        let mut signers = Vec::with_capacity(confirmations.len());
        let mut signed_messages = Vec::with_capacity(confirmations.len());

        for NodeResult {
            weight,
            node,
            result,
            ..
        } in confirmations
        {
            match result {
                Ok(confirmation) => {
                    aggregate_weight += weight;
                    signed_messages.push(confirmation);
                    signers.push(
                        u16::try_from(node)
                            .expect("the node index is computed from the vector of members"),
                    );
                }
                Err(error) => tracing::info!(node, %error, "storing metadata and pairs failed"),
            }
        }

        ensure!(
            committees
                .write_committee()
                .is_at_least_min_n_correct(aggregate_weight),
            self.not_enough_confirmations_error(aggregate_weight, committees)
                .await
        );

        let cert =
            ConfirmationCertificate::from_signed_messages_and_indices(signed_messages, signers)
                .map_err(ClientError::other)?;
        Ok(cert)
    }

    async fn not_enough_confirmations_error(
        &self,
        weight: usize,
        committees: &ActiveCommittees,
    ) -> ClientError {
        ClientErrorKind::NotEnoughConfirmations(weight, committees.min_n_correct()).into()
    }

    /// Requests the slivers and decodes them into a blob.
    ///
    /// Returns a [`ClientError`] of kind [`ClientErrorKind::BlobIdDoesNotExist`] if it receives a
    /// quorum (at least 2f+1) of "not found" error status codes from the storage nodes.
    #[tracing::instrument(level = Level::ERROR, skip_all)]
    async fn request_slivers_and_decode<U>(
        &self,
        certified_epoch: Epoch,
        metadata: &VerifiedBlobMetadataWithId,
    ) -> ClientResult<Vec<u8>>
    where
        U: EncodingAxis,
        SliverData<U>: TryFrom<Sliver>,
    {
        let committees = self.get_committees().await?;
        // Create a progress bar to track the progress of the sliver retrieval.
        let progress_bar: indicatif::ProgressBar = styled_progress_bar(
            self.encoding_config
                .get_for_type(metadata.metadata().encoding_type())
                .n_source_symbols::<U>()
                .get()
                .into(),
        );
        progress_bar.set_message("requesting slivers");

        let comms = self
            .communication_factory
            .node_read_communications(&committees, certified_epoch)?;
        // Create requests to get all slivers from all nodes.
        let futures = comms.iter().flat_map(|n| {
            // NOTE: the cloned here is needed because otherwise the compiler complains about the
            // lifetimes of `s`.
            n.node.shard_ids.iter().cloned().map(|s| {
                n.retrieve_verified_sliver::<U>(metadata, s)
                    .instrument(n.span.clone())
                    // Increment the progress bar if the sliver is successfully retrieved.
                    .inspect({
                        let value = progress_bar.clone();
                        move |result| {
                            if result.is_ok() {
                                value.inc(1)
                            }
                        }
                    })
            })
        });
        let mut decoder = self
            .encoding_config
            .get_for_type(metadata.metadata().encoding_type())
            .get_blob_decoder::<U>(metadata.metadata().unencoded_length())
            .map_err(ClientError::other)?;
        // Get the first ~1/3 or ~2/3 of slivers directly, and decode with these.
        let mut requests = WeightedFutures::new(futures);
        let enough_source_symbols = |weight| {
            weight
                >= self
                    .encoding_config
                    .get_for_type(metadata.metadata().encoding_type())
                    .n_source_symbols::<U>()
                    .get()
                    .into()
        };
        requests
            .execute_weight(
                &enough_source_symbols,
                self.communication_limits
                    .max_concurrent_sliver_reads_for_blob_size(
                        metadata.metadata().unencoded_length(),
                        &self.encoding_config,
                        metadata.metadata().encoding_type(),
                    ),
            )
            .await;

        progress_bar.finish_with_message("slivers received");

        let mut n_not_found = 0; // Counts the number of "not found" status codes received.
        let mut n_forbidden = 0; // Counts the number of "forbidden" status codes received.
        let slivers = requests
            .take_results()
            .into_iter()
            .filter_map(|NodeResult { node, result, .. }| {
                result
                    .map_err(|error| {
                        tracing::debug!(%node, %error, "retrieving sliver failed");
                        if error.is_status_not_found() {
                            n_not_found += 1;
                        } else if error.is_blob_blocked() {
                            n_forbidden += 1;
                        }
                    })
                    .ok()
            })
            .collect::<Vec<_>>();

        if committees.is_quorum(n_not_found + n_forbidden) {
            return if n_not_found > n_forbidden {
                Err(ClientErrorKind::BlobIdDoesNotExist.into())
            } else {
                Err(ClientErrorKind::BlobIdBlocked(*metadata.blob_id()).into())
            };
        }

        if let Some((blob, _meta)) = decoder
            .decode_and_verify(metadata.blob_id(), slivers)
            .map_err(ClientError::other)?
        {
            // We have enough to decode the blob.
            Ok(blob)
        } else {
            // We were not able to decode. Keep requesting slivers and try decoding as soon as every
            // new sliver is received.
            tracing::info!(
                "blob decoding with initial set of slivers failed; requesting additional slivers"
            );
            self.decode_sliver_by_sliver(
                &mut requests,
                &mut decoder,
                metadata,
                n_not_found,
                n_forbidden,
            )
            .await
        }
    }

    /// Decodes the blob of given blob ID by requesting slivers and trying to decode at each new
    /// sliver it receives.
    #[tracing::instrument(level = Level::ERROR, skip_all)]
    async fn decode_sliver_by_sliver<'a, I, Fut, U>(
        &self,
        requests: &mut WeightedFutures<I, Fut, NodeResult<SliverData<U>, NodeError>>,
        decoder: &mut BlobDecoderEnum<'a, U>,
        metadata: &VerifiedBlobMetadataWithId,
        mut n_not_found: usize,
        mut n_forbidden: usize,
    ) -> ClientResult<Vec<u8>>
    where
        U: EncodingAxis,
        I: Iterator<Item = Fut>,
        Fut: Future<Output = NodeResult<SliverData<U>, NodeError>>,
    {
        while let Some(NodeResult { node, result, .. }) = requests
            .next(
                self.communication_limits
                    .max_concurrent_sliver_reads_for_blob_size(
                        metadata.metadata().unencoded_length(),
                        &self.encoding_config,
                        metadata.metadata().encoding_type(),
                    ),
            )
            .await
        {
            match result {
                Ok(sliver) => {
                    let result = decoder
                        .decode_and_verify(metadata.blob_id(), [sliver])
                        .map_err(ClientError::other)?;
                    if let Some((blob, _meta)) = result {
                        return Ok(blob);
                    }
                }
                Err(error) => {
                    tracing::debug!(%node, %error, "retrieving sliver failed");
                    if error.is_status_not_found() {
                        n_not_found += 1;
                    } else if error.is_blob_blocked() {
                        n_forbidden += 1;
                    }
                    if self
                        .get_committees()
                        .await?
                        .is_quorum(n_not_found + n_forbidden)
                    {
                        return if n_not_found > n_forbidden {
                            Err(ClientErrorKind::BlobIdDoesNotExist.into())
                        } else {
                            Err(ClientErrorKind::BlobIdBlocked(*metadata.blob_id()).into())
                        };
                    }
                }
            }
        }
        // We have exhausted all the slivers but were not able to reconstruct the blob.
        Err(ClientErrorKind::NotEnoughSlivers.into())
    }

    /// Requests the metadata from storage nodes, and keeps the first reply that correctly verifies.
    ///
    /// At a high level:
    /// 1. The function requests a random subset of nodes amounting to at least a quorum (2f+1)
    ///    stake for the metadata.
    /// 1. If the function receives valid metadata for the blob, then it returns the metadata.
    /// 1. Otherwise:
    ///    1. If it received f+1 "not found" status responses, it can conclude that the blob ID was
    ///       not certified and returns an error of kind [`ClientErrorKind::BlobIdDoesNotExist`].
    ///    1. Otherwise, there is some major problem with the network and returns an error of kind
    ///       [`ClientErrorKind::NoMetadataReceived`].
    ///
    /// This procedure works because:
    /// 1. If the blob ID was never certified: Then at least f+1 of the 2f+1 nodes by stake that
    ///    were contacted are correct and have returned a "not found" status response.
    /// 1. If the blob ID was certified: Considering the worst possible case where it was certified
    ///    by 2f+1 stake, of which f was malicious, and the remaining f honest did not receive the
    ///    metadata and have yet to recover it. Then, by quorum intersection, in the 2f+1 that reply
    ///    to the client at least 1 is honest and has the metadata. This one node will provide it
    ///    and the client will know the blob exists.
    ///
    /// Note that if a faulty node returns _valid_ metadata for a blob ID that was however not
    /// certified yet, the client proceeds even if the blob ID was possibly not certified yet. This
    /// instance is not considered problematic, as the client will just continue to retrieving the
    /// slivers and fail there.
    ///
    /// The general problem in this latter case is the difficulty to distinguish correct nodes that
    /// have received the certification of the blob before the others, from malicious nodes that
    /// pretend the certification exists.
    pub async fn retrieve_metadata(
        &self,
        certified_epoch: Epoch,
        blob_id: &BlobId,
    ) -> ClientResult<VerifiedBlobMetadataWithId> {
        let committees = self.get_committees().await?;
        let comms = self
            .communication_factory
            .node_read_communications_quorum(&committees, certified_epoch)?;
        let futures = comms.iter().map(|n| {
            n.retrieve_verified_metadata(blob_id)
                .instrument(n.span.clone())
        });
        // Wait until the first request succeeds
        let mut requests = WeightedFutures::new(futures);
        let just_one = |weight| weight >= 1;
        requests
            .execute_weight(
                &just_one,
                self.communication_limits.max_concurrent_metadata_reads,
            )
            .await;

        let mut n_not_found = 0;
        let mut n_forbidden = 0;
        for NodeResult {
            weight,
            node,
            result,
            ..
        } in requests.into_results()
        {
            match result {
                Ok(metadata) => {
                    tracing::debug!(?node, "metadata received");
                    return Ok(metadata);
                }
                Err(error) => {
                    let res = {
                        if error.is_status_not_found() {
                            n_not_found += weight;
                        } else if error.is_blob_blocked() {
                            n_forbidden += weight;
                        }
                        committees.is_quorum(n_not_found + n_forbidden)
                    };
                    if res {
                        // Return appropriate error based on which response type was more common
                        return if n_not_found > n_forbidden {
                            // TODO(giac): now that we check that the blob is certified before
                            // starting to read, this error should not technically happen unless (1)
                            // the client was disconnected while reading, or (2) the bft threshold
                            // was exceeded.
                            Err(ClientErrorKind::BlobIdDoesNotExist.into())
                        } else {
                            Err(ClientErrorKind::BlobIdBlocked(*blob_id).into())
                        };
                    }
                }
            }
        }
        Err(ClientErrorKind::NoMetadataReceived.into())
    }

    /// Retries to get the verified blob status.
    ///
    /// Retries are implemented with backoff, until the fetch succeeds or the maximum number of
    /// retries is reached. If the maximum number of retries is reached, the function returns an
    /// error of kind [`ClientErrorKind::NoValidStatusReceived`].
    #[tracing::instrument(skip_all, fields(%blob_id), err(level = Level::WARN))]
    pub async fn get_blob_status_with_retries<U: ReadClient>(
        &self,
        blob_id: &BlobId,
        read_client: &U,
    ) -> ClientResult<BlobStatus> {
        // The backoff is both the interval between retries and the maximum duration of the retry.
        let backoff = self
            .config
            .backoff_config()
            .get_strategy(ThreadRng::default().next_u64());

        let mut peekable = backoff.peekable();

        while let Some(delay) = peekable.next() {
            let maybe_status = self
                .get_verified_blob_status(blob_id, read_client, delay)
                .await;

            match maybe_status {
                Ok(_) => {
                    return maybe_status;
                }
                Err(client_error)
                    if matches!(client_error.kind(), &ClientErrorKind::BlobIdDoesNotExist) =>
                {
                    return Err(client_error);
                }
                Err(_) => (),
            };

            if peekable.peek().is_some() {
                tracing::debug!(?delay, "fetching blob status failed; retrying after delay");
                tokio::time::sleep(delay).await;
            } else {
                tracing::warn!("fetching blob status failed; no more retries");
            }
        }

        return Err(ClientErrorKind::NoValidStatusReceived.into());
    }

    /// Gets the blob status from multiple nodes and returns the latest status that can be verified.
    ///
    /// The nodes are selected such that at least one correct node is contacted. This function reads
    /// from the latest committee, because, during epoch change, it is the committee that will have
    /// the most up-to-date information on the old and newly certified blobs.
    #[tracing::instrument(skip_all, fields(%blob_id), err(level = Level::WARN))]
    pub async fn get_verified_blob_status<U: ReadClient>(
        &self,
        blob_id: &BlobId,
        read_client: &U,
        timeout: Duration,
    ) -> ClientResult<BlobStatus> {
        tracing::debug!(?timeout, "trying to get blob status");
        let committees = self.get_committees().await?;

        let comms = self
            .communication_factory
            .node_read_communications(&committees, committees.write_committee().epoch)?;
        let futures = comms
            .iter()
            .map(|n| n.get_blob_status(blob_id).instrument(n.span.clone()));
        let mut requests = WeightedFutures::new(futures);
        requests
            .execute_until(
                &|weight| committees.is_quorum(weight),
                timeout,
                self.communication_limits.max_concurrent_status_reads,
            )
            .await;

        // If 2f+1 nodes return a 404 status, we know the blob does not exist.
        let n_not_found = requests
            .inner_err()
            .iter()
            .filter(|err| err.is_status_not_found())
            .count();
        if committees.is_quorum(n_not_found) {
            return Err(ClientErrorKind::BlobIdDoesNotExist.into());
        }

        // Check the received statuses.
        let statuses = requests.take_unique_results_with_aggregate_weight();
        tracing::debug!(?statuses, "received blob statuses from storage nodes");
        let mut statuses_list: Vec<_> = statuses.keys().copied().collect();

        // Going through statuses from later (invalid) to earlier (nonexistent), see implementation
        // of `Ord` and `PartialOrd` for `BlobStatus`.
        statuses_list.sort_unstable();
        for status in statuses_list.into_iter().rev() {
            if committees
                .write_committee()
                .is_above_validity(statuses[&status])
                || verify_blob_status_event(blob_id, status, read_client)
                    .await
                    .is_ok()
            {
                return Ok(status);
            }
        }

        Err(ClientErrorKind::NoValidStatusReceived.into())
    }

    /// Returns a [`ClientError`] with [`ClientErrorKind::BlobIdBlocked`] if the provided blob ID is
    /// contained in the blocklist.
    fn check_blob_id(&self, blob_id: &BlobId) -> ClientResult<()> {
        if let Some(blocklist) = &self.blocklist {
            if blocklist.is_blocked(blob_id) {
                tracing::debug!(%blob_id, "encountered blocked blob ID");
                return Err(ClientErrorKind::BlobIdBlocked(*blob_id).into());
            }
        }
        Ok(())
    }

    /// Returns the shards of the given node in the write committee.
    #[cfg(any(test, feature = "test-utils"))]
    pub async fn shards_of(
        &self,
        node_names: &[String],
        committees: &ActiveCommittees,
    ) -> Vec<ShardIndex> {
        committees
            .write_committee()
            .members()
            .iter()
            .filter(|node| node_names.contains(&node.name))
            .flat_map(|node| node.shard_ids.clone())
            .collect::<Vec<_>>()
    }

    /// Maps the sliver pairs to the node in the write committee that holds their shard.
    async fn pairs_per_node<'a>(
        &'a self,
        blob_id: &'a BlobId,
        pairs: &'a [SliverPair],
        committees: &ActiveCommittees,
    ) -> HashMap<usize, Vec<&'a SliverPair>> {
        committees
            .write_committee()
            .members()
            .iter()
            .map(|node| {
                pairs
                    .iter()
                    .filter(|pair| {
                        node.shard_ids
                            .contains(&pair.index().to_shard_index(committees.n_shards(), blob_id))
                    })
                    .collect::<Vec<_>>()
            })
            .enumerate()
            .collect()
    }

    /// Returns a reference to the encoding config in use.
    pub fn encoding_config(&self) -> &EncodingConfig {
        &self.encoding_config
    }

    /// Returns the inner sui client.
    pub fn sui_client(&self) -> &T {
        &self.sui_client
    }

    /// Returns the inner sui client as mutable reference.
    pub fn sui_client_mut(&mut self) -> &mut T {
        &mut self.sui_client
    }

    /// Returns the config used by the client.
    pub fn config(&self) -> &ClientConfig {
        &self.config
    }

    /// Gets the current active committees and price computation from the cache.
    pub async fn get_committees_and_price(
        &self,
    ) -> ClientResult<(Arc<ActiveCommittees>, PriceComputation)> {
        self.committees_handle
            .send_committees_and_price_request(RequestKind::Get)
            .await
            .map_err(ClientError::other)
    }

    /// Forces a refresh of the committees and price computation.
    pub async fn force_refresh_committees(
        &self,
    ) -> ClientResult<(Arc<ActiveCommittees>, PriceComputation)> {
        tracing::warn!("[force_refresh_committees] forcing committee refresh");
        let result = self
            .committees_handle
            .send_committees_and_price_request(RequestKind::Refresh)
            .await
            .map_err(|error| {
                tracing::warn!(?error, "[force_refresh_committees] refresh failed");
                ClientError::other(error)
            })?;
        tracing::info!("[force_refresh_committees] refresh succeeded");
        Ok(result)
    }

    /// Gets the current active committees from the cache.
    pub async fn get_committees(&self) -> ClientResult<Arc<ActiveCommittees>> {
        let (committees, _) = self.get_committees_and_price().await?;
        Ok(committees)
    }

    /// Gets the current price computation from the cache.
    pub async fn get_price_computation(&self) -> ClientResult<PriceComputation> {
        let (_, price_computation) = self.get_committees_and_price().await?;
        Ok(price_computation)
    }

    /// Returns a new QuiltClient for storing quilt blobs.
    pub fn quilt_client(&self) -> QuiltClient<'_, T> {
        QuiltClient::new(self)
    }
}

/// A facade for Quilt-related operations
#[derive(Debug, Clone)]
pub struct QuiltClient<'a, T> {
    client: &'a Client<T>,
}

impl<'a, T> QuiltClient<'a, T> {
    /// Creates a new QuiltClient for the given client.
    pub fn new(client: &'a Client<T>) -> Self {
        Self { client }
    }
}

impl<T: ReadClient> QuiltClient<'_, T> {
    /// Retrieves the [`QuiltMetadata`] for a quilt
    pub async fn get_quilt_metadata(&self, quilt_id: &BlobId) -> ClientResult<QuiltMetadata> {
        self.client.check_blob_id(quilt_id)?;
        let certified_epoch = self.client.get_certified_epoch(quilt_id, None).await?;
        let metadata = self
            .client
            .retrieve_metadata(certified_epoch, quilt_id)
            .await?;

        let quilt_index = if let Ok(quilt_index) = self
            .get_quilt_index_from_slivers(&metadata, certified_epoch)
            .await
        {
            quilt_index
        } else {
            tracing::info!(
                "failed to get quilt metadata from slivers, trying to get quilt {}",
                quilt_id
            );
            self.get_quilt_enum(quilt_id)
                .await?
                .get_quilt_index()
                .map_err(ClientError::other)?
        };

        match quilt_index {
            QuiltIndex::V1(quilt_index) => Ok(QuiltMetadata::V1(QuiltMetadataV1 {
                quilt_blob_id: *quilt_id,
                metadata: metadata.metadata().clone(),
                index: quilt_index.clone(),
            })),
        }
    }

    async fn get_quilt_index_from_slivers(
        &self,
        metadata: &VerifiedBlobMetadataWithId,
        certified_epoch: Epoch,
    ) -> ClientResult<QuiltIndex> {
        let slivers = self
            .client
            .retrieve_slivers_with_retry::<Secondary>(
                metadata,
                &[SliverIndex::new(0)],
                certified_epoch,
                Some(1),
                None,
            )
            .await?;

        let first_sliver = slivers.first().expect("no sliver received");

        let quilt_version = QuiltVersionEnum::new_from_sliver(first_sliver.symbols.data())
            .map_err(ClientError::other)?;
        match quilt_version {
            QuiltVersionEnum::V1 => {
                let sliver_refs: Vec<&SliverData<Secondary>> = slivers.iter().collect();
                let mut decoder = QuiltDecoderV1::new(&sliver_refs);
                let quilt_index = decoder
                    .get_or_decode_quilt_index()
                    .map_err(ClientError::other)?;
                Ok(QuiltIndex::V1(quilt_index.clone()))
            }
        }
    }

    /// Retrieves the list of blobs contained in a quilt.
    pub async fn get_blobs(
        &self,
        quilt_id: &BlobId,
        identifiers: &[&str],
    ) -> ClientResult<Vec<QuiltBlobOwned>> {
        let metadata = self.get_quilt_metadata(quilt_id).await?;

        match metadata {
            QuiltMetadata::V1(metadata) => {
                let mut decoder = QuiltDecoderV1::new_with_quilt_index(&[], metadata.index.clone());
                let mut sliver_indices = Vec::new();
                for &identifier in identifiers {
                    match metadata.index.get_quilt_patch_by_identifier(identifier) {
                        Ok(patch) => {
                            // Add all indices in the range [start_index, end_index)
                            for idx in patch.start_index()..patch.end_index() {
                                sliver_indices.push(SliverIndex::new(idx));
                            }
                        }
                        Err(e) => {
                            return Err(ClientError::other(e));
                        }
                    }
                }

                // Retrieve necessary blob data
                let certified_epoch = self.client.get_certified_epoch(quilt_id, None).await?;

                // Retrieve the slivers using the existing helper
                let retrieve_slivers = self
                    .client
                    .retrieve_slivers_with_retry::<Secondary>(
                        &metadata.get_verified_metadata(),
                        &sliver_indices,
                        certified_epoch,
                        Some(2),
                        None,
                    )
                    .await;

                if let Ok(slivers) = retrieve_slivers {
                    let sliver_refs: Vec<&SliverData<Secondary>> = slivers.iter().collect();
                    decoder.add_slivers(&sliver_refs);

                    identifiers
                        .iter()
                        .map(|identifier| {
                            decoder
                                .get_blob_by_identifier(identifier)
                                .map_err(|e| ClientError::from(ClientErrorKind::Other(Box::new(e))))
                        })
                        .collect::<Result<Vec<_>, _>>()
                } else {
                    let quilt = self.get_quilt_enum(quilt_id).await?;
                    identifiers
                        .iter()
                        .map(|identifier| {
                            quilt
                                .get_blob_by_identifier(identifier)
                                .map_err(|e| ClientError::from(ClientErrorKind::Other(Box::new(e))))
                        })
                        .collect::<Result<Vec<_>, _>>()
                }
            }
        }
    }

    /// Retrieves the list of blobs contained in a quilt.
    pub async fn get_blobs_from_quilt(
        &self,
        quilt_blob_ids: &[QuiltBlobId],
    ) -> ClientResult<Vec<QuiltBlobOwned>> {
        assert!(!quilt_blob_ids.is_empty());
        let quilt_blob_id = quilt_blob_ids.first().expect("no quilt blob id provided");
        let version_enum = quilt_blob_id.version_enum().map_err(ClientError::other)?;
        let quilt_id = quilt_blob_id.quilt_id;

        debug_assert!(
            quilt_blob_ids
                .iter()
                .all(|quilt_blob_id| quilt_blob_id.quilt_id == quilt_id)
        );

        let certified_epoch = self.client.get_certified_epoch(&quilt_id, None).await?;
        let metadata = self
            .client
            .retrieve_metadata(certified_epoch, &quilt_id)
            .await?;

        match version_enum {
            QuiltVersionEnum::V1 => {
                let mut sliver_indices = Vec::new();
                for quilt_blob_id in quilt_blob_ids {
                    let id = QuiltPatchIdV1::from_bytes(&quilt_blob_id.patch_id_bytes)
                        .map_err(ClientError::other)?;
                    sliver_indices.extend((id.start_index..id.end_index).map(SliverIndex::new));
                }
                let retrieve_slivers = self
                    .client
                    .retrieve_slivers_with_retry::<Secondary>(
                        &metadata,
                        &sliver_indices,
                        certified_epoch,
                        Some(2),
                        None,
                    )
                    .await;

                if let Ok(slivers) = retrieve_slivers {
                    let sliver_refs: Vec<&SliverData<Secondary>> = slivers.iter().collect();
                    let decoder = QuiltDecoderV1::new(&sliver_refs);
                    quilt_blob_ids
                        .iter()
                        .map(|quilt_blob_id| {
                            let id = QuiltPatchIdV1::from_bytes(&quilt_blob_id.patch_id_bytes)
                                .map_err(ClientError::other)?;
                            decoder
                                .get_blob_by_range(id.start_index as usize, id.end_index as usize)
                                .map_err(ClientError::other)
                        })
                        .collect::<Result<Vec<_>, _>>()
                } else {
                    let quilt = self.get_quilt_enum(&quilt_id).await?;
                    let QuiltEnum::V1(quilt_v1) = quilt;
                    quilt_blob_ids
                        .iter()
                        .map(|quilt_blob_id| {
                            let id = QuiltPatchIdV1::from_bytes(&quilt_blob_id.patch_id_bytes)
                                .map_err(ClientError::other)?;
                            quilt_v1
                                .get_blob_by_range(id.start_index as usize, id.end_index as usize)
                                .map_err(ClientError::other)
                        })
                        .collect::<Result<Vec<_>, _>>()
                }
            }
        }
    }

    /// Retrieves the list of blobs contained in a quilt.
    pub async fn get_blobs_by_ids(
        &self,
        quilt_blob_ids: &[QuiltBlobId],
    ) -> ClientResult<Vec<QuiltBlobOwned>> {
        let mut grouped_quilt_blob_ids = HashMap::new();
        for quilt_blob_id in quilt_blob_ids {
            let quilt_id = quilt_blob_id.quilt_id;
            grouped_quilt_blob_ids
                .entry(quilt_id)
                .or_insert_with(Vec::new)
                .push(quilt_blob_id.clone());
        }

        let mut futures = Vec::new();
        for quilt_blob_ids in grouped_quilt_blob_ids.values() {
            futures.push(self.get_blobs_from_quilt(quilt_blob_ids));
        }

        let results = futures::future::try_join_all(futures).await?;

        Ok(results.into_iter().flatten().collect())
    }

    async fn get_quilt_enum(&self, quilt_id: &BlobId) -> ClientResult<QuiltEnum> {
        self.client.check_blob_id(quilt_id)?;
        let certified_epoch = self.client.get_certified_epoch(quilt_id, None).await?;
        let metadata = self
            .client
            .retrieve_metadata(certified_epoch, quilt_id)
            .await?;
        let quilt_blob = self
            .client
            .read_blob_retry_committees::<Primary>(quilt_id)
            .await?;
        let quilt_version_enum = get_quilt_version_enum(&quilt_blob).map_err(ClientError::other)?;
        let encoding_config_enum = self
            .client
            .encoding_config()
            .get_for_type(metadata.metadata().encoding_type());
        match quilt_version_enum {
            QuiltVersionEnum::V1 => {
                let quilt = QuiltV1::new_from_quilt_blob(quilt_blob, &encoding_config_enum)
                    .map_err(ClientError::other)?;
                Ok(QuiltEnum::V1(quilt))
            }
        }
    }
}

impl QuiltClient<'_, SuiContractClient> {
    /// Constructs a quilt from a list of blobs.
    pub async fn construct_quilt<V: QuiltVersion>(
        &self,
        blobs: &[QuiltStoreBlob<'_>],
        encoding_type: EncodingType,
    ) -> ClientResult<V::Quilt> {
        let encoder = V::QuiltConfig::get_encoder(
            self.client.encoding_config().get_for_type(encoding_type),
            blobs,
        );

        encoder.construct_quilt().map_err(ClientError::other)
    }

    /// Constructs a quilt from a folder of files.
    pub async fn construct_quilt_from_paths<V: QuiltVersion, P: AsRef<Path>>(
        &self,
        paths: &[P],
        encoding_type: EncodingType,
    ) -> ClientResult<V::Quilt> {
        let blobs_with_paths = read_blobs_from_paths(paths).map_err(|e| {
            ClientError::from(ClientErrorKind::Other(
                format!("Failed to read directory: {}", e).into(),
            ))
        })?;
        if blobs_with_paths.is_empty() {
            return Err(ClientError::from(ClientErrorKind::Other(
                "No valid files found in the specified folder".into(),
            )));
        }

        let quilt_store_blobs: Vec<_> = blobs_with_paths
            .iter()
            .map(|(path, blob)| {
                QuiltStoreBlob::new(
                    blob,
                    path.file_name()
                        .unwrap_or_default()
                        .to_str()
                        .unwrap_or_default(),
                )
            })
            .collect();

        self.construct_quilt::<V>(&quilt_store_blobs, encoding_type)
            .await
    }

    /// Stores all files from a folder as a quilt, using file names as descriptions.
    #[tracing::instrument(skip_all)]
    pub async fn reserve_and_store_quilt_from_paths<V: QuiltVersion, P: AsRef<Path>>(
        &self,
        paths: &[P],
        encoding_type: EncodingType,
        epochs_ahead: EpochCount,
        store_when: StoreWhen,
        persistence: BlobPersistence,
        post_store: PostStoreAction,
    ) -> ClientResult<QuiltStoreResult> {
        // Read files from the folder.
        let blobs_with_paths = read_blobs_from_paths(paths).map_err(|e| {
            ClientError::from(ClientErrorKind::Other(
                format!("Failed to read directory: {}", e).into(),
            ))
        })?;
        if blobs_with_paths.is_empty() {
            return Err(ClientError::from(ClientErrorKind::Other(
                "No valid files found in the specified folder".into(),
            )));
        }

        let quilt_store_blobs: Vec<_> = blobs_with_paths
            .iter()
            .map(|(path, blob)| {
                QuiltStoreBlob::new(
                    blob,
                    path.file_name()
                        .unwrap_or_default()
                        .to_str()
                        .unwrap_or_default(),
                )
            })
            .collect();

        let mut result = self
            .reserve_and_store_quilt::<V>(
                &quilt_store_blobs,
                encoding_type,
                epochs_ahead,
                store_when,
                persistence,
                post_store,
            )
            .await?;

        if paths.len() == 1 && paths[0].as_ref().is_dir() {
            result.path = Some(paths[0].as_ref().to_path_buf());
        }

        Ok(result)
    }

    /// Encodes the blob, reserves & registers the space on chain, and stores the slivers to the
    /// storage nodes. Finally, the function aggregates the storage confirmations and posts the
    /// [`ConfirmationCertificate`] on chain.
    #[tracing::instrument(skip_all, fields(blob_id))]
    pub async fn reserve_and_store_quilt<V: QuiltVersion>(
        &self,
        quilt_store_blobs: &[QuiltStoreBlob<'_>],
        encoding_type: EncodingType,
        epochs_ahead: EpochCount,
        store_when: StoreWhen,
        persistence: BlobPersistence,
        post_store: PostStoreAction,
    ) -> ClientResult<QuiltStoreResult> {
        if quilt_store_blobs.is_empty() {
            return Err(ClientError::from(ClientErrorKind::StoreBlobInternal(
                "no blobs to store".to_string(),
            )));
        }

        let encoder = V::QuiltConfig::get_encoder(
            self.client.encoding_config().get_for_type(encoding_type),
            quilt_store_blobs,
        );
        let quilt = encoder
            .construct_quilt()
            .map_err(|e| ClientError::from(ClientErrorKind::Other(Box::new(e))))?;

        tracing::info!(
            "constructed quilt, size: {:?}, symbol size: {:?}",
            quilt.data().len(),
            quilt.symbol_size()
        );

        let result = self
            .client
            .reserve_and_store_blobs_retry_committees(
                &[quilt.data()],
                encoding_type,
                epochs_ahead,
                store_when,
                persistence,
                post_store,
                None,
            )
            .await?;

        let blob_store_result = result.first().unwrap().clone();
        let blob_id = blob_store_result.blob_id().unwrap();
        let mut stored_quilt_blobs = Vec::new();
        let index = quilt.quilt_index().clone();
        for patch in index {
            stored_quilt_blobs.push(StoredQuiltBlob::new(
                blob_id,
                patch.identifier(),
                patch.quilt_patch_id(),
            ));
        }

        Ok(QuiltStoreResult {
            blob_store_result,
            stored_quilt_blobs,
            path: None,
        })
    }
}

/// Verifies the [`BlobStatus`] using the on-chain event.
///
/// This only verifies the [`BlobStatus::Invalid`] and [`BlobStatus::Permanent`] variants and does
/// not check the quoted counts for deletable blobs.
#[tracing::instrument(skip(sui_read_client), err(level = Level::WARN))]
async fn verify_blob_status_event(
    blob_id: &BlobId,
    status: BlobStatus,
    sui_read_client: &impl ReadClient,
) -> Result<(), anyhow::Error> {
    let event = match status {
        BlobStatus::Invalid { event } => event,
        BlobStatus::Permanent { status_event, .. } => status_event,
        BlobStatus::Nonexistent | BlobStatus::Deletable { .. } => return Ok(()),
    };
    tracing::debug!(?event, "verifying blob status with on-chain event");

    let blob_event = sui_read_client.get_blob_event(event).await?;
    anyhow::ensure!(blob_id == &blob_event.blob_id(), "blob ID mismatch");

    match (status, blob_event) {
        (
            BlobStatus::Permanent {
                end_epoch,
                is_certified: false,
                ..
            },
            BlobEvent::Registered(event),
        ) => {
            anyhow::ensure!(end_epoch == event.end_epoch, "end epoch mismatch");
            event.blob_id
        }
        (
            BlobStatus::Permanent {
                end_epoch,
                is_certified: true,
                ..
            },
            BlobEvent::Certified(event),
        ) => {
            anyhow::ensure!(end_epoch == event.end_epoch, "end epoch mismatch");
            event.blob_id
        }
        (BlobStatus::Invalid { .. }, BlobEvent::InvalidBlobID(event)) => event.blob_id,
        (_, _) => Err(anyhow!("blob event does not match status"))?,
    };

    Ok(())
}

/// This function maps multiple sliver indices to the nodes that hold them.
///
/// Returns a mapping from node id to the sliver indices they hold.
///
/// For primary slivers, the sliver index is directly converted to a pair index.
/// For secondary slivers, the sliver index is converted using n_shards - index - 1.
async fn find_nodes_for_sliver_indices<E: EncodingAxis>(
    blob_id: &BlobId,
    sliver_indices: &[SliverIndex],
    committees: &ActiveCommittees,
) -> HashMap<ObjectID, Vec<SliverIndex>> {
    let mut node_to_sliver_indices: HashMap<ObjectID, Vec<SliverIndex>> = HashMap::new();
    let n_shards = committees.n_shards();

    for &sliver_index in sliver_indices {
        // Convert sliver index to pair index based on encoding axis
        let pair_index = sliver_index.to_pair_index::<E>(n_shards);

        // Get the shard index for this pair
        let shard_index = pair_index.to_shard_index(n_shards, blob_id);

        for node in committees.write_committee().members() {
            if node.shard_ids.contains(&shard_index) {
                node_to_sliver_indices
                    .entry(node.node_id)
                    .or_default()
                    .push(sliver_index);
            }
        }
    }

    node_to_sliver_indices
}<|MERGE_RESOLUTION|>--- conflicted
+++ resolved
@@ -6,13 +6,9 @@
 use std::{
     collections::{HashMap, HashSet},
     fmt::{Debug, Display},
-<<<<<<< HEAD
     fs,
     path::{Path, PathBuf},
-=======
-    path::PathBuf,
     pin::pin,
->>>>>>> 0f72275a
     sync::Arc,
     time::Instant,
 };
