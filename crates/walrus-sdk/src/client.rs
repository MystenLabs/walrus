// Copyright (c) Walrus Foundation
// SPDX-License-Identifier: Apache-2.0

//! Low-level client for use when communicating directly with Walrus nodes.

use std::{
    collections::HashMap,
    fmt::{Debug, Display},
    marker::PhantomData,
    num::NonZeroU16,
    path::PathBuf,
    pin::pin,
    sync::Arc,
    time::Instant,
};

use anyhow::{anyhow, bail};
use bimap::BiMap;
use futures::{
    Future,
    FutureExt,
    future::{Either, select},
};
use indicatif::MultiProgress;
use rand::{RngCore as _, rngs::ThreadRng};
use rayon::{iter::IntoParallelIterator, prelude::*};
use sui_types::base_types::ObjectID;
use tokio::{sync::Semaphore, time::Duration};
use tracing::{Instrument as _, Level};
use walrus_core::{
    BlobId,
    DEFAULT_ENCODING,
    EncodingType,
    Epoch,
    ShardIndex,
    Sliver,
    SliverIndex,
    bft,
    encoding::{
        ConsistencyCheckType,
        DecodeError,
        EncodingAxis,
        EncodingConfig,
        EncodingConfigEnum,
        EncodingFactory as _,
        RequiredCount,
        SliverData,
        SliverPair,
    },
    ensure,
    messages::{BlobPersistenceType, ConfirmationCertificate, SignedStorageConfirmation},
    metadata::{BlobMetadataApi as _, VerifiedBlobMetadataWithId},
};
use walrus_storage_node_client::api::BlobStatus;
use walrus_sui::{
    client::{CertifyAndExtendBlobResult, ExpirySelectionPolicy, ReadClient, SuiContractClient},
    types::{
        Blob,
        BlobEvent,
        StakedWal,
        move_structs::{BlobAttribute, BlobWithAttribute},
    },
};
use walrus_utils::{backoff::BackoffStrategy, metrics::Registry};

use crate::{
    active_committees::ActiveCommittees,
    client::{
        auto_tune::AutoTuneHandle,
        client_types::{
            BlobAwaitingUpload,
            BlobData,
            BlobPendingCertifyAndExtend,
            BlobWithStatus,
            EncodedBlob,
            UnencodedBlob,
            WalrusStoreBlobFinished,
            WalrusStoreBlobMaybeFinished,
            WalrusStoreBlobUnfinished,
            WalrusStoreEncodedBlobApi as _,
        },
        communication::NodeResult,
        quilt_client::QuiltClient,
        refresh::{CommitteesRefresherHandle, RequestKind, are_current_previous_different},
        resource::{PriceComputation, ResourceManager},
        responses::{BlobStoreResult, BlobStoreResultWithPath},
        upload_relay_client::UploadRelayClient,
    },
    config::CommunicationLimits,
    error::{ClientError, ClientErrorKind, ClientResult, StoreError},
    uploader::{DistributedUploader, RunOutput, TailHandling, UploaderEvent},
    utils::{
        self,
        CompletedReasonWeight,
        WeightedFutures,
        WeightedResult,
        styled_progress_bar,
        styled_spinner,
    },
};

pub mod blob_manager_client;
pub mod client_types;
pub mod communication;
pub use communication::NodeCommunicationFactory;
pub mod metrics;
pub mod quilt_client;
pub mod refresh;
pub mod resource;
pub mod responses;
pub mod store_args;
pub use store_args::StoreArgs;
pub mod upload_relay_client;

mod auto_tune;

pub use crate::{
    blocklist::Blocklist,
    config::{ClientCommunicationConfig, ClientConfig, default_configuration_paths},
};

/// The delay between retries when retrieving slivers.
#[allow(unused)]
const RETRIEVE_SLIVERS_RETRY_DELAY: Duration = Duration::from_millis(100);

/// A set of slivers to be retrieved from Walrus.
#[derive(Debug, Clone, PartialEq, Eq)]
pub(crate) struct SliverSelector<E: EncodingAxis> {
    indices_and_shards: BiMap<SliverIndex, ShardIndex>,
    _phantom: PhantomData<E>,
}

#[allow(unused)]
impl<E: EncodingAxis> SliverSelector<E> {
    /// Creates a new sliver selector.
    pub fn new(sliver_indices: &[SliverIndex], n_shards: NonZeroU16, blob_id: &BlobId) -> Self {
        let indices_and_shards = sliver_indices
            .iter()
            .map(|sliver_index| {
                let pair_index = sliver_index.to_pair_index::<E>(n_shards);
                let shard_index = pair_index.to_shard_index(n_shards, blob_id);
                (*sliver_index, shard_index)
            })
            .collect::<BiMap<_, _>>();

        Self {
            indices_and_shards,
            _phantom: PhantomData,
        }
    }

    /// Returns the number of slivers.
    pub fn len(&self) -> usize {
        self.indices_and_shards.len()
    }

    /// Returns true if no slivers are left.
    pub fn is_empty(&self) -> bool {
        self.indices_and_shards.is_empty()
    }

    /// Returns true if the shard contains one of the slivers.
    pub fn should_read_from_shard(&self, shard_index: &ShardIndex) -> bool {
        self.indices_and_shards.contains_right(shard_index)
    }

    /// Removes a sliver from the selector.
    ///
    /// Returns true if the sliver was removed.
    pub fn remove_sliver(&mut self, sliver_index: &SliverIndex) -> bool {
        self.indices_and_shards
            .remove_by_left(sliver_index)
            .is_some()
    }
}

/// A client to communicate with Walrus shards and storage nodes.
#[derive(Debug, Clone)]
pub struct WalrusNodeClient<T> {
    config: ClientConfig,
    sui_client: T,
    communication_limits: CommunicationLimits,
    committees_handle: CommitteesRefresherHandle,
    // The `Arc` is used to share the encoding config with the `communication_factory` without
    // introducing lifetimes.
    encoding_config: Arc<EncodingConfig>,
    blocklist: Option<Blocklist>,
    communication_factory: NodeCommunicationFactory,
    max_blob_size: Option<u64>,
}

impl WalrusNodeClient<()> {
    /// Creates a new Walrus client without a Sui client.
    pub async fn new(
        config: ClientConfig,
        committees_handle: CommitteesRefresherHandle,
    ) -> ClientResult<Self> {
        Self::new_inner(config, committees_handle, None, None).await
    }
    /// Creates a new Walrus client without a Sui client.
    pub async fn new_with_max_blob_size(
        config: ClientConfig,
        committees_handle: CommitteesRefresherHandle,
        max_blob_size: Option<u64>,
    ) -> ClientResult<Self> {
        Self::new_inner(config, committees_handle, None, max_blob_size).await
    }

    /// Creates a new Walrus client without a Sui client, that records metrics to the provided
    /// registry.
    pub async fn new_with_metrics(
        config: ClientConfig,
        committees_handle: CommitteesRefresherHandle,
        metrics_registry: Registry,
    ) -> ClientResult<Self> {
        Self::new_inner(config, committees_handle, Some(metrics_registry), None).await
    }

    async fn new_inner(
        config: ClientConfig,
        committees_handle: CommitteesRefresherHandle,
        metrics_registry: Option<Registry>,
        max_blob_size: Option<u64>,
    ) -> ClientResult<Self> {
        tracing::debug!(?config, "running client");

        // Request the committees and price computation from the cache.
        let (committees, _) = committees_handle
            .send_committees_and_price_request(RequestKind::Get)
            .await
            .map_err(ClientError::other)?;

        let encoding_config = EncodingConfig::new(committees.n_shards());
        let communication_limits =
            CommunicationLimits::new(&config.communication_config, encoding_config.n_shards());

        let encoding_config = Arc::new(encoding_config);

        Ok(Self {
            sui_client: (),
            encoding_config: encoding_config.clone(),
            communication_limits,
            committees_handle,
            blocklist: None,
            communication_factory: NodeCommunicationFactory::new(
                config.communication_config.clone(),
                encoding_config,
                metrics_registry,
            )?,
            config,
            max_blob_size,
        })
    }

    /// Converts `self` to a [`WalrusNodeClient<C>`] by adding the `sui_client`.
    pub fn with_client<C>(self, sui_client: C) -> WalrusNodeClient<C> {
        let Self {
            config,
            sui_client: _,
            committees_handle,
            encoding_config,
            communication_limits,
            blocklist,
            communication_factory: node_client_factory,
            max_blob_size,
        } = self;
        WalrusNodeClient::<C> {
            config,
            sui_client,
            committees_handle,
            encoding_config,
            communication_limits,
            blocklist,
            communication_factory: node_client_factory,
            max_blob_size,
        }
    }
}

impl<T: ReadClient> WalrusNodeClient<T> {
    /// Creates a new read client starting from a config file.
    pub async fn new_read_client(
        config: ClientConfig,
        committees_handle: CommitteesRefresherHandle,
        sui_read_client: T,
    ) -> ClientResult<Self> {
        Ok(WalrusNodeClient::new(config, committees_handle)
            .await?
            .with_client(sui_read_client))
    }

    /// Creates a new read client starting from a config file with an optional maximum blob size.
    pub async fn new_read_client_with_max_blob_size(
        config: ClientConfig,
        committees_handle: CommitteesRefresherHandle,
        sui_read_client: T,
        max_blob_size: Option<u64>,
    ) -> ClientResult<Self> {
        Ok(
            WalrusNodeClient::new_with_max_blob_size(config, committees_handle, max_blob_size)
                .await?
                .with_client(sui_read_client),
        )
    }

    /// Creates a new read client, and starts a committees refresher process in the background.
    ///
    /// This is useful when only one client is needed, and the refresher handle is not useful.
    pub async fn new_read_client_with_refresher(
        config: ClientConfig,
        sui_read_client: T,
    ) -> ClientResult<Self>
    where
        T: ReadClient + Clone + 'static,
    {
        let committees_handle = config
            .refresh_config
            .build_refresher_and_run(sui_read_client.clone())
            .await
            .map_err(|e| ClientError::from(ClientErrorKind::Other(e.into())))?;
        Ok(WalrusNodeClient::new(config, committees_handle)
            .await?
            .with_client(sui_read_client))
    }

    /// Reconstructs the blob by reading slivers from Walrus shards.
    ///
    /// The operation is retried if epoch it fails due to epoch change.
    pub async fn read_blob_retry_committees<U>(
        &self,
        blob_id: &BlobId,
        consistency_check: ConsistencyCheckType,
    ) -> ClientResult<Vec<u8>>
    where
        U: EncodingAxis,
        SliverData<U>: TryFrom<Sliver>,
    {
        self.retry_if_notified_epoch_change(|| {
            self.read_blob_with_consistency_check_type::<U>(blob_id, consistency_check)
        })
        .await
    }

    /// Reconstructs the blob by reading slivers from Walrus shards, performing the default
    /// consistency check.
    #[tracing::instrument(level = Level::ERROR, skip_all, fields(%blob_id))]
    pub async fn read_blob<U>(&self, blob_id: &BlobId) -> ClientResult<Vec<u8>>
    where
        U: EncodingAxis,
        SliverData<U>: TryFrom<Sliver>,
    {
        self.read_blob_internal::<U>(blob_id, None, ConsistencyCheckType::Default)
            .await
    }

    /// Reconstructs the blob by reading slivers from Walrus shards, performing the provided type of
    /// consistency check.
    #[tracing::instrument(level = Level::ERROR, skip_all, fields(%blob_id))]
    pub async fn read_blob_with_consistency_check_type<U>(
        &self,
        blob_id: &BlobId,
        consistency_check: ConsistencyCheckType,
    ) -> ClientResult<Vec<u8>>
    where
        U: EncodingAxis,
        SliverData<U>: TryFrom<Sliver>,
    {
        self.read_blob_internal(blob_id, None, consistency_check)
            .await
    }

    /// Reconstructs the blob by reading slivers from Walrus shards with the given status.
    #[tracing::instrument(level = Level::ERROR, skip_all, fields(%blob_id))]
    pub async fn read_blob_with_status<U>(
        &self,
        blob_id: &BlobId,
        blob_status: BlobStatus,
        consistency_check: ConsistencyCheckType,
    ) -> ClientResult<Vec<u8>>
    where
        U: EncodingAxis,
        SliverData<U>: TryFrom<Sliver>,
    {
        self.read_blob_internal(blob_id, Some(blob_status), consistency_check)
            .await
    }

    /// Tries to get the blob status if not provided.
    async fn try_get_blob_status(
        &self,
        blob_id: &BlobId,
        status: Option<BlobStatus>,
    ) -> ClientResult<BlobStatus> {
        let status = if let Some(status) = status {
            status
        } else {
            self.get_blob_status_with_retries(blob_id, &self.sui_client)
                .await?
        };

        if BlobStatus::Nonexistent == status {
            Err(ClientError::from(ClientErrorKind::BlobIdDoesNotExist))
        } else {
            Ok(status)
        }
    }

    /// If the status check fails with NoValidStatusReceived, continues with current epoch and
    /// known status.
    ///
    /// Otherwise, propagates the error.
    fn continue_on_no_valid_status_received(
        result: ClientResult<BlobStatus>,
        committees: &ActiveCommittees,
        known_status: Option<BlobStatus>,
    ) -> ClientResult<(Option<Epoch>, Option<BlobStatus>)> {
        match result {
            Ok(status) => Ok((status.initial_certified_epoch(), Some(status))),
            Err(e) if matches!(e.kind(), ClientErrorKind::NoValidStatusReceived) => {
                tracing::debug!(
                    "no valid status received; continuing with current epoch and known status"
                );
                Ok((Some(committees.epoch()), known_status))
            }
            Err(e) => Err(e),
        }
    }

    async fn get_blob_status_and_certified_epoch(
        &self,
        blob_id: &BlobId,
        known_status: Option<BlobStatus>,
    ) -> ClientResult<(Epoch, Option<BlobStatus>)> {
        let committees = self.get_committees().await?;
        let (epoch_to_be_read, blob_status) = if committees.is_change_in_progress() {
            Self::continue_on_no_valid_status_received(
                self.try_get_blob_status(blob_id, known_status).await,
                &committees,
                known_status,
            )?
        } else {
            // We are not during epoch change, we can read from the current epoch directly if we do
            // not have a blob status.
            (
                known_status
                    .map(|status| status.initial_certified_epoch())
                    .unwrap_or_else(|| Some(committees.epoch())),
                known_status,
            )
        };

        // Return an error if the blob is not registered.
        if matches!(
            blob_status,
            Some(BlobStatus::Nonexistent | BlobStatus::Invalid { .. })
        ) {
            return Err(ClientError::from(ClientErrorKind::BlobIdDoesNotExist));
        }

        // Read from the epoch of certification, or the current epoch if so far we have not been
        // able to get the certified epoch. let current_epoch = committees.epoch();
        let current_epoch = committees.epoch();
        let epoch_to_be_read = epoch_to_be_read.unwrap_or(current_epoch);

        // Return an error if the committee is behind.
        if epoch_to_be_read > current_epoch {
            return Err(ClientError::from(ClientErrorKind::BehindCurrentEpoch {
                client_epoch: current_epoch,
                // The epooch_to_be_read can be ahead of the current epoch only if it is a
                // certified epoch.
                certified_epoch: epoch_to_be_read,
            }));
        }

        Ok((epoch_to_be_read, blob_status))
    }

    /// Internal method to handle the common logic for reading blobs.
    async fn read_blob_internal<U>(
        &self,
        blob_id: &BlobId,
        blob_status: Option<BlobStatus>,
        consistency_check: ConsistencyCheckType,
    ) -> ClientResult<Vec<u8>>
    where
        U: EncodingAxis,
        SliverData<U>: TryFrom<Sliver>,
    {
        tracing::debug!("starting to read blob");

        self.check_blob_id(blob_id)?;

        let (certified_epoch, blob_status) = self
            .get_blob_status_and_certified_epoch(blob_id, blob_status)
            .await?;

        // Execute the status request and the metadata/sliver request concurrently.
        //
        // If the status request fails, the metadata/sliver request will be cancelled. If the status
        // request succeeds, the metadata/sliver request will be executed to completion. If we
        // already have a blob status, the `get_status_fn` immediately returns Ok.
        //
        // In the unlikely event that the status request takes longer than reading the
        // metadata/slivers, the status request will be dropped.
        match select(
            pin!(self.try_get_blob_status(blob_id, blob_status)),
            pin!(self.read_metadata_and_slivers_and_reconstruct_blob::<U>(
                certified_epoch,
                blob_id,
                consistency_check
            )),
        )
        .await
        {
            Either::Left((status_result, read_future)) => {
                Self::continue_on_no_valid_status_received(
                    status_result,
                    self.get_committees().await?.as_ref(),
                    blob_status,
                )?;
                read_future.await
            }
            Either::Right((read_result, _status_future)) => read_result,
        }
    }

    async fn read_metadata_and_slivers_and_reconstruct_blob<U>(
        &self,
        certified_epoch: Epoch,
        blob_id: &BlobId,
        consistency_check: ConsistencyCheckType,
    ) -> ClientResult<Vec<u8>>
    where
        U: EncodingAxis,
        SliverData<U>: TryFrom<Sliver>,
    {
        let metadata = self.retrieve_metadata(certified_epoch, blob_id).await?;
        if let Some(max_blob_size) = self.max_blob_size
            && metadata.metadata().unencoded_length() > max_blob_size
        {
            return Err(ClientError::from(ClientErrorKind::BlobTooLarge(
                max_blob_size,
            )));
        };
        let blob = self
            .request_slivers_and_decode::<U>(certified_epoch, &metadata, consistency_check)
            .await?;

        Ok(blob)
    }

    /// Retries the given function if the client gets notified that the committees have changed.
    ///
    /// This function should not be used to retry function `func` that cannot be interrupted at
    /// arbitrary await points. Most importantly, functions that use the wallet to sign and execute
    /// transactions on Sui.
    async fn retry_if_notified_epoch_change<F, R, Fut>(&self, func: F) -> ClientResult<R>
    where
        F: Fn() -> Fut,
        Fut: Future<Output = ClientResult<R>>,
    {
        let func_check_notify = || self.await_while_checking_notification(func());
        self.retry_if_error_epoch_change(func_check_notify).await
    }

    /// Retries the given function if the function returns with an error that may be related to
    /// epoch change.
    async fn retry_if_error_epoch_change<F, R, Fut>(&self, func: F) -> ClientResult<R>
    where
        F: Fn() -> Fut,
        Fut: Future<Output = ClientResult<R>>,
    {
        let mut attempts = 0;

        let mut backoff = self
            .config
            .communication_config
            .committee_change_backoff
            .get_strategy(ThreadRng::default().next_u64());

        // Retry the given function N-1 times; if it does not succeed after N-1 times, then the
        // last try is made outside the loop.
        while let Some(delay) = backoff.next_delay() {
            match func().await {
                Ok(result) => return Ok(result),
                Err(error) => {
                    if error.may_be_caused_by_epoch_change() {
                        tracing::info!(
                            %error,
                            "operation aborted; maybe because of epoch change; retrying"
                        );
                        if !matches!(*error.kind(), ClientErrorKind::CommitteeChangeNotified) {
                            // If the error is CommitteeChangeNotified, we do not need to refresh
                            // the committees.
                            self.force_refresh_committees().await?;
                        }
                    } else {
                        tracing::debug!(%error, "operation failed; not retrying");
                        return Err(error);
                    }
                }
            };

            attempts += 1;
            tracing::debug!(
                ?attempts,
                ?delay,
                "a potential committee change detected; retrying after a delay",
            );
            tokio::time::sleep(delay).await;
        }

        // The last try.
        tracing::warn!(?attempts, "retries exhausted; conduct one last try");
        func().await
    }

    /// Fetch a blob with its object ID.
    pub async fn get_blob_by_object_id(
        &self,
        blob_object_id: &ObjectID,
    ) -> ClientResult<BlobWithAttribute> {
        self.sui_client
            .get_blob_by_object_id(blob_object_id)
            .await
            .map_err(|e| {
                if e.to_string()
                    .contains("response does not contain object data")
                {
                    ClientError::from(ClientErrorKind::BlobIdDoesNotExist)
                } else {
                    ClientError::other(e)
                }
            })
    }

    /// Executes the function while also awaiiting on the change notification.
    ///
    /// Returns a [`ClientErrorKind::CommitteeChangeNotified`] error if the client is notified that
    /// the committee has changed.
    async fn await_while_checking_notification<Fut, R>(&self, future: Fut) -> ClientResult<R>
    where
        Fut: Future<Output = ClientResult<R>>,
    {
        tokio::select! {
            _ = self.committees_handle.change_notified() => {
                Err(ClientError::from(ClientErrorKind::CommitteeChangeNotified))
            },
            result = future => result,
        }
    }

    async fn retrieve_slivers_retry_committees<E: EncodingAxis>(
        &self,
        metadata: &VerifiedBlobMetadataWithId,
        sliver_indices: &[SliverIndex],
        certified_epoch: Epoch,
        max_attempts: usize,
        timeout_duration: Duration,
    ) -> Result<Vec<SliverData<E>>, ClientError>
    where
        SliverData<E>: TryFrom<Sliver>,
    {
        self.retry_if_error_epoch_change(|| {
            self.retrieve_slivers_with_retry(
                metadata,
                sliver_indices,
                certified_epoch,
                max_attempts,
                timeout_duration,
            )
        })
        .await
    }

    /// Retrieves slivers with retry logic, only requesting missing slivers in subsequent attempts.
    ///
    /// Only unique slivers are retrieved, duplicates sliver indices are ignored.
    /// This function will keep retrying until all requested slivers are received or the maximum
    /// number of attempts is reached or the timeout is reached.
    async fn retrieve_slivers_with_retry<E: EncodingAxis>(
        &self,
        metadata: &VerifiedBlobMetadataWithId,
        sliver_indices: &[SliverIndex],
        certified_epoch: Epoch,
        max_attempts: usize,
        timeout_duration: Duration,
    ) -> Result<Vec<SliverData<E>>, ClientError>
    where
        SliverData<E>: TryFrom<walrus_core::Sliver>,
    {
        let mut sliver_selector =
            SliverSelector::<E>::new(sliver_indices, metadata.n_shards(), metadata.blob_id());
        let mut attempts = 0;
        let num_unique_slivers = sliver_selector.len();
        let mut all_slivers = Vec::with_capacity(num_unique_slivers);
        let start_time = Instant::now();
        let mut last_error: Option<ClientError> = None;

        while !sliver_selector.is_empty() {
            // Check if we've exceeded the timeout or the max retries.
            if start_time.elapsed() > timeout_duration {
                tracing::debug!(
                    "timeout reached after {} while retrieving slivers",
                    humantime::Duration::from(timeout_duration)
                );
                break;
            }
            if attempts > max_attempts {
                tracing::debug!("max attempts ({}) reached", max_attempts);
                break;
            }

            tracing::debug!(?sliver_selector, "retrieving slivers");
            match self
                .retrieve_slivers(
                    metadata,
                    &sliver_selector,
                    certified_epoch,
                    timeout_duration - start_time.elapsed(),
                )
                .await
            {
                Ok(new_slivers) => {
                    // Track which indices we've successfully retrieved.
                    for sliver in new_slivers {
                        sliver_selector.remove_sliver(&sliver.index);
                        all_slivers.push(sliver);
                    }
                }
                Err(error) => {
                    // TODO(WAL-685): if the error is not retriable, return the error immediately.
                    tracing::warn!(?error, "error retrieving slivers");
                    last_error = Some(error);
                }
            }

            attempts += 1;
            if all_slivers.len() != num_unique_slivers {
                tokio::time::sleep(RETRIEVE_SLIVERS_RETRY_DELAY).await;
            }
        }

        if all_slivers.len() != num_unique_slivers {
            Err(ClientError::from(ClientErrorKind::Other(
                format!(
                    "failed to retrieve some slivers ({}/{} successful): {:?}",
                    all_slivers.len(),
                    num_unique_slivers,
                    last_error
                )
                .into(),
            )))
        } else {
            Ok(all_slivers)
        }
    }

    /// Retrieves specific slivers from storage nodes based on their indices.
    #[tracing::instrument(level = Level::ERROR, skip_all)]
    async fn retrieve_slivers<E: EncodingAxis>(
        &self,
        metadata: &VerifiedBlobMetadataWithId,
        sliver_selector: &SliverSelector<E>,
        certified_epoch: Epoch,
        timeout_duration: Duration,
    ) -> ClientResult<Vec<SliverData<E>>>
    where
        SliverData<E>: TryFrom<Sliver>,
    {
        let blob_id = metadata.blob_id();
        tracing::info!("starting to retrieve slivers {:?}", sliver_selector);
        self.check_blob_id(blob_id)?;

        // Create a progress bar to track the progress of the sliver retrieval.
        let progress_bar: indicatif::ProgressBar =
            styled_progress_bar(sliver_selector.len() as u64);
        progress_bar.set_message(format!("requesting {} slivers", sliver_selector.len()));

        let committees = self.get_committees().await?;
        let comms = self
            .communication_factory
            .node_read_communications(&committees, certified_epoch)?;

        // Create requests to get all required slivers.
        let futures = comms.iter().flat_map(|n| {
            n.node
                .shard_ids
                .iter()
                .cloned()
                .filter(|&s| sliver_selector.should_read_from_shard(&s))
                .map(|s| {
                    n.retrieve_verified_sliver::<E>(metadata, s)
                        .instrument(n.span.clone())
                        .inspect({
                            let value = progress_bar.clone();
                            move |result| {
                                if result.is_ok() {
                                    value.inc(1);
                                }
                            }
                        })
                })
        });

        let mut requests = WeightedFutures::new(futures);

        // Execute all requests with appropriate concurrency limits.
        requests
            .execute_until(
                &|_| false, // We want to execute all futures.
                timeout_duration,
                self.communication_limits
                    .max_concurrent_sliver_reads_for_blob_size(
                        metadata.metadata().unencoded_length(),
                        &self.encoding_config,
                        metadata.metadata().encoding_type(),
                    ),
            )
            .await;

        progress_bar.finish_with_message("slivers received");

        let slivers = requests
            .take_results()
            .into_iter()
            .filter_map(|NodeResult { result, node, .. }| {
                result
                    .map_err(|error| {
                        tracing::debug!(%node, %error, "retrieving sliver failed");
                        error
                    })
                    .ok()
            })
            .collect::<Vec<_>>();

        Ok(slivers)
    }

    /// Encodes the blob and sends metadata and slivers to the selected nodes.
    ///
    /// The function optionally receives a blob ID as input, to check that the blob ID resulting
    /// from the encoding matches the expected blob ID. This operation is intended for backfills,
    /// and it will not request a certificate from the storage nodes.
    ///
    /// Returns a vector containing the results of the store operations on each node.
    pub async fn backfill_blob_to_nodes(
        &self,
        blob: Vec<u8>,
        node_ids: impl IntoIterator<Item = ObjectID>,
        encoding_type: EncodingType,
        expected_blob_id: Option<BlobId>,
    ) -> ClientResult<Vec<NodeResult<(), StoreError>>> {
        tracing::info!(
            ?expected_blob_id,
            blob_size = blob.len(),
            "attempting to backfill blob to nodes"
        );
        let committees = self.get_committees().await?;
        let (pairs, metadata) = self
            .encoding_config
            .get_for_type(encoding_type)
            .encode_with_metadata(blob)
            .map_err(ClientError::other)?;

        if let Some(expected) = expected_blob_id {
            ensure!(
                expected == *metadata.blob_id(),
                ClientError::store_blob_internal(format!(
                    "the expected blob ID ({}) does not match the encoded blob ID ({})",
                    expected,
                    metadata.blob_id()
                ))
            )
        }

        let mut pairs_per_node = self.pairs_per_node(metadata.blob_id(), &pairs, &committees);

        let (sliver_write_semaphore, auto_tune_handle) = self.build_sliver_write_throttle(
            metadata.metadata().unencoded_length(),
            metadata.metadata().encoding_type(),
        );
        let comms = self.communication_factory.node_write_communications_by_id(
            &committees,
            sliver_write_semaphore,
            auto_tune_handle,
            node_ids,
        )?;

        let store_operations: Vec<_> = comms
            .iter()
            .map(|nc| {
                nc.store_metadata_and_pairs_without_confirmation(
                    &metadata,
                    pairs_per_node
                        .remove(&nc.node_index)
                        .expect("there are shards for each node"),
                )
            })
            .collect();

        // Await on all store operations concurrently.
        let results = futures::future::join_all(store_operations).await;

        Ok(results)
    }
}

impl WalrusNodeClient<SuiContractClient> {
    /// Creates a new client starting from a config file.
    pub async fn new_contract_client(
        config: ClientConfig,
        committees_handle: CommitteesRefresherHandle,
        sui_client: SuiContractClient,
    ) -> ClientResult<Self> {
        Ok(WalrusNodeClient::new(config, committees_handle)
            .await?
            .with_client(sui_client))
    }

    /// Creates a new client, and starts a committees refresher process in the background.
    ///
    /// This is useful when only one client is needed, and the refresher handle is not useful.
    pub async fn new_contract_client_with_refresher(
        config: ClientConfig,
        sui_client: SuiContractClient,
    ) -> ClientResult<Self> {
        let committees_handle = config
            .refresh_config
            .build_refresher_and_run(sui_client.read_client().clone())
            .await
            .map_err(|e| ClientError::from(ClientErrorKind::Other(e.into())))?;
        Ok(WalrusNodeClient::new(config, committees_handle)
            .await?
            .with_client(sui_client))
    }

    /// Stores a list of blobs to Walrus, retrying if it fails because of epoch change.
    #[tracing::instrument(skip_all, fields(blob_id))]
    pub async fn reserve_and_store_blobs_retry_committees(
        &self,
        blobs: Vec<Vec<u8>>,
        attributes: Vec<BlobAttribute>,
        store_args: &StoreArgs,
    ) -> ClientResult<Vec<BlobStoreResult>> {
        let walrus_store_blobs =
            WalrusStoreBlobMaybeFinished::unencoded_blobs_with_default_identifiers(
                blobs,
                attributes,
                self.encoding_config.get_for_type(store_args.encoding_type),
            );

        self.reserve_and_store_blobs_inner(walrus_store_blobs, store_args, true)
            .await
    }

    /// Encodes the blobs, reserves & registers the space on chain, stores the slivers to the
    /// storage nodes, and certifies the blobs.
    ///
    /// Returns a vector of [`BlobStoreResult`]s, in the same order as the input blobs. The length
    /// of the output vector is the same as the input vector.
    async fn reserve_and_store_blobs_inner(
        &self,
        walrus_store_blobs: Vec<WalrusStoreBlobMaybeFinished<UnencodedBlob>>,
        store_args: &StoreArgs,
        perform_retries: bool,
    ) -> ClientResult<Vec<BlobStoreResult>> {
        let blobs_count = walrus_store_blobs.len();
        if blobs_count == 0 {
            tracing::debug!("no blobs provided to store");
            return Ok(vec![]);
        }
        let start = Instant::now();

        let (encoded_blobs, mut results) = client_types::partition_unfinished_finished(
            self.encode_blobs(walrus_store_blobs, store_args.upload_relay_client.clone())?,
        );
        store_args.maybe_observe_encoding_latency(start.elapsed());

        if !encoded_blobs.is_empty() {
            let store_results = if perform_retries {
                self.retry_if_error_epoch_change(|| {
                    self.reserve_and_store_encoded_blobs(encoded_blobs.clone(), store_args)
                })
                .await?
            } else {
                self.reserve_and_store_encoded_blobs(encoded_blobs.clone(), store_args)
                    .await?
            };
            results.extend(store_results);
        }

        debug_assert_eq!(results.len(), blobs_count);
        // Make sure the output order is the same as the input order.
        results.sort_by_key(|blob| blob.common.identifier.to_string());

        Ok(results.into_iter().map(|blob| blob.state).collect())
    }

    /// Stores a list of blobs to Walrus, retrying if it fails because of epoch change.
    /// Similar to `[Client::reserve_and_store_blobs_retry_committees]`, except the result
    /// includes the corresponding path for blob.
    #[tracing::instrument(skip_all, fields(blob_id))]
    pub async fn reserve_and_store_blobs_retry_committees_with_path(
        &self,
        blobs_with_paths: Vec<(PathBuf, Vec<u8>)>,
        store_args: &StoreArgs,
    ) -> ClientResult<Vec<BlobStoreResultWithPath>> {
        // Not using Path as identifier because it's not unique.
        let (paths, blobs): (Vec<_>, Vec<_>) = blobs_with_paths.into_iter().unzip();
        let walrus_store_blobs =
            WalrusStoreBlobMaybeFinished::unencoded_blobs_with_default_identifiers(
                blobs,
                vec![],
                self.encoding_config.get_for_type(store_args.encoding_type),
            );

        let completed_blobs = self
            .reserve_and_store_blobs_inner(walrus_store_blobs, store_args, true)
            .await?;

        Ok(completed_blobs
            .into_iter()
            .zip(paths.into_iter())
            .map(|(blob_store_result, path)| blob_store_result.with_path(path))
            .collect())
    }

    /// Encodes the blob, reserves & registers the space on chain, and stores the slivers to the
    /// storage nodes. Finally, the function aggregates the storage confirmations and posts the
    /// [`ConfirmationCertificate`] on chain.
    #[tracing::instrument(skip_all, fields(blob_id))]
    pub async fn reserve_and_store_blobs(
        &self,
        blobs: Vec<Vec<u8>>,
        store_args: &StoreArgs,
    ) -> ClientResult<Vec<BlobStoreResult>> {
        let walrus_store_blobs =
            WalrusStoreBlobMaybeFinished::unencoded_blobs_with_default_identifiers(
                blobs,
                vec![],
                self.encoding_config.get_for_type(store_args.encoding_type),
            );
        self.reserve_and_store_blobs_inner(walrus_store_blobs, store_args, false)
            .await
    }

    /// Encodes multiple blobs.
    ///
    /// Returns a list of WalrusStoreBlob as the encoded result. The return list
    /// is in the same order as the input list.
    /// A WalrusStoreBlob::Encoded is returned if the blob is encoded successfully.
    /// A WalrusStoreBlob::Failed is returned if the blob fails to encode.
    #[tracing::instrument(skip_all, fields(count = walrus_store_blobs.len()))]
    pub fn encode_blobs(
        &self,
        walrus_store_blobs: Vec<WalrusStoreBlobMaybeFinished<UnencodedBlob>>,
        upload_relay_client: Option<Arc<UploadRelayClient>>,
    ) -> ClientResult<Vec<WalrusStoreBlobMaybeFinished<EncodedBlob>>> {
        if walrus_store_blobs.is_empty() {
            return Ok(Vec::new());
        }

        if walrus_store_blobs.len() > 1 {
            let total_blob_size = walrus_store_blobs
                .iter()
                .map(|blob| blob.common.unencoded_length)
                .sum::<usize>();
            let max_total_blob_size = self.config().communication_config.max_total_blob_size;
            if total_blob_size > max_total_blob_size {
                return Err(ClientError::from(ClientErrorKind::Other(
                    format!(
                        "total blob size {total_blob_size} exceeds the maximum limit of \
                        {max_total_blob_size}"
                    )
                    .into(),
                )));
            }
        }

        let multi_pb = Arc::new(MultiProgress::new());
        let parent = tracing::span::Span::current();

        // Encode each blob into sliver pairs and metadata. Filters out failed blobs and continue.
        walrus_store_blobs
            .into_par_iter()
            .map(|blob| {
                let _entered =
                    tracing::info_span!(parent: parent.clone(), "encode_blobs__par_iter").entered();
                let encoding_type = blob.common.encoding_config.encoding_type();
                let encode_fn = |blob: UnencodedBlob| {
                    self.encode_blob(
                        blob,
                        self.encoding_config.get_for_type(encoding_type),
                        multi_pb.as_ref(),
                        upload_relay_client.clone(),
                    )
                };
                blob.map(encode_fn, "encode")
            })
            .collect()
    }

    fn encode_blob(
        &self,
        blob: UnencodedBlob,
        encoding_config: EncodingConfigEnum,
        multi_pb: &MultiProgress,
        upload_relay_client: Option<Arc<UploadRelayClient>>,
    ) -> ClientResult<EncodedBlob> {
        let spinner = multi_pb.add(styled_spinner());
        spinner.set_message("encoding the blob");
        let encode_start_timer = Instant::now();

        let encoded_blob = blob.encode(encoding_config, upload_relay_client)?;

        tracing::debug!(
            ?encoded_blob,
            duration = ?encode_start_timer.elapsed().as_millis(),
            "blob encoded"
        );
        spinner.finish_with_message(format!("blob encoded; blob ID: {}", encoded_blob.blob_id()));

        Ok(encoded_blob)
    }

    /// Stores the blobs on Walrus, reserving space or extending registered blobs, if necessary.
    ///
    /// Returns a [`ClientErrorKind::CommitteeChangeNotified`] error if, during the registration or
    /// store operations, the client is notified that the committee has changed.
    // TODO(WAL-600): This function is very long and should be split into smaller functions.
    #[tracing::instrument(level = Level::DEBUG, skip_all, fields(count = encoded_blobs.len()))]
    async fn reserve_and_store_encoded_blobs(
        &self,
        encoded_blobs: Vec<WalrusStoreBlobUnfinished<EncodedBlob>>,
        store_args: &StoreArgs,
    ) -> ClientResult<Vec<WalrusStoreBlobFinished>> {
        let blobs_count = encoded_blobs.len();
        if blobs_count == 0 {
            tracing::debug!("no blobs provided");
            return Ok(vec![]);
        }

        tracing::info!(
            "writing {blobs_count} blob{} to Walrus",
            if blobs_count == 1 { "" } else { "s" }
        );
        let status_start_timer = Instant::now();
        let committees = self.get_committees().await?;

        // Retrieve the blob status, checking if the committee has changed in the meantime.
        // This operation can be safely interrupted as it does not require a wallet.
        let encoded_blobs_with_status = self
            .await_while_checking_notification(self.get_blob_statuses(encoded_blobs))
            .await?;

        debug_assert_eq!(
            encoded_blobs_with_status.len(),
            blobs_count,
            "the number of blob statuses and the number of blobs to store must be the same",
        );
        let status_timer_duration = status_start_timer.elapsed();
        tracing::info!(
            duration = ?status_timer_duration,
            "retrieved blob statuses",
        );
        store_args.maybe_observe_checking_blob_status(status_timer_duration);

        let store_op_timer = Instant::now();
        // Register blobs if they are not registered, and get the store operations.
        let registered_blobs = self
            .resource_manager(&committees)
            .register_walrus_store_blobs(
                encoded_blobs_with_status,
                store_args.epochs_ahead,
                store_args.persistence,
                store_args.store_optimizations,
                store_args.blob_manager_id,
                store_args.blob_manager_cap,
            )
            .await?;
        debug_assert_eq!(
            registered_blobs.len(),
            blobs_count,
            "the number of registered blobs and the number of blobs to store must be the same",
        );

        let store_op_duration = store_op_timer.elapsed();
        tracing::info!(duration = ?store_op_duration, "finished registering blobs");
        tracing::debug!(?registered_blobs);
        store_args.maybe_observe_store_operation(store_op_duration);

        // Classify the blobs into to_be_certified and to_be_extended, and move completed blobs to
        // final_result.
        let mut final_result: Vec<WalrusStoreBlobFinished> = Vec::with_capacity(blobs_count);
        let mut blobs_awaiting_upload = Vec::new();
        let mut blobs_pending_certify_and_extend = Vec::new();

        for registered_blob in registered_blobs {
            match registered_blob.try_finish() {
                Ok(blob) => final_result.push(blob),
                Err(blob) => match blob.map_either(|blob| blob.classify(), "classify") {
                    utils::Either::Left(blob_to_be_certified) => {
                        blobs_awaiting_upload.push(blob_to_be_certified)
                    }
                    utils::Either::Right(blob_to_be_extended) => {
                        blobs_pending_certify_and_extend.push(blob_to_be_extended)
                    }
                },
            }
        }
        let num_to_be_certified = blobs_awaiting_upload.len();
        debug_assert_eq!(
            num_to_be_certified + blobs_pending_certify_and_extend.len() + final_result.len(),
            blobs_count,
            "the sum of the number of blobs to certify, extend, and store must be the original \
            number of blobs"
        );

        // Check if the committee has changed while registering the blobs.
        if are_current_previous_different(
            committees.as_ref(),
            self.get_committees().await?.as_ref(),
        ) {
            tracing::warn!("committees have changed while registering blobs");
            return Err(ClientError::from(ClientErrorKind::CommitteeChangeNotified));
        }

        // Get blob certificates for to_be_certified blobs.
        let mut blobs_with_certificates = Vec::with_capacity(blobs_awaiting_upload.len());
        if !blobs_awaiting_upload.is_empty() {
            let get_certificates_timer = Instant::now();
            // Get the blob certificates, possibly storing slivers, while checking if the committee
            // has changed in the meantime.
            // This operation can be safely interrupted as it does not require a wallet.
            // Note: This includes BlobManager blobs too - they need certificates but
            // use different certification flow
            blobs_with_certificates = self
                .await_while_checking_notification(
                    self.get_all_blob_certificates(blobs_awaiting_upload, store_args),
                )
                .await?;

            let get_certificates_duration = get_certificates_timer.elapsed();

            tracing::debug!(
                duration = ?get_certificates_duration,
                "fetched certificates for {} blobs",
                blobs_with_certificates.len()
            );
            store_args.maybe_observe_get_certificates(get_certificates_duration);
        }

        // Move completed blobs to final_result and keep only non-completed ones.
        let (to_be_certified, completed_blobs) =
            client_types::partition_unfinished_finished(blobs_with_certificates);
        final_result.extend(completed_blobs);
        blobs_pending_certify_and_extend.extend(to_be_certified);

<<<<<<< HEAD
        // Separate BlobManager blobs from regular blobs (after getting certificates)
        // BlobManager blobs use a different certification flow on-chain
        let (blobmanager_blobs, regular_to_be_certified): (Vec<_>, Vec<_>) =
            if store_args.blob_manager_id.is_some() {
                to_be_certified.into_iter().partition(|blob| {
                    matches!(
                        blob.get_operation(),
                        Some(StoreOp::RegisteredInBlobManager { .. })
                    )
                })
            } else {
                (vec![], to_be_certified)
            };

        // Certify BlobManager blobs using the new flow
        if !blobmanager_blobs.is_empty()
            && let (Some(manager_id), Some(manager_cap)) =
                (store_args.blob_manager_id, store_args.blob_manager_cap)
        {
            let sui_cert_timer = Instant::now();
            let completed_bm_blobs = self
                .blobmanager_client(manager_id, manager_cap)
                .await?
                .certify_and_complete_blobs(blobmanager_blobs)
                .await?;

            let sui_cert_timer_duration = sui_cert_timer.elapsed();
            tracing::info!(
                duration = ?sui_cert_timer_duration,
                "certified and completed {} blobs via BlobManager",
                completed_bm_blobs.len()
            );
            store_args.maybe_observe_upload_certificate(sui_cert_timer_duration);

            // Add completed BlobManager blobs to final result
            final_result.extend(completed_bm_blobs);
        }

        // For regular blobs and extensions, use standard flow
        let cert_and_extend_params: Vec<CertifyAndExtendBlobParams> = to_be_extended
            .iter()
            .chain(regular_to_be_certified.iter())
            .map(|blob| {
                blob.get_certify_and_extend_params()
                    .expect("should be a CertifyAndExtendBlobParams")
            })
            .collect();

        if !cert_and_extend_params.is_empty() {
            let sui_cert_timer = Instant::now();
            let cert_and_extend_results = self
                .sui_client
                .certify_and_extend_blobs(&cert_and_extend_params, store_args.post_store)
                .await
                .map_err(|error| {
                    tracing::warn!(
                        %error,
                        "failure occurred while certifying and extending blobs on Sui"
                    );
                    ClientError::from(ClientErrorKind::CertificationFailed(error))
                })?;

            let sui_cert_timer_duration = sui_cert_timer.elapsed();
            tracing::info!(
                duration = ?sui_cert_timer_duration,
                "certified {} blobs on Sui",
                cert_and_extend_params.len()
            );
            store_args.maybe_observe_upload_certificate(sui_cert_timer_duration);

            // Build map from BlobId to CertifyAndExtendBlobResult
            let result_map: HashMap<ObjectID, CertifyAndExtendBlobResult> = cert_and_extend_results
                .into_iter()
                .map(|result| (result.blob_object_id, result))
                .collect();

            // Get price computation for completing blobs
            let price_computation = self.get_price_computation().await?;

            // Complete to_be_extended blobs.
            for blob in to_be_extended {
                let Some(object_id) = blob.get_object_id() else {
                    panic!("Invalid blob state {blob:?}");
                };
                if let Some(result) = result_map.get(&object_id) {
                    final_result.push(
                        blob.with_certify_and_extend_result(result.clone(), &price_computation)?,
                    );
                } else {
                    panic!("Invalid blob state {blob:?}");
                }
            }

            // Complete regular to_be_certified blobs.
            for blob in regular_to_be_certified {
                let Some(object_id) = blob.get_object_id() else {
                    panic!("Invalid blob state {blob:?}");
                };
                if let Some(result) = result_map.get(&object_id) {
                    final_result.push(
                        blob.with_certify_and_extend_result(result.clone(), &price_computation)?,
                    );
                } else {
                    panic!("Invalid blob state {blob:?}");
                }
            }
        }
=======
        // Certify and extend the blobs on Sui.
        final_result.extend(
            self.certify_and_extend_blobs(blobs_pending_certify_and_extend, store_args)
                .await?,
        );
>>>>>>> c47444c7

        Ok(final_result)
    }

    /// Fetches the status of each blob.
    #[tracing::instrument(level = Level::DEBUG, skip_all)]
    async fn get_blob_statuses(
        &self,
        encoded_blobs: Vec<WalrusStoreBlobUnfinished<EncodedBlob>>,
    ) -> ClientResult<Vec<WalrusStoreBlobMaybeFinished<BlobWithStatus>>> {
        futures::future::try_join_all(encoded_blobs.into_iter().map(|encoded_blob| async move {
            let blob_id = encoded_blob.state.blob_id();
            if let Err(e) = self.check_blob_id(&blob_id) {
                return Ok(encoded_blob
                    .into_maybe_finished()
                    .fail_with(e, "check_blob_id"));
            }
            let status_result = self
                .get_blob_status_with_retries(&blob_id, &self.sui_client)
                .await;
            encoded_blob
                .into_maybe_finished()
                .map(|blob| blob.with_status(status_result), "get_blob_status")
        }))
        .await
    }

    /// Fetches the certificates for all the blobs, and returns a vector of
    /// WalrusStoreBlob::WithCertificate or WalrusStoreBlob::Error.
    #[tracing::instrument(level = Level::DEBUG, skip_all)]
    async fn get_all_blob_certificates(
        &self,
        blobs_to_be_certified: Vec<WalrusStoreBlobUnfinished<BlobAwaitingUpload>>,
        store_args: &StoreArgs,
    ) -> ClientResult<Vec<WalrusStoreBlobMaybeFinished<BlobPendingCertifyAndExtend>>> {
        if blobs_to_be_certified.is_empty() {
            return Ok(vec![]);
        }

        let get_cert_timer = Instant::now();

        let multi_pb = Arc::new(MultiProgress::new());
        let blobs = futures::future::try_join_all(blobs_to_be_certified.into_iter().map(
            |blob_to_be_certified| {
                let multi_pb = Arc::clone(&multi_pb);
                async move {
<<<<<<< HEAD
                    let operation = registered_blob.get_operation().cloned();
                    match operation {
                        Some(StoreOp::RegisterNew { blob, operation }) => {
                            let certificate_result = self
                                .get_blob_certificate(
                                    &blob,
                                    &operation,
                                    &registered_blob,
                                    multi_pb_arc.as_ref(),
                                    store_args,
                                )
                                .await;
                            registered_blob.with_get_certificate_result(certificate_result)
                        }
                        Some(StoreOp::RegisteredInBlobManager {
                            blob: registered_blob_obj,
                            operation,
                        }) => {
                            // For BlobManager blobs, use the Blob object directly from StoreOp
                            // The blob is owned by the caller and will be transferred to
                            // BlobManager during certification
                            let certificate_result = self
                                .get_blob_certificate(
                                    &registered_blob_obj,
                                    &operation,
                                    &registered_blob,
                                    multi_pb_arc.as_ref(),
                                    store_args,
                                )
                                .await;
                            registered_blob.with_get_certificate_result(certificate_result)
                        }
                        _ => Err(ClientError::store_blob_internal(format!(
                            "Unexpected operation type for blob: {:?}",
                            registered_blob
                        ))),
                    }
=======
                    self.get_certificate(blob_to_be_certified, multi_pb.as_ref(), store_args)
                        .await
>>>>>>> c47444c7
                }
            },
        ))
        .await?;

        if !walrus_utils::is_internal_run() {
            let certificate_count = blobs.iter().filter(|blob| !blob.is_finished()).count();
            tracing::info!(
                duration = ?get_cert_timer.elapsed(),
                "obtained {certificate_count} blob certificate{}",
                if certificate_count == 1 { "" } else { "s" },
            );
        }

        Ok(blobs)
    }

    async fn get_certificate(
        &self,
        blob_to_be_certified: WalrusStoreBlobUnfinished<BlobAwaitingUpload>,
        multi_pb: &MultiProgress,
        store_args: &StoreArgs,
    ) -> ClientResult<WalrusStoreBlobMaybeFinished<BlobPendingCertifyAndExtend>> {
        let committees = self.get_committees().await?;

        let BlobAwaitingUpload {
            encoded_blob,
            status: blob_status,
            blob_object,
            operation,
            ..
        } = &blob_to_be_certified.state;

        let certificate_result = match blob_status.initial_certified_epoch() {
            Some(certified_epoch) if !committees.is_change_in_progress() => {
                // If the blob is already certified on chain and there is no committee change in
                // progress, all nodes already have the slivers.
                self.get_certificate_standalone(
                    &blob_object.blob_id,
                    certified_epoch,
                    &blob_object.blob_persistence_type(),
                )
                .await
            }
            _ => {
                // If the blob is not certified, we need to store the slivers. Also, during
                // epoch change we may need to store the slivers again for an already certified
                // blob, as the current committee may not have synced them yet.

                if (operation.is_registration() || operation.is_reuse_storage())
                    && !blob_status.is_registered()
                {
                    tracing::debug!(
                        delay=?self.config.communication_config.registration_delay,
                        "waiting to ensure that all storage nodes have seen the registration"
                    );
                    tokio::time::sleep(self.config.communication_config.registration_delay).await;
                }

                let certify_start_timer = Instant::now();
                let result: Result<_, ClientError> = match &encoded_blob.data {
                    BlobData::SliverPairs(sliver_pairs) => {
                        self.send_blob_data_and_get_certificate(
                            &encoded_blob.metadata,
                            sliver_pairs.clone(),
                            &blob_object.blob_persistence_type(),
                            Some(multi_pb),
                            store_args.tail_handling,
                            store_args.quorum_event_tx.clone(),
                            store_args.tail_handle_collector.clone(),
                        )
                        .await
                    }
                    BlobData::BlobForUploadRelay(blob, upload_relay_client) => upload_relay_client
                        .send_blob_data_and_get_certificate_with_relay(
                            &self.sui_client,
                            blob,
                            blob_object.blob_id,
                            store_args.encoding_type,
                            blob_object.blob_persistence_type(),
                        )
                        .await
                        .map_err(|error| ClientErrorKind::UploadRelayError(error).into()),
                };

                let blob_size = blob_object.size;
                if !walrus_utils::is_internal_run() {
                    tracing::debug!(
                        blob_id = %encoded_blob.blob_id(),
                        duration = ?certify_start_timer.elapsed(),
                        blob_size,
                        "finished sending blob data and collecting certificate"
                    );
                }
                result
            }
        };
        blob_to_be_certified.with_certificate_result(certificate_result)
    }

    async fn certify_and_extend_blobs(
        &self,
        blobs_to_certify_and_extend: Vec<WalrusStoreBlobUnfinished<BlobPendingCertifyAndExtend>>,
        store_args: &StoreArgs,
    ) -> ClientResult<Vec<WalrusStoreBlobFinished>> {
        let blobs_count = blobs_to_certify_and_extend.len();
        if blobs_count == 0 {
            return Ok(vec![]);
        }

        let start = Instant::now();

        let certify_and_extend_parameters = blobs_to_certify_and_extend
            .iter()
            .map(|blob| blob.get_certify_and_extend_params())
            .collect::<Vec<_>>();

        let cert_and_extend_results = self
            .sui_client
            .certify_and_extend_blobs(&certify_and_extend_parameters, store_args.post_store)
            .await
            .map_err(|error| {
                tracing::warn!(
                    %error,
                    "failure occurred while certifying and extending blobs on Sui"
                );
                ClientError::from(ClientErrorKind::CertificationFailed(error))
            })?;

        let sui_cert_timer_duration = start.elapsed();
        tracing::info!(
            duration = ?sui_cert_timer_duration,
            "finished certifying and extending blobs on Sui",
        );
        store_args.maybe_observe_upload_certificate(sui_cert_timer_duration);

        // Build map from object ID to CertifyAndExtendBlobResult.
        let result_map: HashMap<ObjectID, CertifyAndExtendBlobResult> = cert_and_extend_results
            .into_iter()
            .map(|result| (result.blob_object_id, result))
            .collect();

        // Get price computation for completing blobs
        let price_computation = self.get_price_computation().await?;
        let results = blobs_to_certify_and_extend
            .into_iter()
            .map(|blob| {
                blob.map_infallible(
                    |blob| {
                        let certify_and_extend_result = result_map.get(&blob.blob_object.id);
                        blob.with_certify_and_extend_result(
                            certify_and_extend_result,
                            &price_computation,
                        )
                    },
                    "with_certify_and_extend_result",
                )
            })
            .collect();
        Ok(results)
    }

    /// Creates a resource manager for the client.
    pub fn resource_manager(&self, committees: &ActiveCommittees) -> ResourceManager<'_> {
        ResourceManager::new(&self.sui_client, committees.write_committee().epoch)
    }

    // Blob deletion

    /// Returns an iterator over the list of blobs that can be deleted, based on the blob ID.
    pub async fn deletable_blobs_by_id<'a>(
        &self,
        blob_id: &'a BlobId,
    ) -> ClientResult<impl Iterator<Item = Blob> + 'a> {
        let owned_blobs = self
            .sui_client
            .owned_blobs(None, ExpirySelectionPolicy::Valid);
        Ok(owned_blobs
            .await?
            .into_iter()
            .filter(|blob| blob.blob_id == *blob_id && blob.deletable))
    }

    #[tracing::instrument(skip_all, fields(blob_id))]
    /// Deletes all owned blobs that match the blob ID, and returns the number of deleted objects.
    pub async fn delete_owned_blob(&self, blob_id: &BlobId) -> ClientResult<usize> {
        let mut deleted = 0;
        for blob in self.deletable_blobs_by_id(blob_id).await? {
            self.delete_owned_blob_by_object(blob.id).await?;
            deleted += 1;
        }
        Ok(deleted)
    }

    /// Deletes the owned _deletable_ blob on Walrus, specified by Sui Object ID.
    pub async fn delete_owned_blob_by_object(&self, blob_object_id: ObjectID) -> ClientResult<()> {
        tracing::debug!(%blob_object_id, "deleting blob object");
        self.sui_client.delete_blob(blob_object_id).await?;
        Ok(())
    }

    /// For each entry in `node_ids_with_amounts`, stakes the amount of WAL specified by the
    /// second element of the pair with the node represented by the first element of the pair.
    pub async fn stake_with_node_pools(
        &self,
        node_ids_with_amounts: &[(ObjectID, u64)],
    ) -> ClientResult<Vec<StakedWal>> {
        let staked_wal = self
            .sui_client
            .stake_with_pools(node_ids_with_amounts)
            .await?;
        Ok(staked_wal)
    }

    /// Stakes the specified amount of WAL with the node represented by `node_id`.
    pub async fn stake_with_node_pool(&self, node_id: ObjectID, amount: u64) -> ClientResult<()> {
        self.stake_with_node_pools(&[(node_id, amount)]).await?;
        Ok(())
    }

    /// Exchanges the provided amount of SUI (in MIST) for WAL using the specified exchange.
    pub async fn exchange_sui_for_wal(
        &self,
        exchange_id: ObjectID,
        amount: u64,
    ) -> ClientResult<()> {
        Ok(self
            .sui_client
            .exchange_sui_for_wal(exchange_id, amount)
            .await?)
    }

    /// Returns the latest committees from the chain.
    #[cfg(any(test, feature = "test-utils"))]
    pub async fn get_latest_committees_in_test(&self) -> Result<ActiveCommittees, ClientError> {
        Ok(ActiveCommittees::from_committees_and_state(
            self.sui_client
                .get_committees_and_state()
                .await
                .map_err(ClientError::other)?,
        ))
    }

    /// Returns a BlobManagerClient for managing blobs through a BlobManager.
    pub async fn blobmanager_client(
        &self,
        manager_id: ObjectID,
        manager_cap: ObjectID,
    ) -> crate::error::ClientResult<blob_manager_client::BlobManagerClient<'_, SuiContractClient>>
    {
        blob_manager_client::BlobManagerClient::new(self, manager_id, manager_cap).await
    }
}

impl<T> WalrusNodeClient<T> {
    /// Adds a [`Blocklist`] to the client that will be checked when storing or reading blobs.
    ///
    /// This can be called again to replace the blocklist.
    pub fn with_blocklist(mut self, blocklist: Blocklist) -> Self {
        self.blocklist = Some(blocklist);
        self
    }

    /// Creates a blocklist from a path with metrics support.
    ///
    /// This is a convenience method for creating a blocklist with metrics when the client
    /// has access to a metrics registry.
    pub fn create_blocklist_with_metrics(
        path: &Option<PathBuf>,
        metrics_registry: Option<&Registry>,
    ) -> anyhow::Result<Blocklist> {
        Blocklist::new_with_metrics(path, metrics_registry)
    }

    /// Returns a [`QuiltClient`] for storing and retrieving quilts.
    pub fn quilt_client(&self) -> QuiltClient<'_, T> {
        QuiltClient::new(self, self.config.quilt_client_config.clone())
    }

    fn build_sliver_write_throttle(
        &self,
        blob_size: u64,
        encoding_type: EncodingType,
    ) -> (Arc<Semaphore>, Option<AutoTuneHandle>) {
        let initial_permits = self
            .communication_limits
            .max_concurrent_sliver_writes_for_blob_size(
                blob_size,
                &self.encoding_config,
                encoding_type,
            );
        let auto_tune_handle =
            AutoTuneHandle::new(&self.communication_limits.auto_tune, initial_permits);
        if let Some(handle) = &auto_tune_handle {
            (handle.semaphore(), auto_tune_handle)
        } else {
            (Arc::new(Semaphore::new(initial_permits)), None)
        }
    }

    /// Stores the already-encoded metadata and sliver pairs for a blob into Walrus, by sending
    /// sliver pairs to at least 2f+1 shards.
    ///
    /// Assumes the blob ID has already been registered, with an appropriate blob size.
    #[tracing::instrument(skip_all)]
    #[allow(clippy::too_many_arguments)]
    pub async fn send_blob_data_and_get_certificate(
        &self,
        metadata: &VerifiedBlobMetadataWithId,
        pairs: Arc<Vec<SliverPair>>,
        blob_persistence_type: &BlobPersistenceType,
        multi_pb: Option<&MultiProgress>,
        tail_handling: TailHandling,
        quorum_forwarder: Option<tokio::sync::mpsc::Sender<UploaderEvent>>,
        tail_handle_collector: Option<Arc<tokio::sync::Mutex<Vec<tokio::task::JoinHandle<()>>>>>,
    ) -> ClientResult<ConfirmationCertificate> {
        tracing::info!(blob_id = %metadata.blob_id(), "starting to send data to storage nodes");
        let committees = self.get_committees().await?;

        let progress_bar = multi_pb.map(|multi_pb| {
            let pb = styled_progress_bar(bft::min_n_correct(committees.n_shards()).get().into());
            pb.set_message(format!("sending slivers ({})", metadata.blob_id()));
            multi_pb.add(pb)
        });

        let blobs = vec![(metadata.clone(), pairs)];
        let (event_tx, mut event_rx) = tokio::sync::mpsc::channel(blobs.len().max(1));

        let mut upload_fut = Box::pin(self.distributed_upload_without_confirmation(
            &blobs,
            event_tx.clone(),
            tail_handling,
        ));

        let mut upload_results: Option<RunOutput<Vec<BlobId>, StoreError>> = None;

        while upload_results.is_none() {
            tokio::select! {
                biased;
                maybe_event = event_rx.recv() => {
                    if let Some(event) = maybe_event {
                        tracing::debug!(
                            blob_id = %metadata.blob_id(), ?event, "received uploader event");
                        if let Some(tx) = quorum_forwarder.as_ref() {
                            if let Err(err) = tx.send(event.clone()).await {
                                tracing::error!(
                                    blob_id = %metadata.blob_id(), ?event, ?err,
                                    "failed to forward uploader event");
                            }
                            tracing::debug!(
                                blob_id = %metadata.blob_id(), ?event, "forwarded uploader event");
                        }

                        match event {
                            UploaderEvent::BlobProgress {
                                completed_weight,
                                required_weight,
                                ..
                            } => {
                                if let Some(pb) = &progress_bar {
                                    pb.set_length(required_weight as u64);
                                    pb.set_position(std::cmp::min(
                                        completed_weight, required_weight) as u64);
                                }
                            }
                            UploaderEvent::BlobQuorumReached { .. } => {
                                tracing::debug!(
                                    blob_id = %metadata.blob_id(),
                                    "received blob quorum reached event");
                                if let Some(pb) = &progress_bar && !pb.is_finished() {
                                    pb.finish_with_message(
                                        format!("slivers sent ({})", metadata.blob_id()));
                                }
                            }
                        }
                    } else {
                        tracing::debug!(
                            blob_id = %metadata.blob_id(), "uploader event channel closed");
                    }
                }
                result = &mut upload_fut => {
                    let run_output = result?;
                    tracing::debug!(
                        blob_id = %metadata.blob_id(), results = run_output.results.len(),
                        "uploader run completed"
                    );
                    upload_results = Some(run_output);
                }
            }
        }

        if let Some(pb) = &progress_bar
            && !pb.is_finished()
        {
            pb.finish_with_message(format!("slivers sent ({})", metadata.blob_id()));
        }
        tracing::debug!(blob_id = %metadata.blob_id(), "all uploader events consumed");

        let upload_results = upload_results.expect("distributed upload must return results");

        tracing::debug!(
            blob_id = %metadata.blob_id(),
            tail_handle = upload_results.tail_handle.is_some(),
            "uploader run completed"
        );
        if let Some(handle) = upload_results.tail_handle {
            tracing::debug!(blob_id = %metadata.blob_id(), "received tail handle from uploader");
            if let Some(collector) = tail_handle_collector {
                collector.lock().await.push(handle);
                tracing::debug!(blob_id = %metadata.blob_id(), "queued tail handle for collector");
            } else if matches!(tail_handling, TailHandling::Detached) {
                tracing::debug!(blob_id = %metadata.blob_id(), "spawned detached tail handler");
                tokio::spawn(async move {
                    if let Err(err) = handle.await {
                        tracing::warn!(?err, "tail upload task failed");
                    }
                });
            } else {
                tracing::debug!(blob_id = %metadata.blob_id(), "awaiting tail handle inline");
                if let Err(err) = handle.await {
                    tracing::warn!(?err, "tail upload task failed");
                }
            }
        }

        self.get_certificate_standalone(
            metadata.blob_id(),
            committees.write_committee().epoch,
            blob_persistence_type,
        )
        .await
    }

    /// Uploads metadata and sliver pairs to the storage nodes without requesting confirmations.
    ///
    /// Returns the node-level results of the upload action and emits progress via the provided
    /// `event_sender`.
    pub async fn distributed_upload_without_confirmation(
        &self,
        blobs: &[(VerifiedBlobMetadataWithId, Arc<Vec<SliverPair>>)],
        event_sender: tokio::sync::mpsc::Sender<UploaderEvent>,
        tail_handling: TailHandling,
    ) -> ClientResult<RunOutput<Vec<BlobId>, StoreError>> {
        if blobs.is_empty() {
            return Ok(RunOutput {
                results: Vec::new(),
                tail_handle: None,
            });
        }

        let committees = self.get_committees().await?;

        let max_unencoded = blobs
            .iter()
            .map(|(metadata, _)| metadata.metadata().unencoded_length())
            .max()
            .unwrap_or(0);

        let encoding_type = blobs
            .first()
            .map(|(metadata, _)| metadata.metadata().encoding_type())
            .unwrap_or(DEFAULT_ENCODING);

        let (sliver_write_semaphore, auto_tune_handle) =
            self.build_sliver_write_throttle(max_unencoded, encoding_type);

        if auto_tune_handle.is_some() {
            tracing::info!("auto tune is enabled");
        } else {
            tracing::debug!("auto tune is disabled");
        }

        let comms = self.communication_factory.node_write_communications(
            &committees,
            sliver_write_semaphore,
            auto_tune_handle,
        )?;

        let sliver_write_extra_time = self
            .config
            .communication_config
            .sliver_write_extra_time
            .clone();

        let mut uploader =
            DistributedUploader::new(blobs, committees.clone(), comms, sliver_write_extra_time);

        let run_output = uploader
            .run_distributed_upload(
                |node, work| async move {
                    let mut stored = Vec::with_capacity(work.len());
                    for item in &work {
                        let response = node
                            .store_metadata_and_pairs_without_confirmation(
                                &item.metadata,
                                item.pair_indices.iter().map(|&i| &item.pairs[i]),
                            )
                            .await;

                        match response.result {
                            Ok(()) => stored.push(*item.blob_id()),
                            Err(err) => {
                                return NodeResult::new(
                                    response.committee_epoch,
                                    response.weight,
                                    response.node,
                                    Err(err),
                                );
                            }
                        }
                    }

                    NodeResult::new(
                        node.committee_epoch,
                        node.n_owned_shards().get().into(),
                        node.node_index,
                        Ok(stored),
                    )
                },
                event_sender,
                tail_handling,
            )
            .await?;

        Ok(run_output)
    }

    /// Fetches confirmations for a blob from a quorum of nodes and returns the certificate.
    async fn get_certificate_standalone(
        &self,
        blob_id: &BlobId,
        certified_epoch: Epoch,
        blob_persistence_type: &BlobPersistenceType,
    ) -> ClientResult<ConfirmationCertificate> {
        let committees = self.get_committees().await?;
        let comms = self
            .communication_factory
            .node_read_communications(&committees, certified_epoch)?;

        let mut requests = WeightedFutures::new(comms.iter().map(|n| {
            n.get_confirmation_with_retries(blob_id, committees.epoch(), blob_persistence_type)
        }));

        let _ = requests
            .execute_weight(
                &|weight| committees.is_quorum(weight),
                self.communication_limits.max_concurrent_sliver_reads,
            )
            .await;
        let results = requests.into_results();

        self.confirmations_to_certificate(results, &committees)
    }

    /// Combines the received storage confirmations into a single certificate.
    ///
    /// This function _does not_ check that the received confirmations match the current epoch and
    /// blob ID, as it assumes that the storage confirmations were received through
    /// [`NodeCommunication::store_metadata_and_pairs`], which internally verifies it to check the
    /// blob ID, epoch, and blob persistence type.
    fn confirmations_to_certificate<E: Display>(
        &self,
        confirmations: Vec<NodeResult<SignedStorageConfirmation, E>>,
        committees: &ActiveCommittees,
    ) -> ClientResult<ConfirmationCertificate> {
        let mut aggregate_weight = 0;
        let mut signers = Vec::with_capacity(confirmations.len());
        let mut signed_messages = Vec::with_capacity(confirmations.len());

        for NodeResult {
            weight,
            node,
            result,
            ..
        } in confirmations
        {
            match result {
                Ok(confirmation) => {
                    aggregate_weight += weight;
                    signed_messages.push(confirmation);
                    signers.push(
                        u16::try_from(node)
                            .expect("the node index is computed from the vector of members"),
                    );
                }
                Err(error) => tracing::info!(node, %error, "storing metadata and pairs failed"),
            }
        }

        ensure!(
            committees
                .write_committee()
                .is_at_least_min_n_correct(aggregate_weight),
            self.not_enough_confirmations_error(aggregate_weight, committees)
        );

        let cert =
            ConfirmationCertificate::from_signed_messages_and_indices(signed_messages, signers)
                .map_err(ClientError::other)?;
        Ok(cert)
    }

    fn not_enough_confirmations_error(
        &self,
        weight: usize,
        committees: &ActiveCommittees,
    ) -> ClientError {
        ClientErrorKind::NotEnoughConfirmations(weight, committees.min_n_correct()).into()
    }

    /// Requests the slivers and decodes them into a blob.
    ///
    /// Returns a [`ClientError`] of kind [`ClientErrorKind::BlobIdDoesNotExist`] if it receives a
    /// quorum (at least 2f+1) of "not found" error status codes from the storage nodes.
    #[tracing::instrument(level = Level::ERROR, skip_all)]
    async fn request_slivers_and_decode<A>(
        &self,
        certified_epoch: Epoch,
        metadata: &VerifiedBlobMetadataWithId,
        consistency_check: ConsistencyCheckType,
    ) -> ClientResult<Vec<u8>>
    where
        A: EncodingAxis,
        SliverData<A>: TryFrom<Sliver>,
    {
        let committees = self.get_committees().await?;
        // Create a progress bar to track the progress of the sliver retrieval.
        let progress_bar: indicatif::ProgressBar = styled_progress_bar(
            self.encoding_config
                .get_for_type(metadata.metadata().encoding_type())
                .n_source_symbols::<A>()
                .get()
                .into(),
        );
        progress_bar.set_message("requesting slivers");

        let comms = self
            .communication_factory
            .node_read_communications(&committees, certified_epoch)?;
        // Create requests to get all slivers from all nodes.
        let verified_slivers_futures = comms.iter().flat_map(|n| {
            // NOTE: the cloned here is needed because otherwise the compiler complains about the
            // lifetimes of `s`.
            n.node.shard_ids.iter().cloned().map(|s| {
                n.retrieve_verified_sliver::<A>(metadata, s)
                    .instrument(n.span.clone())
                    // Increment the progress bar if the sliver is successfully retrieved.
                    .inspect({
                        let value = progress_bar.clone();
                        move |result| {
                            if result.is_ok() {
                                value.inc(1)
                            }
                        }
                    })
            })
        });
        // Get the first ~1/3 or ~2/3 of slivers directly, and decode with these.
        let mut requests = WeightedFutures::new(verified_slivers_futures);

        // Note: The following code may have to be changed if we add encodings that require a
        // variable number of slivers to reconstruct a blob.
        let RequiredCount::Exact(required_slivers) = self
            .encoding_config
            .get_for_type(metadata.metadata().encoding_type())
            .n_slivers_for_reconstruction::<A>();
        let completed_reason = requests
            .execute_weight(
                &|weight| weight >= required_slivers,
                self.communication_limits
                    .max_concurrent_sliver_reads_for_blob_size(
                        metadata.metadata().unencoded_length(),
                        &self.encoding_config,
                        metadata.metadata().encoding_type(),
                    ),
            )
            .await;
        progress_bar.finish_with_message("slivers received");

        match completed_reason {
            CompletedReasonWeight::ThresholdReached => {
                let verified_slivers = requests.take_inner_ok();
                assert!(
                    verified_slivers.len() >= required_slivers,
                    "we must have sufficient slivers if the threshold was reached"
                );
                match self
                    .encoding_config
                    .get_for_type(metadata.metadata().encoding_type())
                    .decode_and_verify(metadata, verified_slivers, consistency_check)
                {
                    Ok(blob) => Ok(blob),
                    Err(DecodeError::VerificationError) => Err(ClientErrorKind::InvalidBlob.into()),
                    Err(error) => {
                        panic!(
                            "unable to decode blob from a sufficient number of slivers;\n\
                            this should never happen; please report this as a bug;\n\
                            error: {error:?}"
                        );
                    }
                }
            }
            CompletedReasonWeight::FuturesConsumed(weight) => {
                assert!(
                    weight < required_slivers,
                    "the case where we have collected sufficient slivers is handled above"
                );
                let mut n_not_found = 0; // Counts the number of "not found" status codes received.
                let mut n_forbidden = 0; // Counts the number of "forbidden" status codes received.
                requests.take_results().into_iter().for_each(
                    |NodeResult { node, result, .. }| {
                        if let Err(error) = result {
                            tracing::debug!(%node, %error, "retrieving sliver failed");
                            if error.is_status_not_found() {
                                n_not_found += 1;
                            } else if error.is_blob_blocked() {
                                n_forbidden += 1;
                            }
                        }
                    },
                );

                if committees.is_quorum(n_not_found + n_forbidden) {
                    if n_not_found > n_forbidden {
                        Err(ClientErrorKind::BlobIdDoesNotExist.into())
                    } else {
                        Err(ClientErrorKind::BlobIdBlocked(*metadata.blob_id()).into())
                    }
                } else {
                    Err(ClientErrorKind::NotEnoughSlivers.into())
                }
            }
        }
    }

    /// Requests the metadata from storage nodes, and keeps the first reply that correctly verifies.
    ///
    /// At a high level:
    /// 1. The function requests a random subset of nodes amounting to at least a quorum (2f+1)
    ///    stake for the metadata.
    /// 1. If the function receives valid metadata for the blob, then it returns the metadata.
    /// 1. Otherwise:
    ///    1. If it received f+1 "not found" status responses, it can conclude that the blob ID was
    ///       not certified and returns an error of kind [`ClientErrorKind::BlobIdDoesNotExist`].
    ///    1. Otherwise, there is some major problem with the network and returns an error of kind
    ///       [`ClientErrorKind::NoMetadataReceived`].
    ///
    /// This procedure works because:
    /// 1. If the blob ID was never certified: Then at least f+1 of the 2f+1 nodes by stake that
    ///    were contacted are correct and have returned a "not found" status response.
    /// 1. If the blob ID was certified: Considering the worst possible case where it was certified
    ///    by 2f+1 stake, of which f was malicious, and the remaining f honest did not receive the
    ///    metadata and have yet to recover it. Then, by quorum intersection, in the 2f+1 that reply
    ///    to the client at least 1 is honest and has the metadata. This one node will provide it
    ///    and the client will know the blob exists.
    ///
    /// Note that if a faulty node returns _valid_ metadata for a blob ID that was however not
    /// certified yet, the client proceeds even if the blob ID was possibly not certified yet. This
    /// instance is not considered problematic, as the client will just continue to retrieving the
    /// slivers and fail there.
    ///
    /// The general problem in this latter case is the difficulty to distinguish correct nodes that
    /// have received the certification of the blob before the others, from malicious nodes that
    /// pretend the certification exists.
    pub async fn retrieve_metadata(
        &self,
        certified_epoch: Epoch,
        blob_id: &BlobId,
    ) -> ClientResult<VerifiedBlobMetadataWithId> {
        let committees = self.get_committees().await?;
        let comms = self
            .communication_factory
            .node_read_communications_quorum(&committees, certified_epoch)?;
        let futures = comms.iter().map(|n| {
            n.retrieve_verified_metadata(blob_id)
                .instrument(n.span.clone())
        });
        // Wait until the first request succeeds
        let mut requests = WeightedFutures::new(futures);
        let just_one = |weight| weight >= 1;
        let _ = requests
            .execute_weight(
                &just_one,
                self.communication_limits.max_concurrent_metadata_reads,
            )
            .await;

        let mut n_not_found = 0;
        let mut n_forbidden = 0;
        for NodeResult {
            weight,
            node,
            result,
            ..
        } in requests.into_results()
        {
            match result {
                Ok(metadata) => {
                    tracing::debug!(?node, "metadata received");
                    return Ok(metadata);
                }
                Err(error) => {
                    let res = {
                        if error.is_status_not_found() {
                            n_not_found += weight;
                        } else if error.is_blob_blocked() {
                            n_forbidden += weight;
                        }
                        committees.is_quorum(n_not_found + n_forbidden)
                    };
                    if res {
                        // Return appropriate error based on which response type was more common
                        return if n_not_found > n_forbidden {
                            // TODO(giac): now that we check that the blob is certified before
                            // starting to read, this error should not technically happen unless (1)
                            // the client was disconnected while reading, or (2) the bft threshold
                            // was exceeded.
                            Err(ClientErrorKind::BlobIdDoesNotExist.into())
                        } else {
                            Err(ClientErrorKind::BlobIdBlocked(*blob_id).into())
                        };
                    }
                }
            }
        }
        Err(ClientErrorKind::NoMetadataReceived.into())
    }

    /// Retries to get the verified blob status.
    ///
    /// Retries are implemented with backoff, until the fetch succeeds or the maximum number of
    /// retries is reached. If the maximum number of retries is reached, the function returns an
    /// error of kind [`ClientErrorKind::NoValidStatusReceived`].
    #[tracing::instrument(skip_all, fields(%blob_id), err(level = Level::WARN))]
    pub async fn get_blob_status_with_retries<U: ReadClient>(
        &self,
        blob_id: &BlobId,
        read_client: &U,
    ) -> ClientResult<BlobStatus> {
        // The backoff is both the interval between retries and the maximum duration of the retry.
        let backoff = self
            .config
            .backoff_config()
            .get_strategy(ThreadRng::default().next_u64());

        let mut peekable = backoff.peekable();

        while let Some(delay) = peekable.next() {
            let maybe_status = self
                .get_verified_blob_status(blob_id, read_client, delay)
                .await;

            match maybe_status {
                Ok(_) => {
                    return maybe_status;
                }
                Err(client_error)
                    if matches!(client_error.kind(), &ClientErrorKind::BlobIdDoesNotExist) =>
                {
                    return Err(client_error);
                }
                Err(_) => (),
            };

            if peekable.peek().is_some() {
                tracing::debug!(
                    ?delay,
                    latest_status = ?maybe_status,
                    "fetching blob status failed; retrying after delay",
                );
                tokio::time::sleep(delay).await;
            } else {
                tracing::warn!(
                    latest_status = ?maybe_status,
                    "fetching blob status failed; no more retries",
                );
            }
        }

        return Err(ClientErrorKind::NoValidStatusReceived.into());
    }

    /// Gets the blob status from multiple nodes and returns the latest status that can be verified.
    ///
    /// The nodes are selected such that at least one correct node is contacted. This function reads
    /// from the latest committee, because, during epoch change, it is the committee that will have
    /// the most up-to-date information on the old and newly certified blobs.
    #[tracing::instrument(skip_all, fields(%blob_id), err(level = Level::WARN))]
    pub async fn get_verified_blob_status<U: ReadClient>(
        &self,
        blob_id: &BlobId,
        read_client: &U,
        timeout: Duration,
    ) -> ClientResult<BlobStatus> {
        tracing::debug!(?timeout, "trying to get blob status");
        let committees = self.get_committees().await?;

        let comms = self
            .communication_factory
            .node_read_communications(&committees, committees.write_committee().epoch)?;
        let futures = comms
            .iter()
            .map(|n| n.get_blob_status(blob_id).instrument(n.span.clone()));
        let mut requests = WeightedFutures::new(futures);
        requests
            .execute_until(
                &|weight| committees.is_quorum(weight),
                timeout,
                self.communication_limits.max_concurrent_status_reads,
            )
            .await;

        // If 2f+1 nodes return a 404 status, we know the blob does not exist.
        let n_not_found = requests
            .inner_err()
            .iter()
            .filter(|(err, _)| err.is_status_not_found())
            .map(|(_, weight)| weight)
            .sum();

        if committees.is_quorum(n_not_found) {
            return Err(ClientErrorKind::BlobIdDoesNotExist.into());
        }

        // Check the received statuses.
        let statuses = requests.take_unique_results_with_aggregate_weight();
        tracing::debug!(?statuses, "received blob statuses from storage nodes");
        let mut statuses_list: Vec<_> = statuses.keys().copied().collect();

        // Going through statuses from later (invalid) to earlier (nonexistent), see implementation
        // of `Ord` and `PartialOrd` for `BlobStatus`.
        statuses_list.sort_unstable();
        for status in statuses_list.into_iter().rev() {
            if committees
                .write_committee()
                .is_above_validity(statuses[&status])
                || verify_blob_status_event(blob_id, status, read_client)
                    .await
                    .is_ok()
            {
                return Ok(status);
            }
        }

        Err(ClientErrorKind::NoValidStatusReceived.into())
    }

    /// Returns a [`ClientError`] with [`ClientErrorKind::BlobIdBlocked`] if the provided blob ID is
    /// contained in the blocklist.
    fn check_blob_id(&self, blob_id: &BlobId) -> ClientResult<()> {
        if let Some(blocklist) = &self.blocklist
            && blocklist.is_blocked(blob_id)
        {
            tracing::debug!(%blob_id, "encountered blocked blob ID");
            return Err(ClientErrorKind::BlobIdBlocked(*blob_id).into());
        }
        Ok(())
    }

    /// Returns the shards of the given node in the write committee.
    #[cfg(any(test, feature = "test-utils"))]
    pub fn shards_of(
        &self,
        node_names: &[String],
        committees: &ActiveCommittees,
    ) -> Vec<ShardIndex> {
        committees
            .write_committee()
            .members()
            .iter()
            .filter(|node| node_names.contains(&node.name))
            .flat_map(|node| node.shard_ids.clone())
            .collect::<Vec<_>>()
    }

    /// Maps the sliver pairs to the node in the write committee that holds their shard.
    fn pairs_per_node<'a>(
        &'a self,
        blob_id: &'a BlobId,
        pairs: &'a [SliverPair],
        committees: &ActiveCommittees,
    ) -> HashMap<usize, Vec<&'a SliverPair>> {
        committees
            .write_committee()
            .members()
            .iter()
            .map(|node| {
                pairs
                    .iter()
                    .filter(|pair| {
                        node.shard_ids
                            .contains(&pair.index().to_shard_index(committees.n_shards(), blob_id))
                    })
                    .collect::<Vec<_>>()
            })
            .enumerate()
            .collect()
    }

    /// Returns a reference to the encoding config in use.
    pub fn encoding_config(&self) -> &EncodingConfig {
        &self.encoding_config
    }

    /// Returns the inner sui client.
    pub fn sui_client(&self) -> &T {
        &self.sui_client
    }

    /// Returns the inner sui client as mutable reference.
    pub fn sui_client_mut(&mut self) -> &mut T {
        &mut self.sui_client
    }

    /// Returns the config used by the client.
    pub fn config(&self) -> &ClientConfig {
        &self.config
    }

    /// Gets the current active committees and price computation from the cache.
    pub async fn get_committees_and_price(
        &self,
    ) -> ClientResult<(Arc<ActiveCommittees>, PriceComputation)> {
        self.committees_handle
            .send_committees_and_price_request(RequestKind::Get)
            .await
            .map_err(ClientError::other)
    }

    /// Forces a refresh of the committees and price computation.
    pub async fn force_refresh_committees(
        &self,
    ) -> ClientResult<(Arc<ActiveCommittees>, PriceComputation)> {
        tracing::warn!("[force_refresh_committees] forcing committee refresh");
        let result = self
            .committees_handle
            .send_committees_and_price_request(RequestKind::Refresh)
            .await
            .map_err(|error| {
                tracing::warn!(?error, "[force_refresh_committees] refresh failed");
                ClientError::other(error)
            })?;
        tracing::info!("[force_refresh_committees] refresh succeeded");
        Ok(result)
    }

    /// Gets the current active committees from the cache.
    pub async fn get_committees(&self) -> ClientResult<Arc<ActiveCommittees>> {
        let (committees, _) = self.get_committees_and_price().await?;
        Ok(committees)
    }

    /// Gets the current price computation from the cache.
    pub async fn get_price_computation(&self) -> ClientResult<PriceComputation> {
        let (_, price_computation) = self.get_committees_and_price().await?;
        Ok(price_computation)
    }
}

/// Verifies the [`BlobStatus`] using the on-chain event.
///
/// This only verifies the [`BlobStatus::Invalid`] and [`BlobStatus::Permanent`] variants and does
/// not check the quoted counts for deletable blobs.
#[tracing::instrument(skip(sui_read_client), err(level = Level::WARN))]
async fn verify_blob_status_event(
    blob_id: &BlobId,
    status: BlobStatus,
    sui_read_client: &impl ReadClient,
) -> Result<(), anyhow::Error> {
    let event = match status {
        BlobStatus::Invalid { event } => event,
        BlobStatus::Permanent { status_event, .. } => status_event,
        BlobStatus::Deletable { .. } => {
            bail!("deletable status cannot be verified with an on-chain event")
        }
        BlobStatus::Managed { .. } => {
            bail!("managed status cannot be verified with a single on-chain event")
        }
        BlobStatus::Nonexistent => return Ok(()),
    };
    tracing::debug!(?event, "verifying blob status with on-chain event");

    let blob_event = sui_read_client.get_blob_event(event).await?;
    anyhow::ensure!(blob_id == &blob_event.blob_id(), "blob ID mismatch");

    match (status, blob_event) {
        (
            BlobStatus::Permanent {
                end_epoch,
                is_certified: false,
                ..
            },
            BlobEvent::Registered(event),
        ) => {
            anyhow::ensure!(end_epoch == event.end_epoch, "end epoch mismatch");
            event.blob_id
        }
        (
            BlobStatus::Permanent {
                end_epoch,
                is_certified: true,
                ..
            },
            BlobEvent::Certified(event),
        ) => {
            anyhow::ensure!(end_epoch == event.end_epoch, "end epoch mismatch");
            event.blob_id
        }
        (BlobStatus::Invalid { .. }, BlobEvent::InvalidBlobID(event)) => event.blob_id,
        (_, _) => Err(anyhow!("blob event does not match status"))?,
    };

    Ok(())
}<|MERGE_RESOLUTION|>--- conflicted
+++ resolved
@@ -99,7 +99,6 @@
     },
 };
 
-pub mod blob_manager_client;
 pub mod client_types;
 pub mod communication;
 pub use communication::NodeCommunicationFactory;
@@ -1175,8 +1174,6 @@
                 store_args.epochs_ahead,
                 store_args.persistence,
                 store_args.store_optimizations,
-                store_args.blob_manager_id,
-                store_args.blob_manager_cap,
             )
             .await?;
         debug_assert_eq!(
@@ -1233,14 +1230,13 @@
             // Get the blob certificates, possibly storing slivers, while checking if the committee
             // has changed in the meantime.
             // This operation can be safely interrupted as it does not require a wallet.
-            // Note: This includes BlobManager blobs too - they need certificates but
-            // use different certification flow
             blobs_with_certificates = self
                 .await_while_checking_notification(
                     self.get_all_blob_certificates(blobs_awaiting_upload, store_args),
                 )
                 .await?;
 
+            debug_assert_eq!(blobs_with_certificates.len(), num_to_be_certified);
             let get_certificates_duration = get_certificates_timer.elapsed();
 
             tracing::debug!(
@@ -1257,121 +1253,11 @@
         final_result.extend(completed_blobs);
         blobs_pending_certify_and_extend.extend(to_be_certified);
 
-<<<<<<< HEAD
-        // Separate BlobManager blobs from regular blobs (after getting certificates)
-        // BlobManager blobs use a different certification flow on-chain
-        let (blobmanager_blobs, regular_to_be_certified): (Vec<_>, Vec<_>) =
-            if store_args.blob_manager_id.is_some() {
-                to_be_certified.into_iter().partition(|blob| {
-                    matches!(
-                        blob.get_operation(),
-                        Some(StoreOp::RegisteredInBlobManager { .. })
-                    )
-                })
-            } else {
-                (vec![], to_be_certified)
-            };
-
-        // Certify BlobManager blobs using the new flow
-        if !blobmanager_blobs.is_empty()
-            && let (Some(manager_id), Some(manager_cap)) =
-                (store_args.blob_manager_id, store_args.blob_manager_cap)
-        {
-            let sui_cert_timer = Instant::now();
-            let completed_bm_blobs = self
-                .blobmanager_client(manager_id, manager_cap)
-                .await?
-                .certify_and_complete_blobs(blobmanager_blobs)
-                .await?;
-
-            let sui_cert_timer_duration = sui_cert_timer.elapsed();
-            tracing::info!(
-                duration = ?sui_cert_timer_duration,
-                "certified and completed {} blobs via BlobManager",
-                completed_bm_blobs.len()
-            );
-            store_args.maybe_observe_upload_certificate(sui_cert_timer_duration);
-
-            // Add completed BlobManager blobs to final result
-            final_result.extend(completed_bm_blobs);
-        }
-
-        // For regular blobs and extensions, use standard flow
-        let cert_and_extend_params: Vec<CertifyAndExtendBlobParams> = to_be_extended
-            .iter()
-            .chain(regular_to_be_certified.iter())
-            .map(|blob| {
-                blob.get_certify_and_extend_params()
-                    .expect("should be a CertifyAndExtendBlobParams")
-            })
-            .collect();
-
-        if !cert_and_extend_params.is_empty() {
-            let sui_cert_timer = Instant::now();
-            let cert_and_extend_results = self
-                .sui_client
-                .certify_and_extend_blobs(&cert_and_extend_params, store_args.post_store)
-                .await
-                .map_err(|error| {
-                    tracing::warn!(
-                        %error,
-                        "failure occurred while certifying and extending blobs on Sui"
-                    );
-                    ClientError::from(ClientErrorKind::CertificationFailed(error))
-                })?;
-
-            let sui_cert_timer_duration = sui_cert_timer.elapsed();
-            tracing::info!(
-                duration = ?sui_cert_timer_duration,
-                "certified {} blobs on Sui",
-                cert_and_extend_params.len()
-            );
-            store_args.maybe_observe_upload_certificate(sui_cert_timer_duration);
-
-            // Build map from BlobId to CertifyAndExtendBlobResult
-            let result_map: HashMap<ObjectID, CertifyAndExtendBlobResult> = cert_and_extend_results
-                .into_iter()
-                .map(|result| (result.blob_object_id, result))
-                .collect();
-
-            // Get price computation for completing blobs
-            let price_computation = self.get_price_computation().await?;
-
-            // Complete to_be_extended blobs.
-            for blob in to_be_extended {
-                let Some(object_id) = blob.get_object_id() else {
-                    panic!("Invalid blob state {blob:?}");
-                };
-                if let Some(result) = result_map.get(&object_id) {
-                    final_result.push(
-                        blob.with_certify_and_extend_result(result.clone(), &price_computation)?,
-                    );
-                } else {
-                    panic!("Invalid blob state {blob:?}");
-                }
-            }
-
-            // Complete regular to_be_certified blobs.
-            for blob in regular_to_be_certified {
-                let Some(object_id) = blob.get_object_id() else {
-                    panic!("Invalid blob state {blob:?}");
-                };
-                if let Some(result) = result_map.get(&object_id) {
-                    final_result.push(
-                        blob.with_certify_and_extend_result(result.clone(), &price_computation)?,
-                    );
-                } else {
-                    panic!("Invalid blob state {blob:?}");
-                }
-            }
-        }
-=======
         // Certify and extend the blobs on Sui.
         final_result.extend(
             self.certify_and_extend_blobs(blobs_pending_certify_and_extend, store_args)
                 .await?,
         );
->>>>>>> c47444c7
 
         Ok(final_result)
     }
@@ -1418,48 +1304,8 @@
             |blob_to_be_certified| {
                 let multi_pb = Arc::clone(&multi_pb);
                 async move {
-<<<<<<< HEAD
-                    let operation = registered_blob.get_operation().cloned();
-                    match operation {
-                        Some(StoreOp::RegisterNew { blob, operation }) => {
-                            let certificate_result = self
-                                .get_blob_certificate(
-                                    &blob,
-                                    &operation,
-                                    &registered_blob,
-                                    multi_pb_arc.as_ref(),
-                                    store_args,
-                                )
-                                .await;
-                            registered_blob.with_get_certificate_result(certificate_result)
-                        }
-                        Some(StoreOp::RegisteredInBlobManager {
-                            blob: registered_blob_obj,
-                            operation,
-                        }) => {
-                            // For BlobManager blobs, use the Blob object directly from StoreOp
-                            // The blob is owned by the caller and will be transferred to
-                            // BlobManager during certification
-                            let certificate_result = self
-                                .get_blob_certificate(
-                                    &registered_blob_obj,
-                                    &operation,
-                                    &registered_blob,
-                                    multi_pb_arc.as_ref(),
-                                    store_args,
-                                )
-                                .await;
-                            registered_blob.with_get_certificate_result(certificate_result)
-                        }
-                        _ => Err(ClientError::store_blob_internal(format!(
-                            "Unexpected operation type for blob: {:?}",
-                            registered_blob
-                        ))),
-                    }
-=======
                     self.get_certificate(blob_to_be_certified, multi_pb.as_ref(), store_args)
                         .await
->>>>>>> c47444c7
                 }
             },
         ))
@@ -1701,16 +1547,6 @@
                 .await
                 .map_err(ClientError::other)?,
         ))
-    }
-
-    /// Returns a BlobManagerClient for managing blobs through a BlobManager.
-    pub async fn blobmanager_client(
-        &self,
-        manager_id: ObjectID,
-        manager_cap: ObjectID,
-    ) -> crate::error::ClientResult<blob_manager_client::BlobManagerClient<'_, SuiContractClient>>
-    {
-        blob_manager_client::BlobManagerClient::new(self, manager_id, manager_cap).await
     }
 }
 
@@ -2535,9 +2371,6 @@
         BlobStatus::Deletable { .. } => {
             bail!("deletable status cannot be verified with an on-chain event")
         }
-        BlobStatus::Managed { .. } => {
-            bail!("managed status cannot be verified with a single on-chain event")
-        }
         BlobStatus::Nonexistent => return Ok(()),
     };
     tracing::debug!(?event, "verifying blob status with on-chain event");
