// Copyright (c) Walrus Foundation
// SPDX-License-Identifier: Apache-2.0

//! Contains dedicated Walrus simulation tests.
#![recursion_limit = "256"]

#[cfg(msim)]
mod tests {
    use std::{
        sync::{atomic::AtomicBool, Arc},
        time::Duration,
    };

    use rand::{Rng, SeedableRng};
    use sui_macros::{
        clear_fail_point,
        register_fail_point,
        register_fail_point_async,
        register_fail_points,
    };
    use sui_protocol_config::ProtocolConfig;
    use sui_simulator::configs::{env_config, uniform_latency_ms};
    use tokio::sync::RwLock;
    use walrus_proc_macros::walrus_simtest;
    use walrus_sdk::api::ShardStatus;
    use walrus_service::{
        client::ClientCommunicationConfig,
        test_utils::{test_cluster, SimStorageNodeHandle, TestNodesConfig},
    };
    use walrus_simtest::test_utils::simtest_utils::{
        self,
        BlobInfoConsistencyCheck,
        DB_FAIL_POINTS,
    };
    use walrus_sui::client::ReadClient;

    /// Returns a simulator configuration that adds random network latency between nodes.
    ///
    /// The latency is uniformly distributed for all RPCs between nodes.
    /// This simulates real-world network conditions where requests arrive at different nodes
    /// with varying delays. The random latency helps test the system's behavior when events
    /// and messages arrive asynchronously and in different orders at different nodes.
    ///
    /// For example, when a node sends a state update, some nodes may receive and process it
    /// quickly while others experience delay. This creates race conditions and helps verify
    /// that the system remains consistent despite message reordering.
    ///
    /// This latency applies to both Sui cluster and Walrus cluster.
    fn latency_config() -> sui_simulator::SimConfig {
        env_config(uniform_latency_ms(5..15), [])
    }

<<<<<<< HEAD
    /// Fetches the synced node config set from the contract.
    async fn test_get_synced_node_config_set(
        contract_client: &SuiContractClient,
        node_id: ObjectID,
    ) -> anyhow::Result<SyncedNodeConfigSet> {
        let pool = contract_client
            .read_client
            .get_staking_pool(node_id)
            .await?;

        let node_info = pool.node_info.clone();
        let metadata = contract_client
            .read_client
            .get_node_metadata(node_info.metadata)
            .await?;

        Ok(SyncedNodeConfigSet {
            name: node_info.name,
            network_address: node_info.network_address,
            network_public_key: node_info.network_public_key,
            public_key: node_info.public_key,
            next_public_key: node_info.next_epoch_public_key,
            voting_params: pool.voting_params,
            metadata,
            commission_rate_data: CommissionRateData {
                pending_commission_rate: pool.pending_commission_rate,
                commission_rate: pool.commission_rate,
            },
        })
    }

    // Helper function to write a random blob, read it back and check that it is the same.
    // If `write_only` is true, only write the blob and do not read it back.
    async fn write_read_and_check_random_blob(
        client: &WithTempDir<Client<SuiContractClient>>,
        data_length: usize,
        write_only: bool,
    ) -> anyhow::Result<()> {
        // Get a random epoch length for the blob to be stored.
        let epoch_ahead = rand::thread_rng().gen_range(1..=5);

        tracing::info!(
            "generating random blobs of length {data_length} and store them for {epoch_ahead} \
            epochs"
        );
        let blob = walrus_test_utils::random_data(data_length);

        let store_results = client
            .as_ref()
            .reserve_and_store_blobs_retry_committees(
                &[blob.as_slice()],
                DEFAULT_ENCODING,
                epoch_ahead,
                StoreWhen::Always,
                BlobPersistence::Permanent,
                PostStoreAction::Keep,
                None,
            )
            .await
            .context("store blob should not fail")?;

        tracing::info!(
            "got store results with {} items\n{:?}",
            store_results.len(),
            store_results
        );
        let store_result = &store_results
            .first()
            .expect("should have exactly one result");

        let BlobStoreResult::NewlyCreated {
            blob_object: blob_confirmation,
            ..
        } = store_result
        else {
            tracing::error!("unexpected store result type: {:?}", store_result);
            panic!("expect newly stored blob")
        };

        tracing::info!(
            "successfully stored blob with id {}",
            blob_confirmation.blob_id
        );

        if write_only {
            tracing::info!("write-only mode, skipping read verification");
            return Ok(());
        }

        tracing::info!("attempting to read blob using primary slivers");
        let mut read_blob_result = client
            .as_ref()
            .read_blob::<Primary>(&blob_confirmation.blob_id)
            .await;
        let mut retry_count = 0;
        while read_blob_result.is_err() {
            retry_count += 1;
            tracing::info!(
                "primary read attempt {} failed, retrying in 1s: {:?}",
                retry_count,
                read_blob_result.unwrap_err()
            );
            tokio::time::sleep(Duration::from_secs(1)).await;
            read_blob_result = client
                .as_ref()
                .read_blob::<Primary>(&blob_confirmation.blob_id)
                .await;
        }

        let read_blob = read_blob_result.context("should be able to read blob we just stored")?;
        tracing::info!(
            "successfully read blob using primary slivers after {} retries",
            retry_count
        );

        // Check that blob is what we wrote.
        assert_eq!(read_blob, blob);

        tracing::info!("attempting to read blob using secondary slivers");
        let mut read_blob_result = client
            .as_ref()
            .read_blob::<Secondary>(&blob_confirmation.blob_id)
            .await;
        let mut retry_count = 0;
        while read_blob_result.is_err() {
            retry_count += 1;
            tracing::info!(
                "secondary read attempt {} failed, retrying in 1s: {:?}",
                retry_count,
                read_blob_result.unwrap_err()
            );
            tokio::time::sleep(Duration::from_secs(1)).await;
            read_blob_result = client
                .as_ref()
                .read_blob::<Secondary>(&blob_confirmation.blob_id)
                .await;
        }
        let read_blob = read_blob_result.context("should be able to read blob we just stored")?;
        tracing::info!(
            "successfully read blob using secondary slivers after {} retries",
            retry_count
        );

        assert_eq!(read_blob, blob);

        Ok(())
    }

    fn start_background_workload(
        client_clone: Arc<WithTempDir<Client<SuiContractClient>>>,
        write_only: bool,
    ) -> JoinHandle<()> {
        tokio::spawn(async move {
            let mut data_length = 64;
            loop {
                tracing::info!("writing data with size {data_length}");

                // TODO(#995): use stress client for better coverage of the workload.
                write_read_and_check_random_blob(client_clone.as_ref(), data_length, write_only)
                    .await
                    .expect("workload should not fail");

                tracing::info!("finished writing data with size {data_length}");

                data_length += 1;
            }
        })
    }

    /// StorageNodeConfig update parameters for testing.
    #[derive(Debug, Clone, Default)]
    struct TestUpdateParams {
        pub name: Option<String>,
        pub public_host: Option<String>,
        pub public_port: Option<u16>,
        pub network_key_pair: Option<PathOrInPlace<NetworkKeyPair>>,
        pub next_protocol_key_pair: Option<PathOrInPlace<ProtocolKeyPair>>,
        pub voting_params: Option<VotingParams>,
        pub metadata: Option<NodeMetadata>,
        pub commission_rate: Option<u16>,
    }

    /// Update StorageNodeConfig based on TestUpdateParams where all fields are Options
    async fn update_config_from_test_params(
        client: &SuiContractClient,
        node_id: ObjectID,
        config: &Arc<RwLock<StorageNodeConfig>>,
        params: &TestUpdateParams,
    ) -> Result<(), anyhow::Error> {
        let remote_config = test_get_synced_node_config_set(client, node_id).await?;
        let mut config_write = config.write().await;

        // Update all optional fields
        if let Some(name) = &params.name {
            assert_ne!(&remote_config.name, name);
            config_write.name = name.clone();
        }

        if let Some(public_host) = &params.public_host {
            assert_ne!(&remote_config.network_address.get_host(), &public_host);
            config_write.public_host = public_host.clone();
        }

        if let Some(public_port) = params.public_port {
            assert_ne!(
                &remote_config
                    .network_address
                    .try_get_port()
                    .expect("should get port"),
                &Some(public_port)
            );
            config_write.public_port = public_port;
        }

        if let Some(network_key_pair) = &params.network_key_pair {
            assert_ne!(
                &remote_config.network_public_key,
                network_key_pair
                    .get()
                    .expect("should get network key pair")
                    .public()
            );
            config_write.network_key_pair = network_key_pair.clone();
        }

        if let Some(next_protocol_key_pair) = &params.next_protocol_key_pair {
            assert_ne!(
                remote_config.next_public_key.as_ref(),
                next_protocol_key_pair.get().map(|kp| kp.public())
            );
            config_write.next_protocol_key_pair = Some(next_protocol_key_pair.clone());
        }

        if let Some(voting_params) = &params.voting_params {
            assert_ne!(&remote_config.voting_params, voting_params);
            config_write.voting_params = voting_params.clone();
        }

        if let Some(metadata) = &params.metadata {
            assert_ne!(&remote_config.metadata, metadata);
            config_write.metadata = metadata.clone();
        }

        if let Some(commission_rate) = params.commission_rate {
            config_write.commission_rate = commission_rate;
        }

        Ok(())
    }

    /// Wait until the node's configuration is synced with the on-chain state.
    async fn wait_till_node_config_synced(
        client: &SuiContractClient,
        node_id: ObjectID,
        config: &Arc<RwLock<StorageNodeConfig>>,
        timeout: Duration,
    ) -> Result<(), anyhow::Error> {
        let start_time = std::time::Instant::now();

        loop {
            if start_time.elapsed() > timeout {
                return Err(anyhow::anyhow!("Timed out waiting for node config to sync"));
            }

            // Fetch the remote config.
            let remote_config = test_get_synced_node_config_set(client, node_id).await?;

            let local_config = config.read().await;

            tracing::info!(
                "Comparing local and remote configs:\n\
                local.name: {:?}, remote.name: {:?}\n\
                local.network_address: {:?}, remote.network_address: {:?}\n\
                local.voting_params: {:?}, remote.voting_params: {:?}\n\
                local.metadata: {:?}, remote.metadata: {:?}\n\
                local.commission_rate: {:?}, remote.commission_rate: {:?}\n\
                local.network_public_key: {:?}, remote.network_public_key: {:?}\n\
                local.next_protocol_public_key: {:?}\n\
                local.public_key: {:?}, remote.public_key: {:?}",
                local_config.name,
                remote_config.name,
                NetworkAddress(format!(
                    "{}:{}",
                    local_config.public_host, local_config.public_port
                )),
                remote_config.network_address,
                local_config.voting_params,
                remote_config.voting_params,
                local_config.metadata,
                remote_config.metadata,
                local_config.commission_rate,
                remote_config.commission_rate_data.commission_rate,
                local_config.network_key_pair().public(),
                remote_config.network_public_key,
                local_config.next_protocol_key_pair().map(|kp| kp.public()),
                local_config.protocol_key_pair().public(),
                remote_config.public_key,
            );

            let configs_match = remote_config.name == local_config.name
                && remote_config.network_address
                    == NetworkAddress(format!(
                        "{}:{}",
                        local_config.public_host, local_config.public_port
                    ))
                && remote_config.voting_params == local_config.voting_params
                && remote_config.metadata == local_config.metadata
                && remote_config.commission_rate_data.commission_rate
                    == local_config.commission_rate
                && &remote_config.network_public_key == local_config.network_key_pair().public()
                && (local_config.next_protocol_key_pair.is_none()
                    && &remote_config.public_key == local_config.protocol_key_pair().public());

            if configs_match {
                tracing::info!("Node config is now in sync with on-chain state\n");
                return Ok(());
            }
            // Release the read lock explicitly before sleeping.
            drop(local_config);

            tokio::time::sleep(Duration::from_secs(5)).await;
        }
    }

    /// BlobInfoConsistencyCheck is a helper struct to check the consistency of the blob info.
    struct BlobInfoConsistencyCheck {
        certified_blob_digest_map: Arc<Mutex<HashMap<Epoch, HashMap<ObjectID, u64>>>>,
        checked: Arc<AtomicBool>,
    }

    impl BlobInfoConsistencyCheck {
        pub fn new() -> Self {
            let certified_blob_digest_map = Arc::new(Mutex::new(HashMap::new()));
            let certified_blob_digest_map_clone = certified_blob_digest_map.clone();

            register_fail_point_arg(
                "storage_node_certified_blob_digest",
                move || -> Option<Arc<Mutex<HashMap<Epoch, HashMap<ObjectID, u64>>>>> {
                    Some(certified_blob_digest_map_clone.clone())
                },
            );

            Self {
                certified_blob_digest_map,
                checked: Arc::new(AtomicBool::new(false)),
            }
        }

        pub fn check_storage_node_consistency(&self) {
            self.checked
                .store(true, std::sync::atomic::Ordering::SeqCst);

            // Ensure that for all epochs, all nodes have the same certified blob digest
            let digest_map = self.certified_blob_digest_map.lock().unwrap();
            for (epoch, node_digest_map) in digest_map.iter() {
                // Ensure that for the same epoch, all nodes have the same certified blob digest
                let mut epoch_digest = None;
                for (node_id, digest) in node_digest_map.iter() {
                    tracing::info!(
                        "blob info consistency check: node {node_id} has digest \
                        {digest} in epoch {epoch}",
                    );
                    if epoch_digest.is_none() {
                        epoch_digest = Some(digest);
                    } else {
                        assert_eq!(epoch_digest, Some(digest));
                    }
                }
            }
        }
    }

    impl Drop for BlobInfoConsistencyCheck {
        fn drop(&mut self) {
            assert!(self.checked.load(std::sync::atomic::Ordering::SeqCst));
            clear_fail_point("storage_node_certified_blob_digest");
        }
    }

=======
>>>>>>> 89714546
    // Tests that we can create a Walrus cluster with a Sui cluster and run basic
    // operations deterministically.
    #[ignore = "ignore integration simtests by default"]
    #[walrus_simtest(check_determinism)]
    async fn walrus_basic_determinism() {
        let _guard = ProtocolConfig::apply_overrides_for_testing(|_, mut config| {
            // TODO: remove once Sui simtest can work with these features.
            config.set_enable_jwk_consensus_updates_for_testing(false);
            config.set_random_beacon_for_testing(false);
            config
        });

        let blob_info_consistency_check = BlobInfoConsistencyCheck::new();

        let (_sui_cluster, _cluster, client) =
            test_cluster::default_setup_with_num_checkpoints_generic::<SimStorageNodeHandle>(
                Duration::from_secs(60 * 60),
                TestNodesConfig {
                    node_weights: vec![1, 2, 3, 3, 4],
                    ..Default::default()
                },
                Some(10),
                ClientCommunicationConfig::default_for_test(),
                false,
            )
            .await
            .unwrap();

        simtest_utils::write_read_and_check_random_blob(&client, 31415, false)
            .await
            .expect("workload should not fail");

        loop {
            if let Some(_blob) = client
                .inner
                .sui_client()
                .read_client
                .last_certified_event_blob()
                .await
                .unwrap()
            {
                break;
            }
            tokio::time::sleep(Duration::from_secs(1)).await;
        }

        blob_info_consistency_check.check_storage_node_consistency();
    }

    // This test simulates a scenario where a node is repeatedly moving shards among storage nodes,
    // and a workload is running concurrently.
    #[ignore = "ignore integration simtests by default"]
    #[walrus_simtest(config = "latency_config()")]
    async fn test_repeated_shard_move_with_workload() {
        const MAX_NODE_WEIGHT: u16 = 6;

        // Adding jitter in the epoch change start event so that different nodes don't start the
        // epoch change at the exact same time.
        register_fail_point_async("epoch_change_start_entry", || async move {
            tokio::time::sleep(Duration::from_millis(
                rand::rngs::StdRng::from_entropy().gen_range(0..=100),
            ))
            .await;
        });

        let blob_info_consistency_check = BlobInfoConsistencyCheck::new();

        // We use a very short epoch duration of 60 seconds so that we can exercise more epoch
        // changes in the test.
        let mut node_weights = vec![2, 2, 3, 3, 3];
        let (_sui_cluster, walrus_cluster, client) =
            test_cluster::default_setup_with_num_checkpoints_generic::<SimStorageNodeHandle>(
                Duration::from_secs(30),
                TestNodesConfig {
                    node_weights: node_weights.clone(),
                    use_legacy_event_processor: true,
                    disable_event_blob_writer: false,
                    blocklist_dir: None,
                    enable_node_config_synchronizer: false,
                },
                Some(100),
                ClientCommunicationConfig::default_for_test_with_reqwest_timeout(
                    Duration::from_secs(2),
                ),
                false,
            )
            .await
            .unwrap();

        let client_arc = Arc::new(client);
        let workload_handle = simtest_utils::start_background_workload(client_arc.clone(), true);

        // Run the workload for 60 seconds to get some data in the system.
        tokio::time::sleep(Duration::from_secs(60)).await;

        // Repeatedly move shards among storage nodes.
        for _i in 0..3 {
            let (node_to_move_shard_into, shard_move_weight) = loop {
                let node_to_move_shard_into = rand::thread_rng().gen_range(0..=4);
                let shard_move_weight = rand::thread_rng().gen_range(1..=3);
                let node_weight = node_weights[node_to_move_shard_into] + shard_move_weight;
                if node_weight <= MAX_NODE_WEIGHT {
                    node_weights[node_to_move_shard_into] = node_weight;
                    break (node_to_move_shard_into, shard_move_weight);
                }
            };

            tracing::info!(
                "triggering shard move with stake weight {shard_move_weight} to node \
                {node_to_move_shard_into}"
            );
            client_arc
                .as_ref()
                .as_ref()
                .stake_with_node_pool(
                    walrus_cluster.nodes[node_to_move_shard_into]
                        .storage_node_capability
                        .as_ref()
                        .unwrap()
                        .node_id,
                    test_cluster::FROST_PER_NODE_WEIGHT * u64::from(shard_move_weight),
                )
                .await
                .expect("stake with node pool should not fail");

            tokio::time::sleep(Duration::from_secs(70)).await;
        }

        workload_handle.abort();

        loop {
            if let Some(_blob) = client_arc
                .inner
                .sui_client()
                .read_client
                .last_certified_event_blob()
                .await
                .unwrap()
            {
                break;
            }
            tokio::time::sleep(Duration::from_secs(1)).await;
        }

        blob_info_consistency_check.check_storage_node_consistency();
    }

    // Simulates node crash and restart with sim node id.
    // We only trigger the crash once.
    fn crash_target_node(
        target_node_id: sui_simulator::task::NodeId,
        fail_triggered: Arc<AtomicBool>,
        crash_duration: Duration,
    ) {
        if fail_triggered.load(std::sync::atomic::Ordering::SeqCst) {
            // We only need to trigger failure once.
            return;
        }

        let current_node = sui_simulator::current_simnode_id();
        if target_node_id != current_node {
            return;
        }

        tracing::warn!("crashing node {current_node} for {:?}", crash_duration);
        fail_triggered.store(true, std::sync::atomic::Ordering::SeqCst);
        sui_simulator::task::kill_current_node(Some(crash_duration));
    }

    #[ignore = "ignore integration simtests by default"]
    #[walrus_simtest]
    async fn test_new_node_joining_cluster() {
        register_fail_point("fail_point_direct_shard_sync_recovery", move || {
            panic!("shard sync should not enter recovery mode in this test");
        });

        let (_sui_cluster, mut walrus_cluster, client) =
            test_cluster::default_setup_with_num_checkpoints_generic::<SimStorageNodeHandle>(
                Duration::from_secs(30),
                TestNodesConfig {
                    node_weights: vec![1, 2, 3, 3, 4, 0],
                    ..Default::default()
                },
                Some(10),
                ClientCommunicationConfig::default_for_test_with_reqwest_timeout(
                    Duration::from_secs(2),
                ),
                false,
            )
            .await
            .unwrap();

        let blob_info_consistency_check = BlobInfoConsistencyCheck::new();

        assert!(walrus_cluster.nodes[5].node_id.is_none());

        let client_arc = Arc::new(client);

        // Starts a background workload that a client keeps writing and retrieving data.
        // All requests should succeed even if a node crashes.
        let workload_handle = simtest_utils::start_background_workload(client_arc.clone(), false);

        // Running the workload for 60 seconds to get some data in the system.
        tokio::time::sleep(Duration::from_secs(90)).await;

        walrus_cluster.nodes[5].node_id = Some(
            SimStorageNodeHandle::spawn_node(
                Arc::new(RwLock::new(
                    walrus_cluster.nodes[5].storage_node_config.clone(),
                )),
                None,
                walrus_cluster.nodes[5].cancel_token.clone(),
            )
            .await
            .id(),
        );

        // Adding stake to the new node so that it can be in Active state.
        client_arc
            .as_ref()
            .as_ref()
            .stake_with_node_pool(
                walrus_cluster.nodes[5]
                    .storage_node_capability
                    .as_ref()
                    .unwrap()
                    .node_id,
                test_cluster::FROST_PER_NODE_WEIGHT * 3,
            )
            .await
            .expect("stake with node pool should not fail");

        if rand::thread_rng().gen_bool(0.1) {
            // Probabilistically crash the node to test shard sync with source node down.
            // In this test, shard sync should not enter recovery mode.
            let fail_triggered = Arc::new(AtomicBool::new(false));
            let target_fail_node_id = walrus_cluster.nodes[0]
                .node_id
                .expect("node id should be set");
            let fail_triggered_clone = fail_triggered.clone();
            register_fail_points(DB_FAIL_POINTS, move || {
                crash_target_node(
                    target_fail_node_id,
                    fail_triggered_clone.clone(),
                    Duration::from_secs(5),
                );
            });
        }

        tokio::time::sleep(Duration::from_secs(150)).await;

        let node_refs: Vec<&SimStorageNodeHandle> = walrus_cluster.nodes.iter().collect();
        let node_health_info = simtest_utils::get_nodes_health_info(&node_refs).await;

        let committees = client_arc
            .inner
            .get_latest_committees_in_test()
            .await
            .unwrap();

        assert!(node_health_info[5].shard_detail.is_some());

        // Check that shards in the new node matches the shards in the committees.
        let shards_in_new_node = committees
            .current_committee()
            .shards_for_node_public_key(&walrus_cluster.nodes[5].public_key);
        let new_node_shards = node_health_info[5]
            .shard_detail
            .as_ref()
            .unwrap()
            .owned
            .clone();
        assert_eq!(shards_in_new_node.len(), new_node_shards.len());
        for shard in new_node_shards {
            assert!(shards_in_new_node.contains(&shard.shard));
        }

        for shard in &node_health_info[5].shard_detail.as_ref().unwrap().owned {
            assert_eq!(shard.status, ShardStatus::Ready);

            // These shards should not exist in any of the other nodes.
            for i in 0..node_health_info.len() - 1 {
                assert_eq!(
                    node_health_info[i]
                        .shard_detail
                        .as_ref()
                        .unwrap()
                        .owned
                        .iter()
                        .find(|s| s.shard == shard.shard),
                    None
                );
                let shard_i_status = node_health_info[i]
                    .shard_detail
                    .as_ref()
                    .unwrap()
                    .owned
                    .iter()
                    .find(|s| s.shard == shard.shard);
                assert!(
                    shard_i_status.is_none()
                        || shard_i_status.unwrap().status != ShardStatus::ReadOnly
                );
            }
        }

        assert_eq!(
            simtest_utils::get_nodes_health_info(&[&walrus_cluster.nodes[5]])
                .await
                .get(0)
                .unwrap()
                .node_status,
            "Active"
        );

        workload_handle.abort();

        loop {
            if let Some(_blob) = client_arc
                .inner
                .sui_client()
                .read_client
                .last_certified_event_blob()
                .await
                .unwrap()
            {
                break;
            }
            tokio::time::sleep(Duration::from_secs(1)).await;
        }

        blob_info_consistency_check.check_storage_node_consistency();

        clear_fail_point("fail_point_direct_shard_sync_recovery");
    }

    // The node recovery process is artificially prolonged to be longer than 1 epoch.
    // We should expect the recovering node should eventually become Active.
    #[ignore = "ignore integration simtests by default"]
    #[walrus_simtest]
    async fn test_long_node_recovery() {
        let (_sui_cluster, walrus_cluster, client) =
            test_cluster::default_setup_with_num_checkpoints_generic::<SimStorageNodeHandle>(
                Duration::from_secs(30),
                TestNodesConfig {
                    node_weights: vec![1, 2, 3, 3, 4],
                    use_legacy_event_processor: true,
                    disable_event_blob_writer: false,
                    blocklist_dir: None,
                    enable_node_config_synchronizer: false,
                },
                None,
                ClientCommunicationConfig::default_for_test_with_reqwest_timeout(
                    Duration::from_secs(2),
                ),
                false,
            )
            .await
            .unwrap();

        let blob_info_consistency_check = BlobInfoConsistencyCheck::new();

        let client_arc = Arc::new(client);

        // Starts a background workload that a client keeps writing and retrieving data.
        // All requests should succeed even if a node crashes.
        let workload_handle = simtest_utils::start_background_workload(client_arc.clone(), false);

        // Running the workload for 60 seconds to get some data in the system.
        tokio::time::sleep(Duration::from_secs(60)).await;

        // Register a fail point to have a temporary pause in the node recovery process that is
        // longer than epoch length.
        register_fail_point_async("start_node_recovery_entry", || async move {
            tokio::time::sleep(Duration::from_secs(60)).await;
        });

        // Tracks if a crash has been triggered.
        let fail_triggered = Arc::new(AtomicBool::new(false));
        let target_fail_node_id = walrus_cluster.nodes[0]
            .node_id
            .expect("node id should be set");
        let fail_triggered_clone = fail_triggered.clone();

        // Trigger node crash during some DB access.
        register_fail_points(DB_FAIL_POINTS, move || {
            crash_target_node(
                target_fail_node_id,
                fail_triggered_clone.clone(),
                Duration::from_secs(60),
            );
        });

        tokio::time::sleep(Duration::from_secs(180)).await;

        let node_refs: Vec<&SimStorageNodeHandle> = walrus_cluster.nodes.iter().collect();
        let node_health_info = simtest_utils::get_nodes_health_info(&node_refs).await;

        assert!(node_health_info[0].shard_detail.is_some());
        for shard in &node_health_info[0].shard_detail.as_ref().unwrap().owned {
            // For all the shards that the crashed node owns, they should be in ready state.
            assert_eq!(shard.status, ShardStatus::Ready);
        }

        assert_eq!(
            simtest_utils::get_nodes_health_info(&[&walrus_cluster.nodes[0]])
                .await
                .get(0)
                .unwrap()
                .node_status,
            "Active"
        );

        workload_handle.abort();

        blob_info_consistency_check.check_storage_node_consistency();

        clear_fail_point("start_node_recovery_entry");
    }
}<|MERGE_RESOLUTION|>--- conflicted
+++ resolved
@@ -50,388 +50,6 @@
         env_config(uniform_latency_ms(5..15), [])
     }
 
-<<<<<<< HEAD
-    /// Fetches the synced node config set from the contract.
-    async fn test_get_synced_node_config_set(
-        contract_client: &SuiContractClient,
-        node_id: ObjectID,
-    ) -> anyhow::Result<SyncedNodeConfigSet> {
-        let pool = contract_client
-            .read_client
-            .get_staking_pool(node_id)
-            .await?;
-
-        let node_info = pool.node_info.clone();
-        let metadata = contract_client
-            .read_client
-            .get_node_metadata(node_info.metadata)
-            .await?;
-
-        Ok(SyncedNodeConfigSet {
-            name: node_info.name,
-            network_address: node_info.network_address,
-            network_public_key: node_info.network_public_key,
-            public_key: node_info.public_key,
-            next_public_key: node_info.next_epoch_public_key,
-            voting_params: pool.voting_params,
-            metadata,
-            commission_rate_data: CommissionRateData {
-                pending_commission_rate: pool.pending_commission_rate,
-                commission_rate: pool.commission_rate,
-            },
-        })
-    }
-
-    // Helper function to write a random blob, read it back and check that it is the same.
-    // If `write_only` is true, only write the blob and do not read it back.
-    async fn write_read_and_check_random_blob(
-        client: &WithTempDir<Client<SuiContractClient>>,
-        data_length: usize,
-        write_only: bool,
-    ) -> anyhow::Result<()> {
-        // Get a random epoch length for the blob to be stored.
-        let epoch_ahead = rand::thread_rng().gen_range(1..=5);
-
-        tracing::info!(
-            "generating random blobs of length {data_length} and store them for {epoch_ahead} \
-            epochs"
-        );
-        let blob = walrus_test_utils::random_data(data_length);
-
-        let store_results = client
-            .as_ref()
-            .reserve_and_store_blobs_retry_committees(
-                &[blob.as_slice()],
-                DEFAULT_ENCODING,
-                epoch_ahead,
-                StoreWhen::Always,
-                BlobPersistence::Permanent,
-                PostStoreAction::Keep,
-                None,
-            )
-            .await
-            .context("store blob should not fail")?;
-
-        tracing::info!(
-            "got store results with {} items\n{:?}",
-            store_results.len(),
-            store_results
-        );
-        let store_result = &store_results
-            .first()
-            .expect("should have exactly one result");
-
-        let BlobStoreResult::NewlyCreated {
-            blob_object: blob_confirmation,
-            ..
-        } = store_result
-        else {
-            tracing::error!("unexpected store result type: {:?}", store_result);
-            panic!("expect newly stored blob")
-        };
-
-        tracing::info!(
-            "successfully stored blob with id {}",
-            blob_confirmation.blob_id
-        );
-
-        if write_only {
-            tracing::info!("write-only mode, skipping read verification");
-            return Ok(());
-        }
-
-        tracing::info!("attempting to read blob using primary slivers");
-        let mut read_blob_result = client
-            .as_ref()
-            .read_blob::<Primary>(&blob_confirmation.blob_id)
-            .await;
-        let mut retry_count = 0;
-        while read_blob_result.is_err() {
-            retry_count += 1;
-            tracing::info!(
-                "primary read attempt {} failed, retrying in 1s: {:?}",
-                retry_count,
-                read_blob_result.unwrap_err()
-            );
-            tokio::time::sleep(Duration::from_secs(1)).await;
-            read_blob_result = client
-                .as_ref()
-                .read_blob::<Primary>(&blob_confirmation.blob_id)
-                .await;
-        }
-
-        let read_blob = read_blob_result.context("should be able to read blob we just stored")?;
-        tracing::info!(
-            "successfully read blob using primary slivers after {} retries",
-            retry_count
-        );
-
-        // Check that blob is what we wrote.
-        assert_eq!(read_blob, blob);
-
-        tracing::info!("attempting to read blob using secondary slivers");
-        let mut read_blob_result = client
-            .as_ref()
-            .read_blob::<Secondary>(&blob_confirmation.blob_id)
-            .await;
-        let mut retry_count = 0;
-        while read_blob_result.is_err() {
-            retry_count += 1;
-            tracing::info!(
-                "secondary read attempt {} failed, retrying in 1s: {:?}",
-                retry_count,
-                read_blob_result.unwrap_err()
-            );
-            tokio::time::sleep(Duration::from_secs(1)).await;
-            read_blob_result = client
-                .as_ref()
-                .read_blob::<Secondary>(&blob_confirmation.blob_id)
-                .await;
-        }
-        let read_blob = read_blob_result.context("should be able to read blob we just stored")?;
-        tracing::info!(
-            "successfully read blob using secondary slivers after {} retries",
-            retry_count
-        );
-
-        assert_eq!(read_blob, blob);
-
-        Ok(())
-    }
-
-    fn start_background_workload(
-        client_clone: Arc<WithTempDir<Client<SuiContractClient>>>,
-        write_only: bool,
-    ) -> JoinHandle<()> {
-        tokio::spawn(async move {
-            let mut data_length = 64;
-            loop {
-                tracing::info!("writing data with size {data_length}");
-
-                // TODO(#995): use stress client for better coverage of the workload.
-                write_read_and_check_random_blob(client_clone.as_ref(), data_length, write_only)
-                    .await
-                    .expect("workload should not fail");
-
-                tracing::info!("finished writing data with size {data_length}");
-
-                data_length += 1;
-            }
-        })
-    }
-
-    /// StorageNodeConfig update parameters for testing.
-    #[derive(Debug, Clone, Default)]
-    struct TestUpdateParams {
-        pub name: Option<String>,
-        pub public_host: Option<String>,
-        pub public_port: Option<u16>,
-        pub network_key_pair: Option<PathOrInPlace<NetworkKeyPair>>,
-        pub next_protocol_key_pair: Option<PathOrInPlace<ProtocolKeyPair>>,
-        pub voting_params: Option<VotingParams>,
-        pub metadata: Option<NodeMetadata>,
-        pub commission_rate: Option<u16>,
-    }
-
-    /// Update StorageNodeConfig based on TestUpdateParams where all fields are Options
-    async fn update_config_from_test_params(
-        client: &SuiContractClient,
-        node_id: ObjectID,
-        config: &Arc<RwLock<StorageNodeConfig>>,
-        params: &TestUpdateParams,
-    ) -> Result<(), anyhow::Error> {
-        let remote_config = test_get_synced_node_config_set(client, node_id).await?;
-        let mut config_write = config.write().await;
-
-        // Update all optional fields
-        if let Some(name) = &params.name {
-            assert_ne!(&remote_config.name, name);
-            config_write.name = name.clone();
-        }
-
-        if let Some(public_host) = &params.public_host {
-            assert_ne!(&remote_config.network_address.get_host(), &public_host);
-            config_write.public_host = public_host.clone();
-        }
-
-        if let Some(public_port) = params.public_port {
-            assert_ne!(
-                &remote_config
-                    .network_address
-                    .try_get_port()
-                    .expect("should get port"),
-                &Some(public_port)
-            );
-            config_write.public_port = public_port;
-        }
-
-        if let Some(network_key_pair) = &params.network_key_pair {
-            assert_ne!(
-                &remote_config.network_public_key,
-                network_key_pair
-                    .get()
-                    .expect("should get network key pair")
-                    .public()
-            );
-            config_write.network_key_pair = network_key_pair.clone();
-        }
-
-        if let Some(next_protocol_key_pair) = &params.next_protocol_key_pair {
-            assert_ne!(
-                remote_config.next_public_key.as_ref(),
-                next_protocol_key_pair.get().map(|kp| kp.public())
-            );
-            config_write.next_protocol_key_pair = Some(next_protocol_key_pair.clone());
-        }
-
-        if let Some(voting_params) = &params.voting_params {
-            assert_ne!(&remote_config.voting_params, voting_params);
-            config_write.voting_params = voting_params.clone();
-        }
-
-        if let Some(metadata) = &params.metadata {
-            assert_ne!(&remote_config.metadata, metadata);
-            config_write.metadata = metadata.clone();
-        }
-
-        if let Some(commission_rate) = params.commission_rate {
-            config_write.commission_rate = commission_rate;
-        }
-
-        Ok(())
-    }
-
-    /// Wait until the node's configuration is synced with the on-chain state.
-    async fn wait_till_node_config_synced(
-        client: &SuiContractClient,
-        node_id: ObjectID,
-        config: &Arc<RwLock<StorageNodeConfig>>,
-        timeout: Duration,
-    ) -> Result<(), anyhow::Error> {
-        let start_time = std::time::Instant::now();
-
-        loop {
-            if start_time.elapsed() > timeout {
-                return Err(anyhow::anyhow!("Timed out waiting for node config to sync"));
-            }
-
-            // Fetch the remote config.
-            let remote_config = test_get_synced_node_config_set(client, node_id).await?;
-
-            let local_config = config.read().await;
-
-            tracing::info!(
-                "Comparing local and remote configs:\n\
-                local.name: {:?}, remote.name: {:?}\n\
-                local.network_address: {:?}, remote.network_address: {:?}\n\
-                local.voting_params: {:?}, remote.voting_params: {:?}\n\
-                local.metadata: {:?}, remote.metadata: {:?}\n\
-                local.commission_rate: {:?}, remote.commission_rate: {:?}\n\
-                local.network_public_key: {:?}, remote.network_public_key: {:?}\n\
-                local.next_protocol_public_key: {:?}\n\
-                local.public_key: {:?}, remote.public_key: {:?}",
-                local_config.name,
-                remote_config.name,
-                NetworkAddress(format!(
-                    "{}:{}",
-                    local_config.public_host, local_config.public_port
-                )),
-                remote_config.network_address,
-                local_config.voting_params,
-                remote_config.voting_params,
-                local_config.metadata,
-                remote_config.metadata,
-                local_config.commission_rate,
-                remote_config.commission_rate_data.commission_rate,
-                local_config.network_key_pair().public(),
-                remote_config.network_public_key,
-                local_config.next_protocol_key_pair().map(|kp| kp.public()),
-                local_config.protocol_key_pair().public(),
-                remote_config.public_key,
-            );
-
-            let configs_match = remote_config.name == local_config.name
-                && remote_config.network_address
-                    == NetworkAddress(format!(
-                        "{}:{}",
-                        local_config.public_host, local_config.public_port
-                    ))
-                && remote_config.voting_params == local_config.voting_params
-                && remote_config.metadata == local_config.metadata
-                && remote_config.commission_rate_data.commission_rate
-                    == local_config.commission_rate
-                && &remote_config.network_public_key == local_config.network_key_pair().public()
-                && (local_config.next_protocol_key_pair.is_none()
-                    && &remote_config.public_key == local_config.protocol_key_pair().public());
-
-            if configs_match {
-                tracing::info!("Node config is now in sync with on-chain state\n");
-                return Ok(());
-            }
-            // Release the read lock explicitly before sleeping.
-            drop(local_config);
-
-            tokio::time::sleep(Duration::from_secs(5)).await;
-        }
-    }
-
-    /// BlobInfoConsistencyCheck is a helper struct to check the consistency of the blob info.
-    struct BlobInfoConsistencyCheck {
-        certified_blob_digest_map: Arc<Mutex<HashMap<Epoch, HashMap<ObjectID, u64>>>>,
-        checked: Arc<AtomicBool>,
-    }
-
-    impl BlobInfoConsistencyCheck {
-        pub fn new() -> Self {
-            let certified_blob_digest_map = Arc::new(Mutex::new(HashMap::new()));
-            let certified_blob_digest_map_clone = certified_blob_digest_map.clone();
-
-            register_fail_point_arg(
-                "storage_node_certified_blob_digest",
-                move || -> Option<Arc<Mutex<HashMap<Epoch, HashMap<ObjectID, u64>>>>> {
-                    Some(certified_blob_digest_map_clone.clone())
-                },
-            );
-
-            Self {
-                certified_blob_digest_map,
-                checked: Arc::new(AtomicBool::new(false)),
-            }
-        }
-
-        pub fn check_storage_node_consistency(&self) {
-            self.checked
-                .store(true, std::sync::atomic::Ordering::SeqCst);
-
-            // Ensure that for all epochs, all nodes have the same certified blob digest
-            let digest_map = self.certified_blob_digest_map.lock().unwrap();
-            for (epoch, node_digest_map) in digest_map.iter() {
-                // Ensure that for the same epoch, all nodes have the same certified blob digest
-                let mut epoch_digest = None;
-                for (node_id, digest) in node_digest_map.iter() {
-                    tracing::info!(
-                        "blob info consistency check: node {node_id} has digest \
-                        {digest} in epoch {epoch}",
-                    );
-                    if epoch_digest.is_none() {
-                        epoch_digest = Some(digest);
-                    } else {
-                        assert_eq!(epoch_digest, Some(digest));
-                    }
-                }
-            }
-        }
-    }
-
-    impl Drop for BlobInfoConsistencyCheck {
-        fn drop(&mut self) {
-            assert!(self.checked.load(std::sync::atomic::Ordering::SeqCst));
-            clear_fail_point("storage_node_certified_blob_digest");
-        }
-    }
-
-=======
->>>>>>> 89714546
     // Tests that we can create a Walrus cluster with a Sui cluster and run basic
     // operations deterministically.
     #[ignore = "ignore integration simtests by default"]
