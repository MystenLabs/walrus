// Copyright (c) Mysten Labs, Inc.
// SPDX-License-Identifier: Apache-2.0

//! Contains dedicated Walrus simulation tests.
#[cfg(msim)]
mod tests {
    use std::{
        collections::HashSet,
        sync::{atomic::AtomicBool, Arc, Mutex},
        time::Duration,
    };

    use anyhow::Context;
    use rand::{Rng, SeedableRng};
    use sui_macros::{
        clear_fail_point,
        register_fail_point,
        register_fail_point_async,
        register_fail_points,
    };
    use sui_protocol_config::ProtocolConfig;
    use sui_simulator::configs::{env_config, uniform_latency_ms};
    use sui_types::base_types::ObjectID;
    use tokio::{sync::RwLock, task::JoinHandle, time::Instant};
    use walrus_core::{
        encoding::{Primary, Secondary},
        keys::{NetworkKeyPair, ProtocolKeyPair},
        DEFAULT_ENCODING,
    };
    use walrus_proc_macros::walrus_simtest;
    use walrus_sdk::api::{ServiceHealthInfo, ShardStatus};
    use walrus_service::{
        client::{responses::BlobStoreResult, Client, ClientCommunicationConfig, StoreWhen},
        node::config::{CommissionRateData, PathOrInPlace, StorageNodeConfig, SyncedNodeConfigSet},
        test_utils::{test_cluster, SimStorageNodeHandle, TestNodesConfig},
    };
    use walrus_sui::{
        client::{BlobPersistence, PostStoreAction, ReadClient, SuiContractClient},
        types::{move_structs::VotingParams, NetworkAddress, NodeMetadata},
    };
    use walrus_test_utils::{async_param_test, WithTempDir};

    const FAILURE_TRIGGER_PROBABILITY: f64 = 0.01;
    const DB_FAIL_POINTS: &[&str] = &[
        "batch-write-before",
        "batch-write-after",
        "put-cf-before",
        "put-cf-after",
        "delete-cf-before",
        "delete-cf-after",
        "create-cf-before",
    ];

    /// Returns a simulator configuration that adds random network latency between nodes.
    ///
    /// The latency is uniformly distributed for all RPCs between nodes.
    /// This simulates real-world network conditions where requests arrive at different nodes
    /// with varying delays. The random latency helps test the system's behavior when events
    /// and messages arrive asynchronously and in different orders at different nodes.
    ///
    /// For example, when a node sends a state update, some nodes may receive and process it
    /// quickly while others experience delay. This creates race conditions and helps verify
    /// that the system remains consistent despite message reordering.
    ///
    /// This latency applies to both Sui cluster and Walrus cluster.
    fn latency_config() -> sui_simulator::SimConfig {
        env_config(uniform_latency_ms(5..15), [])
    }

    /// Fetches the synced node config set from the contract.
    async fn test_get_synced_node_config_set(
        contract_client: &SuiContractClient,
        node_id: ObjectID,
    ) -> anyhow::Result<SyncedNodeConfigSet> {
        let pool = contract_client
            .read_client
            .get_staking_pool(node_id)
            .await?;

        let node_info = pool.node_info.clone();
        let metadata = contract_client
            .read_client
            .get_node_metadata(node_info.metadata)
            .await?;

        Ok(SyncedNodeConfigSet {
            name: node_info.name,
            network_address: node_info.network_address,
            network_public_key: node_info.network_public_key,
            public_key: node_info.public_key,
            next_public_key: node_info.next_epoch_public_key,
            voting_params: pool.voting_params,
            metadata,
            commission_rate_data: CommissionRateData {
                pending_commission_rate: pool.pending_commission_rate,
                commission_rate: pool.commission_rate,
            },
        })
    }

    // Helper function to write a random blob, read it back and check that it is the same.
    // If `write_only` is true, only write the blob and do not read it back.
    async fn write_read_and_check_random_blob(
        client: &WithTempDir<Client<SuiContractClient>>,
        data_length: usize,
        write_only: bool,
    ) -> anyhow::Result<()> {
        // Get a random epoch length for the blob to be stored.
        let epoch_ahead = rand::thread_rng().gen_range(1..=5);

        tracing::info!(
            "generating random blobs of length {data_length} and store them for {epoch_ahead} \
            epochs"
        );
        let blob = walrus_test_utils::random_data(data_length);

        let store_results = client
            .as_ref()
            .reserve_and_store_blobs_retry_committees(
                &[blob.as_slice()],
                DEFAULT_ENCODING,
                epoch_ahead,
                StoreWhen::Always,
                BlobPersistence::Permanent,
                PostStoreAction::Keep,
            )
            .await
            .context("store blob should not fail")?;

        tracing::info!(
            "got store results with {} items\n{:?}",
            store_results.len(),
            store_results
        );
        let store_result = &store_results
            .first()
            .expect("should have exactly one result");

        let BlobStoreResult::NewlyCreated {
            blob_object: blob_confirmation,
            ..
        } = store_result
        else {
            tracing::error!("unexpected store result type: {:?}", store_result);
            panic!("expect newly stored blob")
        };

        tracing::info!(
            "successfully stored blob with id {}",
            blob_confirmation.blob_id
        );

        if write_only {
            tracing::info!("write-only mode, skipping read verification");
            return Ok(());
        }

        tracing::info!("attempting to read blob using primary slivers");
        let mut read_blob_result = client
            .as_ref()
            .read_blob::<Primary>(&blob_confirmation.blob_id)
            .await;
        let mut retry_count = 0;
        while read_blob_result.is_err() {
            retry_count += 1;
            tracing::info!(
                "primary read attempt {} failed, retrying in 1s: {:?}",
                retry_count,
                read_blob_result.unwrap_err()
            );
            tokio::time::sleep(Duration::from_secs(1)).await;
            read_blob_result = client
                .as_ref()
                .read_blob::<Primary>(&blob_confirmation.blob_id)
                .await;
        }

        let read_blob = read_blob_result.context("should be able to read blob we just stored")?;
        tracing::info!(
            "successfully read blob using primary slivers after {} retries",
            retry_count
        );

        // Check that blob is what we wrote.
        assert_eq!(read_blob, blob);

        tracing::info!("attempting to read blob using secondary slivers");
        let mut read_blob_result = client
            .as_ref()
            .read_blob::<Secondary>(&blob_confirmation.blob_id)
            .await;
        let mut retry_count = 0;
        while read_blob_result.is_err() {
            retry_count += 1;
            tracing::info!(
                "secondary read attempt {} failed, retrying in 1s: {:?}",
                retry_count,
                read_blob_result.unwrap_err()
            );
            tokio::time::sleep(Duration::from_secs(1)).await;
            read_blob_result = client
                .as_ref()
                .read_blob::<Secondary>(&blob_confirmation.blob_id)
                .await;
        }
        let read_blob = read_blob_result.context("should be able to read blob we just stored")?;
        tracing::info!(
            "successfully read blob using secondary slivers after {} retries",
            retry_count
        );

        assert_eq!(read_blob, blob);

        Ok(())
    }

    fn start_background_workload(
        client_clone: Arc<WithTempDir<Client<SuiContractClient>>>,
        write_only: bool,
    ) -> JoinHandle<()> {
        tokio::spawn(async move {
            let mut data_length = 64;
            loop {
                tracing::info!("writing data with size {data_length}");

                // TODO(#995): use stress client for better coverage of the workload.
                write_read_and_check_random_blob(client_clone.as_ref(), data_length, write_only)
                    .await
                    .expect("workload should not fail");

                tracing::info!("finished writing data with size {data_length}");

                data_length += 1;
            }
        })
    }

    /// StorageNodeConfig update parameters for testing.
    #[derive(Debug, Clone, Default)]
    struct TestUpdateParams {
        pub name: Option<String>,
        pub public_host: Option<String>,
        pub public_port: Option<u16>,
        pub network_key_pair: Option<PathOrInPlace<NetworkKeyPair>>,
        pub next_protocol_key_pair: Option<PathOrInPlace<ProtocolKeyPair>>,
        pub voting_params: Option<VotingParams>,
        pub metadata: Option<NodeMetadata>,
        pub commission_rate: Option<u16>,
    }

    /// Update StorageNodeConfig based on TestUpdateParams where all fields are Options
    async fn update_config_from_test_params(
        config: &Arc<RwLock<StorageNodeConfig>>,
        params: &TestUpdateParams,
    ) {
        let mut config_write = config.write().await;

        // Update all optional fields
        if let Some(name) = &params.name {
            config_write.name = name.clone();
        }

        if let Some(public_host) = &params.public_host {
            config_write.public_host = public_host.clone();
        }

        if let Some(public_port) = params.public_port {
            config_write.public_port = public_port;
        }

        if let Some(network_key_pair) = &params.network_key_pair {
            config_write.network_key_pair = network_key_pair.clone();
        }

        if let Some(next_protocol_key_pair) = &params.next_protocol_key_pair {
            config_write.next_protocol_key_pair = Some(next_protocol_key_pair.clone());
        }

        if let Some(voting_params) = &params.voting_params {
            config_write.voting_params = voting_params.clone();
        }

        if let Some(metadata) = &params.metadata {
            config_write.metadata = metadata.clone();
        }

        if let Some(commission_rate) = params.commission_rate {
            config_write.commission_rate = commission_rate;
        }
    }

    /// Wait until the node's configuration is synced with the on-chain state.
    async fn wait_till_node_config_synced(
        client: &SuiContractClient,
        node_id: ObjectID,
        config: &Arc<RwLock<StorageNodeConfig>>,
        timeout: Duration,
    ) -> Result<(), anyhow::Error> {
        let start_time = std::time::Instant::now();

        loop {
            if start_time.elapsed() > timeout {
                return Err(anyhow::anyhow!("Timed out waiting for node config to sync"));
            }

            // Fetch the remote config.
            let remote_config = test_get_synced_node_config_set(client, node_id).await?;

            let local_config = config.read().await;

            tracing::info!(
                "Comparing local and remote configs:\n\
                local.name: {:?}, remote.name: {:?}\n\
                local.network_address: {:?}, remote.network_address: {:?}\n\
                local.voting_params: {:?}, remote.voting_params: {:?}\n\
                local.metadata: {:?}, remote.metadata: {:?}\n\
                local.commission_rate: {:?}, remote.commission_rate: {:?}\n\
                local.network_public_key: {:?}, remote.network_public_key: {:?}\n\
                local.next_protocol_public_key: {:?}, local.public_key: {:?}, remote.public_key: {:?}",
                local_config.name,
                remote_config.name,
                NetworkAddress(format!("{}:{}", local_config.public_host, local_config.public_port)),
                remote_config.network_address,
                local_config.voting_params,
                remote_config.voting_params,
                local_config.metadata,
                remote_config.metadata,
                local_config.commission_rate,
                remote_config.commission_rate_data.commission_rate,
                local_config.network_key_pair().public(),
                remote_config.network_public_key,
                local_config.next_protocol_key_pair().map(|kp| kp.public()),
                local_config.protocol_key_pair().public(),
                remote_config.public_key,
            );

            let configs_match = remote_config.name == local_config.name
                && remote_config.network_address
                    == NetworkAddress(format!(
                        "{}:{}",
                        local_config.public_host, local_config.public_port
                    ))
                && remote_config.voting_params == local_config.voting_params
                && remote_config.metadata == local_config.metadata
                && remote_config.commission_rate_data.commission_rate
                    == local_config.commission_rate
                && &remote_config.network_public_key == local_config.network_key_pair().public()
                && (local_config.next_protocol_key_pair.is_none()
                    && &remote_config.public_key == local_config.protocol_key_pair().public());

            if configs_match {
                tracing::info!("Node config is now in sync with on-chain state\n");
                return Ok(());
            }
            // Release the read lock explicitly before sleeping.
            drop(local_config);

            tokio::time::sleep(Duration::from_secs(5)).await;
        }
    }

    // Tests that we can create a Walrus cluster with a Sui cluster and run basic
    // operations deterministically.
    #[ignore = "ignore integration simtests by default"]
    #[walrus_simtest(check_determinism)]
    async fn walrus_basic_determinism() {
        let _guard = ProtocolConfig::apply_overrides_for_testing(|_, mut config| {
            // TODO: remove once Sui simtest can work with these features.
            config.set_enable_jwk_consensus_updates_for_testing(false);
            config.set_random_beacon_for_testing(false);
            config
        });

        let (_sui_cluster, _cluster, client) =
            test_cluster::default_setup_with_num_checkpoints_generic::<SimStorageNodeHandle>(
                Duration::from_secs(60 * 60),
                TestNodesConfig {
                    node_weights: vec![1, 2, 3, 3, 4],
                    ..Default::default()
                },
                Some(10),
                ClientCommunicationConfig::default_for_test(),
                false,
            )
            .await
            .unwrap();

        write_read_and_check_random_blob(&client, 31415, false)
            .await
            .expect("workload should not fail");

        loop {
            if let Some(_blob) = client
                .inner
                .sui_client()
                .read_client
                .last_certified_event_blob()
                .await
                .unwrap()
            {
                break;
            }
            tokio::time::sleep(Duration::from_secs(1)).await;
        }
    }

    // Tests the scenario where a single node crashes and restarts.
    #[ignore = "ignore integration simtests by default"]
    #[walrus_simtest]
    async fn walrus_with_single_node_crash_and_restart() {
        let _guard = ProtocolConfig::apply_overrides_for_testing(|_, mut config| {
            // TODO: remove once Sui simtest can work with these features.
            config.set_enable_jwk_consensus_updates_for_testing(false);
            config.set_random_beacon_for_testing(false);
            config
        });

        let (sui_cluster, _walrus_cluster, client) =
            test_cluster::default_setup_with_num_checkpoints_generic::<SimStorageNodeHandle>(
                Duration::from_secs(60 * 60),
                TestNodesConfig {
                    node_weights: vec![1, 2, 3, 3, 4],
                    ..Default::default()
                },
                Some(10),
                ClientCommunicationConfig::default_for_test(),
                false,
            )
            .await
            .unwrap();

        // Tracks if a crash has been triggered.
        let fail_triggered = Arc::new(AtomicBool::new(false));

        // Do not fail any nodes in the sui cluster.
        let mut do_not_fail_nodes = sui_cluster
            .cluster()
            .all_node_handles()
            .iter()
            .map(|n| n.with(|n| n.get_sim_node_id()))
            .collect::<HashSet<_>>();
        do_not_fail_nodes.insert(sui_cluster.sim_node_handle().id());

        let fail_triggered_clone = fail_triggered.clone();
        register_fail_points(DB_FAIL_POINTS, move || {
            handle_failpoint(
                do_not_fail_nodes.clone(),
                fail_triggered_clone.clone(),
                FAILURE_TRIGGER_PROBABILITY,
            );
        });

        // Run workload and wait until a crash is triggered.
        let mut data_length = 31415;
        loop {
            // TODO(#995): use stress client for better coverage of the workload.
            write_read_and_check_random_blob(&client, data_length, false)
                .await
                .expect("workload should not fail");

            data_length += 1024;
            if fail_triggered.load(std::sync::atomic::Ordering::SeqCst) {
                break;
            }
        }

        // Continue running the workload for another 60 seconds.
        let _ = tokio::time::timeout(Duration::from_secs(60), async {
            loop {
                // TODO(#995): use stress client for better coverage of the workload.
                write_read_and_check_random_blob(&client, data_length, false)
                    .await
                    .expect("workload should not fail");

                data_length += 1024;
            }
        })
        .await;

        assert!(fail_triggered.load(std::sync::atomic::Ordering::SeqCst));

        loop {
            if let Some(_blob) = client
                .inner
                .sui_client()
                .read_client
                .last_certified_event_blob()
                .await
                .unwrap()
            {
                break;
            }
            tokio::time::sleep(Duration::from_secs(1)).await;
        }
    }

    // Action taken during a various failpoints. There is a chance with `probability` that the
    // current node will be crashed, and restarted after a random duration.
    fn handle_failpoint(
        keep_alive_nodes: HashSet<sui_simulator::task::NodeId>,
        fail_triggered: Arc<AtomicBool>,
        probability: f64,
    ) {
        if fail_triggered.load(std::sync::atomic::Ordering::SeqCst) {
            return;
        }

        let current_node = sui_simulator::current_simnode_id();
        if keep_alive_nodes.contains(&current_node) {
            return;
        }

        let mut rng = rand::thread_rng();
        if rng.gen_range(0.0..1.0) < probability {
            let restart_after = Duration::from_secs(rng.gen_range(10..30));

            tracing::warn!(
                "crashing node {} for {} seconds",
                current_node,
                restart_after.as_secs()
            );

            fail_triggered.store(true, std::sync::atomic::Ordering::SeqCst);

            sui_simulator::task::kill_current_node(Some(restart_after));
        }
    }

    /// Helper function to get health info for a single node.
    async fn wait_until_node_is_active(
        node: &SimStorageNodeHandle,
        timeout: Duration,
    ) -> anyhow::Result<ServiceHealthInfo> {
        let client = walrus_sdk::client::Client::builder()
            .authenticate_with_public_key(node.network_public_key.clone())
            // Disable proxy and root certs from the OS for tests.
            .no_proxy()
            .tls_built_in_root_certs(false)
            .build_for_remote_ip(node.rest_api_address)
            .context("failed to create node client")?;

        let start = tokio::time::Instant::now();

        loop {
            if start.elapsed() > timeout {
                anyhow::bail!(
                    "timed out waiting for node to become active after {:?}",
                    timeout
                );
            }

            match client.get_server_health_info(true).await {
                Ok(info) if info.node_status == "Active" => {
                    return Ok(info);
                }
                Ok(info) => {
                    tracing::debug!("node status: {}, waiting...", info.node_status);
                }
                Err(e) => {
                    tracing::debug!("failed to get node health info: {}, retrying...", e);
                }
            }

            tokio::time::sleep(Duration::from_secs(1)).await;
        }
    }

    /// Helper function to get health info for a list of nodes.
    async fn get_nodes_health_info(nodes: &[&SimStorageNodeHandle]) -> Vec<ServiceHealthInfo> {
        futures::future::join_all(
            nodes
                .iter()
                .map(|node_handle| async {
                    let client = walrus_sdk::client::Client::builder()
                        .authenticate_with_public_key(node_handle.network_public_key.clone())
                        // Disable proxy and root certs from the OS for tests.
                        .no_proxy()
                        .tls_built_in_root_certs(false)
                        .build_for_remote_ip(node_handle.rest_api_address)
                        .expect("create node client failed");
                    client
                        .get_server_health_info(true)
                        .await
                        .expect("getting server health info should succeed")
                })
                .collect::<Vec<_>>(),
        )
        .await
    }

    // Simulates node crash and restart with sim node id.
    // We only trigger the crash once.
    fn crash_target_node(
        target_node_id: sui_simulator::task::NodeId,
        fail_triggered: Arc<AtomicBool>,
        crash_duration: Duration,
    ) {
        if fail_triggered.load(std::sync::atomic::Ordering::SeqCst) {
            // We only need to trigger failure once.
            return;
        }

        let current_node = sui_simulator::current_simnode_id();
        if target_node_id != current_node {
            return;
        }

        tracing::warn!("crashing node {current_node} for {:?}", crash_duration);
        fail_triggered.store(true, std::sync::atomic::Ordering::SeqCst);
        sui_simulator::task::kill_current_node(Some(crash_duration));
    }

    // This integration test simulates a scenario where a node is lagging behind and recovers.
    #[ignore = "ignore integration simtests by default"]
    #[walrus_simtest]
    async fn test_lagging_node_recovery() {
        let (_sui_cluster, walrus_cluster, client) =
            test_cluster::default_setup_with_num_checkpoints_generic::<SimStorageNodeHandle>(
                Duration::from_secs(30),
                TestNodesConfig {
                    node_weights: vec![1, 2, 3, 3, 4],
                    use_legacy_event_processor: true,
                    disable_event_blob_writer: false,
                    blocklist_dir: None,
                    enable_node_config_synchronizer: false,
                },
                None,
                ClientCommunicationConfig::default_for_test_with_reqwest_timeout(
                    Duration::from_secs(2),
                ),
                false,
            )
            .await
            .unwrap();

        let client_arc = Arc::new(client);

        // Starts a background workload that a client keeps writing and retrieving data.
        // All requests should succeed even if a node crashes.
        let workload_handle = start_background_workload(client_arc.clone(), false);

        // Running the workload for 60 seconds to get some data in the system.
        tokio::time::sleep(Duration::from_secs(60)).await;

        // Tracks if a crash has been triggered.
        let fail_triggered = Arc::new(AtomicBool::new(false));
        let target_fail_node_id = walrus_cluster.nodes[0]
            .node_id
            .expect("node id should be set");
        let fail_triggered_clone = fail_triggered.clone();

        // Trigger node crash during some DB access.
        register_fail_points(DB_FAIL_POINTS, move || {
            crash_target_node(
                target_fail_node_id,
                fail_triggered_clone.clone(),
                Duration::from_secs(120),
            );
        });

        // Changes the stake of the crashed node so that it will gain some shards after the next
        // epoch change. Note that the expectation is the node will be back only after more than
        // 2 epoch changes, so that the node can be in a RecoveryInProgress state.
        client_arc
            .as_ref()
            .as_ref()
            .stake_with_node_pool(
                walrus_cluster.nodes[0]
                    .storage_node_capability
                    .as_ref()
                    .unwrap()
                    .node_id,
                test_cluster::FROST_PER_NODE_WEIGHT * 3,
            )
            .await
            .expect("stake with node pool should not fail");

        tokio::time::sleep(Duration::from_secs(150)).await;

        let node_refs: Vec<&SimStorageNodeHandle> = walrus_cluster.nodes.iter().collect();
        let node_health_info = get_nodes_health_info(&node_refs).await;

        assert!(node_health_info[0].shard_detail.is_some());
        for shard in &node_health_info[0].shard_detail.as_ref().unwrap().owned {
            // For all the shards that the crashed node owns, they should be in ready state.
            assert_eq!(shard.status, ShardStatus::Ready);

            // These shards should not exist in any of the other nodes.
            for i in 1..node_health_info.len() {
                assert_eq!(
                    node_health_info[i]
                        .shard_detail
                        .as_ref()
                        .unwrap()
                        .owned
                        .iter()
                        .find(|s| s.shard == shard.shard),
                    None
                );
                let shard_i_status = node_health_info[i]
                    .shard_detail
                    .as_ref()
                    .unwrap()
                    .owned
                    .iter()
                    .find(|s| s.shard == shard.shard);
                assert!(
                    shard_i_status.is_none()
                        || shard_i_status.unwrap().status != ShardStatus::ReadOnly
                );
            }
        }

        assert_eq!(
            get_nodes_health_info(&[&walrus_cluster.nodes[0]])
                .await
                .get(0)
                .unwrap()
                .node_status,
            "Active"
        );

        workload_handle.abort();
    }

    // Simulates repeated node crash and restart with sim node id.
    fn repeatedly_crash_target_node(
        target_node_id: sui_simulator::task::NodeId,
        next_fail_triggered_clone: Arc<Mutex<Instant>>,
        crash_end_time: Instant,
    ) {
        let time_now = Instant::now();
        if time_now > crash_end_time {
            // No more crash is needed.
            return;
        }

        if time_now < *next_fail_triggered_clone.lock().unwrap() {
            // Not time to crash yet.
            return;
        }

        let current_node = sui_simulator::current_simnode_id();
        if target_node_id != current_node {
            return;
        }

        let mut rng = rand::thread_rng();
        let node_down_duration = Duration::from_secs(rng.gen_range(5..=25));
        let next_crash_time =
            Instant::now() + node_down_duration + Duration::from_secs(rng.gen_range(5..=25));

        tracing::warn!(
            "crashing node {current_node} for {} seconds; next crash is set to {:?}",
            node_down_duration.as_secs(),
            next_crash_time
        );
        sui_simulator::task::kill_current_node(Some(node_down_duration));
        *next_fail_triggered_clone.lock().unwrap() = next_crash_time;
    }

    // This integration test simulates a scenario where a node is repeatedly crashing and
    // recovering.
    #[ignore = "ignore integration simtests by default"]
    #[walrus_simtest]
    async fn test_repeated_node_crash() {
        // We use a very short epoch duration of 10 seconds so that we can exercise more epoch
        // changes in the test.
        let (_sui_cluster, walrus_cluster, client) =
            test_cluster::default_setup_with_num_checkpoints_generic::<SimStorageNodeHandle>(
                Duration::from_secs(10),
                TestNodesConfig {
                    node_weights: vec![1, 2, 3, 3, 4],
                    use_legacy_event_processor: true,
                    disable_event_blob_writer: false,
                    blocklist_dir: None,
                    enable_node_config_synchronizer: false,
                },
                None,
                ClientCommunicationConfig::default_for_test_with_reqwest_timeout(
                    Duration::from_secs(1),
                ),
                false,
            )
            .await
            .unwrap();

        let client_arc = Arc::new(client);
        let client_clone = client_arc.clone();

        // First, we inject some data into the cluster. Note that to control the test duration, we
        // stopped the workload once started crashing the node.
        let mut data_length = 64;
        let workload_start_time = Instant::now();
        loop {
            if workload_start_time.elapsed() > Duration::from_secs(20) {
                tracing::info!("generated 60s of data; stopping workload");
                break;
            }
            tracing::info!("writing data with size {data_length}");

            // TODO(#995): use stress client for better coverage of the workload.
            write_read_and_check_random_blob(client_clone.as_ref(), data_length, true)
                .await
                .expect("workload should not fail");

            tracing::info!("finished writing data with size {data_length}");

            data_length += 1;
        }

        let next_fail_triggered = Arc::new(Mutex::new(tokio::time::Instant::now()));
        let target_fail_node_id = walrus_cluster.nodes[0]
            .node_id
            .expect("node id should be set");
        let next_fail_triggered_clone = next_fail_triggered.clone();
        let crash_end_time = Instant::now() + Duration::from_secs(2 * 60);

        // Trigger node crash during some DB access.
        register_fail_points(DB_FAIL_POINTS, move || {
            repeatedly_crash_target_node(
                target_fail_node_id,
                next_fail_triggered_clone.clone(),
                crash_end_time,
            );
        });

        // We probabilistically trigger a shard move to the crashed node to test the recovery.
        // The additional stake assigned are randomly chosen between 2 and 5 times of the original
        // stake the per-node.
        let shard_move_weight = rand::thread_rng().gen_range(2..=5);
        tracing::info!(
            "triggering shard move with stake weight {}",
            shard_move_weight
        );

        client_arc
            .as_ref()
            .as_ref()
            .stake_with_node_pool(
                walrus_cluster.nodes[0]
                    .storage_node_capability
                    .as_ref()
                    .unwrap()
                    .node_id,
                test_cluster::FROST_PER_NODE_WEIGHT * shard_move_weight,
            )
            .await
            .expect("stake with node pool should not fail");

        tokio::time::sleep(Duration::from_secs(3 * 60)).await;

        // Check the final state of storage node after a few crash and recovery.
        let mut last_persist_event_index = 0;
        let mut last_persisted_event_time = Instant::now();
        let start_time = Instant::now();
        loop {
            if start_time.elapsed() > Duration::from_secs(1 * 60) {
                break;
            }
            let node_health_info = get_nodes_health_info(&[&walrus_cluster.nodes[0]]).await;
            tracing::info!(
                "event progress: persisted {:?}, pending {:?}",
                node_health_info[0].event_progress.persisted,
                node_health_info[0].event_progress.pending
            );
            if last_persist_event_index == node_health_info[0].event_progress.persisted {
                // We expect that there shouldn't be any stuck event progress.
                assert!(last_persisted_event_time.elapsed() < Duration::from_secs(15));
            } else {
                last_persist_event_index = node_health_info[0].event_progress.persisted;
                last_persisted_event_time = Instant::now();
            }
            tokio::time::sleep(Duration::from_secs(2)).await;
        }

        // And finally the node should be in Active state.
        assert_eq!(
            get_nodes_health_info(&[&walrus_cluster.nodes[0]])
                .await
                .get(0)
                .unwrap()
                .node_status,
            "Active"
        );
    }

    // This test simulates a scenario where a node is repeatedly moving shards among storage nodes,
    // and a workload is running concurrently.
    #[ignore = "ignore integration simtests by default"]
    #[walrus_simtest(config = "latency_config()")]
    async fn test_repeated_shard_move_with_workload() {
        const MAX_NODE_WEIGHT: u16 = 6;

        // Adding jitter in the epoch change start event so that different nodes don't start the
        // epoch change at the exact same time.
        register_fail_point_async("epoch_change_start_entry", || async move {
            tokio::time::sleep(Duration::from_millis(
                rand::rngs::StdRng::from_entropy().gen_range(0..=100),
            ))
            .await;
        });

        // We use a very short epoch duration of 60 seconds so that we can exercise more epoch
        // changes in the test.
        let mut node_weights = vec![2, 2, 3, 3, 3];
        let (_sui_cluster, walrus_cluster, client) =
            test_cluster::default_setup_with_num_checkpoints_generic::<SimStorageNodeHandle>(
                Duration::from_secs(30),
                TestNodesConfig {
                    node_weights: node_weights.clone(),
                    use_legacy_event_processor: true,
                    disable_event_blob_writer: false,
                    blocklist_dir: None,
                    enable_node_config_synchronizer: false,
                },
                Some(100),
                ClientCommunicationConfig::default_for_test_with_reqwest_timeout(
                    Duration::from_secs(2),
                ),
                false,
            )
            .await
            .unwrap();

        let client_arc = Arc::new(client);
        let workload_handle = start_background_workload(client_arc.clone(), true);

        // Run the workload for 60 seconds to get some data in the system.
        tokio::time::sleep(Duration::from_secs(60)).await;

        // Repeatedly move shards among storage nodes.
        for _i in 0..3 {
            let (node_to_move_shard_into, shard_move_weight) = loop {
                let node_to_move_shard_into = rand::thread_rng().gen_range(0..=4);
                let shard_move_weight = rand::thread_rng().gen_range(1..=3);
                let node_weight = node_weights[node_to_move_shard_into] + shard_move_weight;
                if node_weight <= MAX_NODE_WEIGHT {
                    node_weights[node_to_move_shard_into] = node_weight;
                    break (node_to_move_shard_into, shard_move_weight);
                }
            };

            tracing::info!(
                "triggering shard move with stake weight {shard_move_weight} to node \
                {node_to_move_shard_into}"
            );
            client_arc
                .as_ref()
                .as_ref()
                .stake_with_node_pool(
                    walrus_cluster.nodes[node_to_move_shard_into]
                        .storage_node_capability
                        .as_ref()
                        .unwrap()
                        .node_id,
                    test_cluster::FROST_PER_NODE_WEIGHT * u64::from(shard_move_weight),
                )
                .await
                .expect("stake with node pool should not fail");

            tokio::time::sleep(Duration::from_secs(70)).await;
        }

        workload_handle.abort();

        loop {
            if let Some(_blob) = client_arc
                .inner
                .sui_client()
                .read_client
                .last_certified_event_blob()
                .await
                .unwrap()
            {
                break;
            }
            tokio::time::sleep(Duration::from_secs(1)).await;
        }
    }

    #[ignore = "ignore integration simtests by default"]
    #[walrus_simtest]
    async fn test_new_node_joining_cluster() {
        register_fail_point("fail_point_direct_shard_sync_recovery", move || {
            panic!("shard sync should not enter recovery mode in this test");
        });

        let (_sui_cluster, mut walrus_cluster, client) =
            test_cluster::default_setup_with_num_checkpoints_generic::<SimStorageNodeHandle>(
                Duration::from_secs(30),
                TestNodesConfig {
                    node_weights: vec![1, 2, 3, 3, 4, 0],
                    ..Default::default()
                },
                Some(10),
                ClientCommunicationConfig::default_for_test_with_reqwest_timeout(
                    Duration::from_secs(2),
                ),
                false,
            )
            .await
            .unwrap();

        assert!(walrus_cluster.nodes[5].node_id.is_none());

        let client_arc = Arc::new(client);

        // Starts a background workload that a client keeps writing and retrieving data.
        // All requests should succeed even if a node crashes.
        let workload_handle = start_background_workload(client_arc.clone(), false);

        // Running the workload for 60 seconds to get some data in the system.
        tokio::time::sleep(Duration::from_secs(90)).await;

        walrus_cluster.nodes[5].node_id = Some(
            SimStorageNodeHandle::spawn_node(
                Arc::new(RwLock::new(
                    walrus_cluster.nodes[5].storage_node_config.clone(),
                )),
                None,
                walrus_cluster.nodes[5].cancel_token.clone(),
            )
            .await
            .id(),
        );

        // Adding stake to the new node so that it can be in Active state.
        client_arc
            .as_ref()
            .as_ref()
            .stake_with_node_pool(
                walrus_cluster.nodes[5]
                    .storage_node_capability
                    .as_ref()
                    .unwrap()
                    .node_id,
                test_cluster::FROST_PER_NODE_WEIGHT * 3,
            )
            .await
            .expect("stake with node pool should not fail");

        if rand::thread_rng().gen_bool(0.1) {
            // Probabilistically crash the node to test shard sync with source node down.
            // In this test, shard sync should not enter recovery mode.
            let fail_triggered = Arc::new(AtomicBool::new(false));
            let target_fail_node_id = walrus_cluster.nodes[0]
                .node_id
                .expect("node id should be set");
            let fail_triggered_clone = fail_triggered.clone();
            register_fail_points(DB_FAIL_POINTS, move || {
                crash_target_node(
                    target_fail_node_id,
                    fail_triggered_clone.clone(),
                    Duration::from_secs(5),
                );
            });
        }

        tokio::time::sleep(Duration::from_secs(150)).await;

        let node_refs: Vec<&SimStorageNodeHandle> = walrus_cluster.nodes.iter().collect();
        let node_health_info = get_nodes_health_info(&node_refs).await;

        let committees = client_arc
            .inner
            .get_latest_committees_in_test()
            .await
            .unwrap();

        assert!(node_health_info[5].shard_detail.is_some());

        // Check that shards in the new node matches the shards in the committees.
        let shards_in_new_node = committees
            .current_committee()
            .shards_for_node_public_key(&walrus_cluster.nodes[5].public_key);
        let new_node_shards = node_health_info[5]
            .shard_detail
            .as_ref()
            .unwrap()
            .owned
            .clone();
        assert_eq!(shards_in_new_node.len(), new_node_shards.len());
        for shard in new_node_shards {
            assert!(shards_in_new_node.contains(&shard.shard));
        }

        for shard in &node_health_info[5].shard_detail.as_ref().unwrap().owned {
            assert_eq!(shard.status, ShardStatus::Ready);

            // These shards should not exist in any of the other nodes.
            for i in 0..node_health_info.len() - 1 {
                assert_eq!(
                    node_health_info[i]
                        .shard_detail
                        .as_ref()
                        .unwrap()
                        .owned
                        .iter()
                        .find(|s| s.shard == shard.shard),
                    None
                );
                let shard_i_status = node_health_info[i]
                    .shard_detail
                    .as_ref()
                    .unwrap()
                    .owned
                    .iter()
                    .find(|s| s.shard == shard.shard);
                assert!(
                    shard_i_status.is_none()
                        || shard_i_status.unwrap().status != ShardStatus::ReadOnly
                );
            }
        }

        assert_eq!(
            get_nodes_health_info(&[&walrus_cluster.nodes[5]])
                .await
                .get(0)
                .unwrap()
                .node_status,
            "Active"
        );

        workload_handle.abort();

        loop {
            if let Some(_blob) = client_arc
                .inner
                .sui_client()
                .read_client
                .last_certified_event_blob()
                .await
                .unwrap()
            {
                break;
            }
            tokio::time::sleep(Duration::from_secs(1)).await;
        }
        clear_fail_point("fail_point_direct_shard_sync_recovery");
    }

    #[ignore = "ignore integration simtests by default"]
    #[walrus_simtest]
    async fn test_sync_node_config_params_basic() {
        let (_sui_cluster, mut walrus_cluster, client) =
            test_cluster::default_setup_with_num_checkpoints_generic::<SimStorageNodeHandle>(
                Duration::from_secs(30),
                TestNodesConfig {
                    node_weights: vec![1, 2, 3, 3, 4, 0],
                    use_legacy_event_processor: false,
                    disable_event_blob_writer: false,
                    blocklist_dir: None,
                    enable_node_config_synchronizer: true,
                },
                Some(10),
                ClientCommunicationConfig::default_for_test_with_reqwest_timeout(
                    Duration::from_secs(2),
                ),
                false,
            )
            .await
            .unwrap();

        assert!(walrus_cluster.nodes[5].node_id.is_none());
        let client_arc = Arc::new(client);

        let new_address = walrus_service::test_utils::unused_socket_address(true);
        let network_key_pair = walrus_core::keys::NetworkKeyPair::generate();
        // Generate random voting params
        let voting_params = VotingParams {
            storage_price: rand::thread_rng().gen_range(1..1000),
            write_price: rand::thread_rng().gen_range(1..100),
            node_capacity: rand::thread_rng().gen_range(1_000_000..1_000_000_000),
        };
        let metadata = NodeMetadata::new(
            "https://walrus.io/images/walrus.jpg".to_string(),
            "https://walrus.io".to_string(),
            "Alias for walrus is sea elephant".to_string(),
        );

        // Check that the registered node has the original network address.
        let pool = client_arc
            .as_ref()
            .as_ref()
            .sui_client()
            .read_client
            .get_staking_pool(
                walrus_cluster.nodes[5]
                    .storage_node_capability
                    .as_ref()
                    .unwrap()
                    .node_id,
            )
            .await
            .expect("Failed to get staking pool");
        assert_eq!(
            pool.node_info.network_address,
            walrus_cluster.nodes[5]
                .storage_node_config
                .rest_api_address
                .into()
        );

        // Make sure the new params are different from the on-chain values.
        assert_ne!(
            NetworkAddress::from(new_address),
            pool.node_info.network_address
        );
        assert_ne!(pool.voting_params, voting_params);
        assert_ne!(
            &pool.node_info.network_public_key,
            network_key_pair.public()
        );
        let metadata_on_chain = client_arc
            .as_ref()
            .as_ref()
            .sui_client()
            .read_client
            .get_node_metadata(pool.node_info.metadata)
            .await
            .expect("Failed to get node metadata");
        assert_ne!(metadata, metadata_on_chain);

        // Update the node config with the new params.
        walrus_cluster.nodes[5].storage_node_config.public_port = new_address.port();
        walrus_cluster.nodes[5].storage_node_config.public_host = new_address.ip().to_string();
        walrus_cluster.nodes[5].storage_node_config.rest_api_address = new_address;
        walrus_cluster.nodes[5].storage_node_config.network_key_pair =
            network_key_pair.clone().into();
        walrus_cluster.nodes[5].storage_node_config.voting_params = voting_params.clone();
        walrus_cluster.nodes[5].rest_api_address = new_address;
        walrus_cluster.nodes[5].network_public_key = network_key_pair.public().clone();
        walrus_cluster.nodes[5].storage_node_config.metadata = metadata.clone();

        walrus_cluster.nodes[5].node_id = Some(
            SimStorageNodeHandle::spawn_node(
                Arc::new(RwLock::new(
                    walrus_cluster.nodes[5].storage_node_config.clone(),
                )),
                None,
                walrus_cluster.nodes[5].cancel_token.clone(),
            )
            .await
            .id(),
        );

        // Adding stake to the new node so that it can be in Active state.
        client_arc
            .as_ref()
            .as_ref()
            .stake_with_node_pool(
                walrus_cluster.nodes[5]
                    .storage_node_capability
                    .as_ref()
                    .unwrap()
                    .node_id,
                test_cluster::FROST_PER_NODE_WEIGHT * 3,
            )
            .await
            .expect("stake with node pool should not fail");

        tokio::time::sleep(Duration::from_secs(65)).await;

        let committees = client_arc
            .inner
            .get_latest_committees_in_test()
            .await
            .expect("Should get committees");

        assert!(committees
            .current_committee()
            .find_by_public_key(&walrus_cluster.nodes[5].public_key)
            .is_some());

        // Check that the new params are updated on-chain.
        let pool = client_arc
            .as_ref()
            .as_ref()
            .sui_client()
            .read_client
            .get_staking_pool(
                walrus_cluster.nodes[5]
                    .storage_node_capability
                    .as_ref()
                    .unwrap()
                    .node_id,
            )
            .await
            .expect("Should get staking pool");
        assert_eq!(
            pool.node_info.network_address,
            walrus_cluster.nodes[5]
                .storage_node_config
                .rest_api_address
                .into()
        );
        assert_eq!(
            &pool.node_info.network_public_key,
            walrus_cluster.nodes[5]
                .storage_node_config
                .network_key_pair()
                .public()
        );
        assert_eq!(pool.voting_params, voting_params);

        let metadata_on_chain = client_arc
            .as_ref()
            .as_ref()
            .sui_client()
            .read_client
            .get_node_metadata(pool.node_info.metadata)
            .await
            .expect("Failed to get node metadata");
        assert_eq!(metadata, metadata_on_chain);

        assert_eq!(
            get_nodes_health_info(&[&walrus_cluster.nodes[5]])
                .await
                .get(0)
                .unwrap()
                .node_status,
            "Active"
        );
    }

    #[ignore = "ignore integration simtests by default"]
    #[walrus_simtest]
    async fn test_registered_node_update_protocol_key() {
        let (_sui_cluster, mut walrus_cluster, client) =
            test_cluster::default_setup_with_num_checkpoints_generic::<SimStorageNodeHandle>(
                Duration::from_secs(30),
                TestNodesConfig {
                    node_weights: vec![1, 2, 3, 3, 4, 0],
                    use_legacy_event_processor: false,
                    disable_event_blob_writer: false,
                    blocklist_dir: None,
                    enable_node_config_synchronizer: true,
                },
                Some(10),
                ClientCommunicationConfig::default_for_test_with_reqwest_timeout(
                    Duration::from_secs(2),
                ),
                false,
            )
            .await
            .unwrap();

        assert!(walrus_cluster.nodes[5].node_id.is_none());
        let client_arc = Arc::new(client);

        // Get current committee and verify node[5] is in it
        let committees = client_arc
            .inner
            .get_latest_committees_in_test()
            .await
            .expect("Should get committees");

        assert!(committees
            .current_committee()
            .find_by_public_key(&walrus_cluster.nodes[5].public_key)
            .is_none());

        // Check the current protocol key in the staking pool
        let pool = client_arc
            .as_ref()
            .as_ref()
            .sui_client()
            .read_client
            .get_staking_pool(
                walrus_cluster.nodes[5]
                    .storage_node_capability
                    .as_ref()
                    .unwrap()
                    .node_id,
            )
            .await
            .expect("Failed to get staking pool");

        // Generate new protocol key pair
        let new_protocol_key_pair = walrus_core::keys::ProtocolKeyPair::generate();

        // Make sure the new protocol key is different from the current one
        assert_ne!(&pool.node_info.public_key, new_protocol_key_pair.public());

        // Update the next protocol key pair in the node's config
        walrus_cluster.nodes[5]
            .storage_node_config
            .next_protocol_key_pair = Some(new_protocol_key_pair.clone().into());
        // Update the node's public key to match the new protocol key pair
        walrus_cluster.nodes[5].public_key = new_protocol_key_pair.public().clone();

        let config = Arc::new(RwLock::new(
            walrus_cluster.nodes[5].storage_node_config.clone(),
        ));
        // Trace the protocol key and next protocol key before spawning the node
        tracing::info!(
            "current protocol key: {:?}, next protocol key: {:?}",
            config.read().await.protocol_key_pair().public(),
            config
                .read()
                .await
                .next_protocol_key_pair()
                .as_ref()
                .map(|kp| kp.public())
        );
        walrus_cluster.nodes[5].node_id = Some(
            SimStorageNodeHandle::spawn_node(
                config.clone(),
                None,
                walrus_cluster.nodes[5].cancel_token.clone(),
            )
            .await
            .id(),
        );

        // Adding stake to the new node so that it can be in Active state.
        client_arc
            .as_ref()
            .as_ref()
            .stake_with_node_pool(
                walrus_cluster.nodes[5]
                    .storage_node_capability
                    .as_ref()
                    .unwrap()
                    .node_id,
                test_cluster::FROST_PER_NODE_WEIGHT * 3,
            )
            .await
            .expect("stake with node pool should not fail");

        // Wait for a bit to let the node start up
        tokio::time::sleep(Duration::from_secs(100)).await;

        // Check that the protocol key in StakePool is updated to the new one
        let pool = client_arc
            .as_ref()
            .as_ref()
            .sui_client()
            .read_client
            .get_staking_pool(
                walrus_cluster.nodes[5]
                    .storage_node_capability
                    .as_ref()
                    .unwrap()
                    .node_id,
            )
            .await
            .expect("Failed to get staking pool");

        assert_eq!(&pool.node_info.public_key, new_protocol_key_pair.public());
        let public_key = config.read().await.protocol_key_pair().public().clone();
        assert_eq!(&public_key, new_protocol_key_pair.public());

        wait_until_node_is_active(&walrus_cluster.nodes[5], Duration::from_secs(100))
            .await
            .expect("Node should be active");
    }

    #[ignore = "ignore integration simtests by default"]
    #[walrus_simtest]
    async fn test_node_config_synchronizer() {
        let (_sui_cluster, mut walrus_cluster, client) =
            test_cluster::default_setup_with_num_checkpoints_generic::<SimStorageNodeHandle>(
                Duration::from_secs(30),
                TestNodesConfig {
                    node_weights: vec![1, 2, 3, 3, 4, 0],
                    use_legacy_event_processor: false,
                    disable_event_blob_writer: false,
                    blocklist_dir: None,
                    enable_node_config_synchronizer: true,
                },
                Some(10),
                ClientCommunicationConfig::default_for_test_with_reqwest_timeout(
                    Duration::from_secs(2),
                ),
                false,
            )
            .await
            .unwrap();

        assert!(walrus_cluster.nodes[5].node_id.is_none());
        let client_arc = Arc::new(client);

        // Get current committee and verify node[5] is in it
        let committees = client_arc
            .inner
            .get_latest_committees_in_test()
            .await
            .expect("Should get committees");

        assert!(committees
            .current_committee()
            .find_by_public_key(&walrus_cluster.nodes[5].public_key)
            .is_none());

        let config = Arc::new(RwLock::new(
            walrus_cluster.nodes[5].storage_node_config.clone(),
        ));
        walrus_cluster.nodes[5].node_id = Some(
            SimStorageNodeHandle::spawn_node(
                config.clone(),
                None,
                walrus_cluster.nodes[5].cancel_token.clone(),
            )
            .await
            .id(),
        );

        // Adding stake to the new node so that it can be in Active state.
        client_arc
            .as_ref()
            .as_ref()
            .stake_with_node_pool(
                walrus_cluster.nodes[5]
                    .storage_node_capability
                    .as_ref()
                    .unwrap()
                    .node_id,
                test_cluster::FROST_PER_NODE_WEIGHT * 3,
            )
            .await
            .expect("stake with node pool should not fail");

        wait_until_node_is_active(&walrus_cluster.nodes[5], Duration::from_secs(100))
            .await
            .expect("Node should be active");

        // Generate new protocol key pair
        let new_protocol_key_pair = walrus_core::keys::ProtocolKeyPair::generate();
        // Update the next protocol key pair in the node's config,
        // The config will be loaded by the config synchronizer.
        config.write().await.next_protocol_key_pair = Some(new_protocol_key_pair.clone().into());
        tracing::debug!(
            "current protocol key: {:?}, next protocol key: {:?}",
            config.read().await.protocol_key_pair().public(),
            config
                .read()
                .await
                .next_protocol_key_pair()
                .as_ref()
                .map(|kp| kp.public())
        );

        wait_for_public_key_change(
            &config,
            new_protocol_key_pair.public(),
            Duration::from_secs(100),
        )
        .await
        .expect("Protocol key should be updated");

        // Check that the protocol key in StakePool is updated to the new one
        let pool = client_arc
            .as_ref()
            .as_ref()
            .sui_client()
            .read_client
            .get_staking_pool(
                walrus_cluster.nodes[5]
                    .storage_node_capability
                    .as_ref()
                    .unwrap()
                    .node_id,
            )
            .await
            .expect("Failed to get staking pool");

        assert_eq!(&pool.node_info.public_key, new_protocol_key_pair.public());
        let public_key = config.read().await.protocol_key_pair().public().clone();
        assert_eq!(&public_key, new_protocol_key_pair.public());
        assert_eq!(
            new_protocol_key_pair.public(),
            config.read().await.protocol_key_pair().public()
        );
    }

    /// Waits until the node's protocol key pair in the config matches the target public key.
    /// Returns Ok(()) if the key matches within the timeout duration, or an error if it times out.
    async fn wait_for_public_key_change(
        config: &Arc<RwLock<StorageNodeConfig>>,
        target_public_key: &walrus_core::PublicKey,
        timeout: Duration,
    ) -> anyhow::Result<()> {
        let start = tokio::time::Instant::now();

        loop {
            if start.elapsed() > timeout {
                anyhow::bail!(
                    "timed out waiting for public key change after {:?}",
                    timeout
                );
            }

            let current_public_key = config.read().await.protocol_key_pair().public().clone();
            if &current_public_key == target_public_key {
                return Ok(());
            }

            tokio::time::sleep(Duration::from_secs(1)).await;
        }
    }

<<<<<<< HEAD
    async_param_test! {
        #[ignore = "ignore E2E tests by default"]
        #[walrus_simtest]
        test_sync_node_params : [
            commission_rate: (
                &TestUpdateParams {
                    commission_rate: Some(100),
                    ..Default::default()
                }
            ),
            voting_params: (
                &TestUpdateParams {
                    voting_params: Some(VotingParams {
                        storage_price: 100,
                        write_price: 100,
                        node_capacity: 100,
                    }),
                    ..Default::default()
                }
            ),
            metadata: (
                &TestUpdateParams {
                    metadata: Some(
                        NodeMetadata::new(
                            "https://walrus.io/images/walrus.jpg".to_string(),
                            "https://walrus.io".to_string(),
                            "Alias for walrus is sea elephant".to_string(),
                        )
                    ),
                    ..Default::default()
                }
            ),
            network_public_key: (
                &TestUpdateParams {
                    network_key_pair: Some(PathOrInPlace::InPlace(NetworkKeyPair::generate())),
                    ..Default::default()
                }
            ),
            next_protocol_key_pair: (
                &TestUpdateParams {
                    next_protocol_key_pair: Some(PathOrInPlace::InPlace(ProtocolKeyPair::generate())),
                    ..Default::default()
                }
            ),
            network_address: (
                &TestUpdateParams {
                    public_port: Some(8080),
                    ..Default::default()
                }
            ),

        ]
    }
    async fn test_sync_node_params(update_params: &TestUpdateParams) {
        let (_sui_cluster, mut walrus_cluster, client) =
            test_cluster::default_setup_with_num_checkpoints_generic::<SimStorageNodeHandle>(
                Duration::from_secs(30),
                TestNodesConfig {
                    node_weights: vec![1, 2, 3, 3, 4, 0],
                    use_legacy_event_processor: false,
                    disable_event_blob_writer: false,
                    blocklist_dir: None,
                    enable_node_config_synchronizer: true,
                },
                Some(10),
=======
    // This test is used to test the long node recovery scenario.
    // The node recovery process is artificially prolonged to be longer than 1 epoch.
    // We should expect the recovering node should eventually become Active.
    #[ignore = "ignore integration simtests by default"]
    #[walrus_simtest]
    async fn test_long_node_recovery() {
        let (_sui_cluster, walrus_cluster, client) =
            test_cluster::default_setup_with_num_checkpoints_generic::<SimStorageNodeHandle>(
                Duration::from_secs(30),
                TestNodesConfig {
                    node_weights: vec![1, 2, 3, 3, 4],
                    use_legacy_event_processor: true,
                    disable_event_blob_writer: false,
                    blocklist_dir: None,
                    enable_node_config_synchronizer: false,
                },
                None,
>>>>>>> 1df67f56
                ClientCommunicationConfig::default_for_test_with_reqwest_timeout(
                    Duration::from_secs(2),
                ),
                false,
            )
            .await
            .unwrap();

<<<<<<< HEAD
        assert!(walrus_cluster.nodes[5].node_id.is_none());
        let client_arc = Arc::new(client);

        let config = Arc::new(RwLock::new(
            walrus_cluster.nodes[5].storage_node_config.clone(),
        ));
        walrus_cluster.nodes[5].node_id = Some(
            SimStorageNodeHandle::spawn_node(
                config.clone(),
                None,
                walrus_cluster.nodes[5].cancel_token.clone(),
            )
            .await
            .id(),
        );

        // Adding stake to the new node so that it can be in Active state.
        client_arc
            .as_ref()
            .as_ref()
            .stake_with_node_pool(
                walrus_cluster.nodes[5]
                    .storage_node_capability
                    .as_ref()
                    .unwrap()
                    .node_id,
                test_cluster::FROST_PER_NODE_WEIGHT * 3,
            )
            .await
            .expect("stake with node pool should not fail");

        wait_until_node_is_active(&walrus_cluster.nodes[5], Duration::from_secs(100))
            .await
            .expect("Node should be active");

        let node_id = walrus_cluster.nodes[5]
            .storage_node_capability
            .as_ref()
            .unwrap()
            .node_id;
        wait_till_node_config_synced(
            &client_arc.as_ref().as_ref().sui_client(),
            node_id,
            &config,
            Duration::from_secs(100),
        )
        .await
        .expect("Node config should be synced");

        // Update the node config with the new params.
        update_config_from_test_params(&config, update_params).await;

        // Wait for the node config to be synced again.
        wait_till_node_config_synced(
            &client_arc.as_ref().as_ref().sui_client(),
            node_id,
            &config,
            Duration::from_secs(100),
        )
        .await
        .expect("Node config should be synced");
=======
        let client_arc = Arc::new(client);

        // Starts a background workload that a client keeps writing and retrieving data.
        // All requests should succeed even if a node crashes.
        let workload_handle = start_background_workload(client_arc.clone(), false);

        // Running the workload for 60 seconds to get some data in the system.
        tokio::time::sleep(Duration::from_secs(60)).await;

        // Register a fail point to have a temporary pause in the node recovery process that is
        // longer than epoch length.
        register_fail_point_async("start_node_recovery_entry", || async move {
            tokio::time::sleep(Duration::from_secs(60)).await;
        });

        // Tracks if a crash has been triggered.
        let fail_triggered = Arc::new(AtomicBool::new(false));
        let target_fail_node_id = walrus_cluster.nodes[0]
            .node_id
            .expect("node id should be set");
        let fail_triggered_clone = fail_triggered.clone();

        // Trigger node crash during some DB access.
        register_fail_points(DB_FAIL_POINTS, move || {
            crash_target_node(
                target_fail_node_id,
                fail_triggered_clone.clone(),
                Duration::from_secs(60),
            );
        });

        tokio::time::sleep(Duration::from_secs(180)).await;

        let node_refs: Vec<&SimStorageNodeHandle> = walrus_cluster.nodes.iter().collect();
        let node_health_info = get_nodes_health_info(&node_refs).await;

        assert!(node_health_info[0].shard_detail.is_some());
        for shard in &node_health_info[0].shard_detail.as_ref().unwrap().owned {
            // For all the shards that the crashed node owns, they should be in ready state.
            assert_eq!(shard.status, ShardStatus::Ready);
        }

        assert_eq!(
            get_nodes_health_info(&[&walrus_cluster.nodes[0]])
                .await
                .get(0)
                .unwrap()
                .node_status,
            "Active"
        );

        workload_handle.abort();

        clear_fail_point("start_node_recovery_entry");
>>>>>>> 1df67f56
    }
}<|MERGE_RESOLUTION|>--- conflicted
+++ resolved
@@ -316,10 +316,14 @@
                 local.metadata: {:?}, remote.metadata: {:?}\n\
                 local.commission_rate: {:?}, remote.commission_rate: {:?}\n\
                 local.network_public_key: {:?}, remote.network_public_key: {:?}\n\
-                local.next_protocol_public_key: {:?}, local.public_key: {:?}, remote.public_key: {:?}",
+                local.next_protocol_public_key: {:?}\n\
+                local.public_key: {:?}, remote.public_key: {:?}",
                 local_config.name,
                 remote_config.name,
-                NetworkAddress(format!("{}:{}", local_config.public_host, local_config.public_port)),
+                NetworkAddress(format!(
+                    "{}:{}",
+                    local_config.public_host, local_config.public_port
+                )),
                 remote_config.network_address,
                 local_config.voting_params,
                 remote_config.voting_params,
@@ -1602,7 +1606,6 @@
         }
     }
 
-<<<<<<< HEAD
     async_param_test! {
         #[ignore = "ignore E2E tests by default"]
         #[walrus_simtest]
@@ -1643,7 +1646,8 @@
             ),
             next_protocol_key_pair: (
                 &TestUpdateParams {
-                    next_protocol_key_pair: Some(PathOrInPlace::InPlace(ProtocolKeyPair::generate())),
+                    next_protocol_key_pair:
+                        Some(PathOrInPlace::InPlace(ProtocolKeyPair::generate())),
                     ..Default::default()
                 }
             ),
@@ -1668,25 +1672,6 @@
                     enable_node_config_synchronizer: true,
                 },
                 Some(10),
-=======
-    // This test is used to test the long node recovery scenario.
-    // The node recovery process is artificially prolonged to be longer than 1 epoch.
-    // We should expect the recovering node should eventually become Active.
-    #[ignore = "ignore integration simtests by default"]
-    #[walrus_simtest]
-    async fn test_long_node_recovery() {
-        let (_sui_cluster, walrus_cluster, client) =
-            test_cluster::default_setup_with_num_checkpoints_generic::<SimStorageNodeHandle>(
-                Duration::from_secs(30),
-                TestNodesConfig {
-                    node_weights: vec![1, 2, 3, 3, 4],
-                    use_legacy_event_processor: true,
-                    disable_event_blob_writer: false,
-                    blocklist_dir: None,
-                    enable_node_config_synchronizer: false,
-                },
-                None,
->>>>>>> 1df67f56
                 ClientCommunicationConfig::default_for_test_with_reqwest_timeout(
                     Duration::from_secs(2),
                 ),
@@ -1695,7 +1680,6 @@
             .await
             .unwrap();
 
-<<<<<<< HEAD
         assert!(walrus_cluster.nodes[5].node_id.is_none());
         let client_arc = Arc::new(client);
 
@@ -1757,61 +1741,5 @@
         )
         .await
         .expect("Node config should be synced");
-=======
-        let client_arc = Arc::new(client);
-
-        // Starts a background workload that a client keeps writing and retrieving data.
-        // All requests should succeed even if a node crashes.
-        let workload_handle = start_background_workload(client_arc.clone(), false);
-
-        // Running the workload for 60 seconds to get some data in the system.
-        tokio::time::sleep(Duration::from_secs(60)).await;
-
-        // Register a fail point to have a temporary pause in the node recovery process that is
-        // longer than epoch length.
-        register_fail_point_async("start_node_recovery_entry", || async move {
-            tokio::time::sleep(Duration::from_secs(60)).await;
-        });
-
-        // Tracks if a crash has been triggered.
-        let fail_triggered = Arc::new(AtomicBool::new(false));
-        let target_fail_node_id = walrus_cluster.nodes[0]
-            .node_id
-            .expect("node id should be set");
-        let fail_triggered_clone = fail_triggered.clone();
-
-        // Trigger node crash during some DB access.
-        register_fail_points(DB_FAIL_POINTS, move || {
-            crash_target_node(
-                target_fail_node_id,
-                fail_triggered_clone.clone(),
-                Duration::from_secs(60),
-            );
-        });
-
-        tokio::time::sleep(Duration::from_secs(180)).await;
-
-        let node_refs: Vec<&SimStorageNodeHandle> = walrus_cluster.nodes.iter().collect();
-        let node_health_info = get_nodes_health_info(&node_refs).await;
-
-        assert!(node_health_info[0].shard_detail.is_some());
-        for shard in &node_health_info[0].shard_detail.as_ref().unwrap().owned {
-            // For all the shards that the crashed node owns, they should be in ready state.
-            assert_eq!(shard.status, ShardStatus::Ready);
-        }
-
-        assert_eq!(
-            get_nodes_health_info(&[&walrus_cluster.nodes[0]])
-                .await
-                .get(0)
-                .unwrap()
-                .node_status,
-            "Active"
-        );
-
-        workload_handle.abort();
-
-        clear_fail_point("start_node_recovery_entry");
->>>>>>> 1df67f56
     }
 }