// Copyright (c) Walrus Foundation
// SPDX-License-Identifier: Apache-2.0

//! Blob encoding functionality, using the RedStuff algorithm.

// TODO(giac): Link or import the `../../../docs/red-stuff.md` documentation here (#307).

mod basic_encoding;
pub use basic_encoding::{Decoder, ReedSolomonDecoder, ReedSolomonEncoder};

mod blob_encoding;
pub use blob_encoding::{BlobDecoder, BlobDecoderEnum, BlobEncoder};

<<<<<<< HEAD
/// Quilt encoding.
=======
>>>>>>> d4918c21
pub mod quilt_encoding;

mod common;
pub use common::{EncodingAxis, Primary, Secondary};

mod config;
pub use config::{
    EncodingConfig,
    EncodingConfigEnum,
    EncodingConfigTrait,
    MAX_SOURCE_SYMBOLS,
    ReedSolomonEncodingConfig,
    encoded_blob_length_for_n_shards,
    encoded_slivers_length_for_n_shards,
    max_blob_size_for_n_shards,
    max_sliver_size_for_n_secondary,
    max_sliver_size_for_n_shards,
    metadata_length_for_n_shards,
    source_symbols_for_n_shards,
};

mod errors;
pub use errors::{
    DataTooLargeError,
    DecodingVerificationError,
    EncodeError,
    InvalidDataSizeError,
    QuiltError,
    RecoverySymbolError,
    SliverRecoveryError,
    SliverRecoveryOrVerificationError,
    SliverVerificationError,
    SymbolVerificationError,
    WrongSliverVariantError,
    WrongSymbolSizeError,
};

mod mapping;
pub use mapping::{SliverAssignmentError, rotate_pairs, rotate_pairs_unchecked};

mod slivers;
pub use slivers::{PrimarySliver, SecondarySliver, SliverData, SliverPair};

mod symbols;
pub use symbols::{
    DecodingSymbol,
    EitherDecodingSymbol,
    GeneralRecoverySymbol,
    PrimaryRecoverySymbol,
    RecoverySymbol,
    RecoverySymbolPair,
    SecondaryRecoverySymbol,
    Symbols,
    min_symbols_for_recovery,
};

mod utils;<|MERGE_RESOLUTION|>--- conflicted
+++ resolved
@@ -11,10 +11,6 @@
 mod blob_encoding;
 pub use blob_encoding::{BlobDecoder, BlobDecoderEnum, BlobEncoder};
 
-<<<<<<< HEAD
-/// Quilt encoding.
-=======
->>>>>>> d4918c21
 pub mod quilt_encoding;
 
 mod common;
