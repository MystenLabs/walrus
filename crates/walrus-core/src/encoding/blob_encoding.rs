--- conflicted
+++ resolved
@@ -700,11 +700,7 @@
             *blob_metadata_2.blob_id(),
             blob_metadata_2.metadata().clone(),
         );
-<<<<<<< HEAD
-        assert!(unverified.verify((n_shards).into()).is_ok());
-=======
         assert!(unverified.verify(&config).is_ok());
->>>>>>> 9f7116a5
     }
 
     #[test]
