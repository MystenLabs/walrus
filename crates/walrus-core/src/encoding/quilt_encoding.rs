// Copyright (c) Walrus Foundation
// SPDX-License-Identifier: Apache-2.0

// *******************************************************************************
// DISCLAIMER: The quilt format is still under active development.
// Please use with caution as it is subject to change without prior notice.
// *******************************************************************************

<<<<<<< HEAD
//! Quilt encoding.

#![allow(dead_code)] // TODO: remove this once follow up PRs are merged.
=======
// TODO: remove this once follow up PRs are merged.
#![allow(dead_code)]
// TODO(WAL-869): Remove this attribute and fix corresponding warnings.
#![allow(clippy::cast_possible_truncation)]
>>>>>>> ff441d22

use alloc::{
    format,
    string::{String, ToString},
    vec,
    vec::Vec,
};
use core::{cmp, fmt};
use std::collections::HashMap;

use hex;
use serde::{Deserialize, Serialize};
use tracing::{Level, Span};

use super::{EncodingConfigEnum, Primary, Secondary, SliverData, SliverPair};
use crate::{
    EncodingType,
    SliverIndex,
<<<<<<< HEAD
    encoding::{
        EncodingAxis,
        MAX_SYMBOL_SIZE,
        QuiltError,
        blob_encoding::BlobEncoder,
        config::EncodingConfigTrait as _,
    },
    metadata::{
        QuiltIndex,
        QuiltIndexV1,
        QuiltMetadata,
        QuiltMetadataV1,
        QuiltPatchInternalIdV1,
        QuiltPatchV1,
    },
=======
    encoding::{QuiltError, blob_encoding::BlobEncoder, config::EncodingConfigTrait as _},
    metadata::{QuiltIndex, QuiltIndexV1, QuiltMetadata, QuiltMetadataV1, QuiltPatchV1},
>>>>>>> ff441d22
};

/// The number of bytes to store the size of the quilt index.
const QUILT_INDEX_SIZE_BYTES_LENGTH: usize = 4;

/// The number of bytes used to store the version of the quilt.
const QUILT_VERSION_BYTES_LENGTH: usize = 1;

/// The number of bytes used to store the identifier of the blob.
const BLOB_IDENTIFIER_SIZE_BYTES_LENGTH: usize = 2;

/// The maximum number of bytes for the identifier of the blob.
const MAX_BLOB_IDENTIFIER_BYTES_LENGTH: usize = (1 << (8 * BLOB_IDENTIFIER_SIZE_BYTES_LENGTH)) - 1;

/// The number of bytes stored before the quilt index data.
const QUILT_INDEX_PREFIX_SIZE: usize = QUILT_INDEX_SIZE_BYTES_LENGTH + QUILT_VERSION_BYTES_LENGTH;

/// The maximum number of slivers a quilt index can be stored in.
const MAX_NUM_SLIVERS_FOR_QUILT_INDEX: usize = 10;

/// Gets the quilt version enum from the data.
pub fn get_quilt_version_enum(data: &[u8]) -> Result<QuiltVersionEnum, QuiltError> {
    QuiltVersionEnum::try_from(utils::get_quilt_version_byte(data)?)
}

/// The version of the quilt.
pub trait QuiltVersion: Sized {
    /// The type of the quilt config.
    type QuiltConfig: for<'a> QuiltConfigApi<'a, Self>;
    /// The type of the quilt encoder.
    type QuiltEncoder<'a>: QuiltEncoderApi<Self>;
    /// The type of the quilt decoder.
    type QuiltDecoder<'a>: QuiltDecoderApi<'a, Self>;
    /// The type of the quilt.
    type Quilt: QuiltApi<Self>;
    /// The type of the quilt index.
    type QuiltIndex: QuiltIndexApi<Self>;
    /// The type of the quilt patch.
    type QuiltPatch: Clone + QuiltPatchApi<Self>;
    /// The type of the quilt patch internal id.
    type QuiltPatchInternalId: QuiltPatchInternalIdApi;
    /// The type of the quilt metadata.
    type QuiltMetadata;
    /// The type of the slivers, primary or secondary.
    type SliverAxis: EncodingAxis;

    /// The serialized bytes of the quilt type.
    fn quilt_version_byte() -> u8;
}

/// API to access a quilt.
pub trait QuiltApi<V: QuiltVersion> {
    /// Returns a new quilt from a quilt blob.
    fn new_from_quilt_blob(
        quilt_blob: Vec<u8>,
        encoding_config: &EncodingConfigEnum<'_>,
    ) -> Result<V::Quilt, QuiltError>;

    /// Gets a blob by its identifier from the quilt.
    ///
    /// If the quilt contains duplicate identifiers, the first matching patch is returned.
    /// TODO(WAL-862): Deduplicate the `get_blob*` functions.
    fn get_blob_by_identifier(&self, identifier: &str) -> Result<QuiltStoreBlobOwned, QuiltError>;

    /// Returns the quilt index.
    fn quilt_index(&self) -> Result<&V::QuiltIndex, QuiltError>;

    /// Returns the data of the quilt.
    fn data(&self) -> &[u8];

    /// Returns the symbol size of the quilt.
    fn symbol_size(&self) -> usize;
}

/// API for QuiltIndex.
pub trait QuiltIndexApi<V: QuiltVersion>: Clone + Into<QuiltIndex> {
    /// Returns the quilt patch by its identifier.
    fn get_quilt_patch_by_identifier(&self, identifier: &str)
    -> Result<&V::QuiltPatch, QuiltError>;

    /// Returns the sliver indices of the quilt patches stored in.
    fn get_sliver_indices_by_identifiers(
        &self,
        identifiers: &[&str],
    ) -> Result<Vec<SliverIndex>, QuiltError>;

    /// Returns the quilt patches.
    fn patches(&self) -> &[V::QuiltPatch];

    /// Returns the identifiers of the quilt patches.
    fn identifiers(&self) -> impl Iterator<Item = &str>;

    /// Returns the number of quilt patches.
    fn len(&self) -> usize;

    /// Returns true if the quilt index has no patches.
    fn is_empty(&self) -> bool;
}

/// API for QuiltPatch.
pub trait QuiltPatchApi<V: QuiltVersion>: Clone {
    /// Returns the quilt patch internal id.
    fn quilt_patch_internal_id(&self) -> V::QuiltPatchInternalId;

    /// Returns the identifier of the quilt patch.
    fn identifier(&self) -> &str;
}
/// API for QuiltPatchInternalId.
///
/// A quilt patch internal id is a unique identifier for a quilt patch.
/// It can be used to identify the quilt patch in a quilt, and when combined with the quilt
/// id, it can be used to identify the quilt patch in Walrus.
pub trait QuiltPatchInternalIdApi: Clone {
    /// The serialized bytes of the quilt patch internal id.
    fn to_bytes(&self) -> Vec<u8>;

    /// Deserializes the quilt patch internal id from bytes.
    fn from_bytes(bytes: &[u8]) -> Result<Self, QuiltError>;
}

/// The configuration of the quilt.
pub trait QuiltConfigApi<'a, V: QuiltVersion> {
    /// Returns a new encoder for the given configuration and blobs.
    fn get_encoder(
        encoding_config: EncodingConfigEnum<'a>,
        blobs: &'a [QuiltStoreBlob<'a>],
    ) -> V::QuiltEncoder<'a>;

    /// Returns a new decoder for the given slivers.
    fn get_decoder(slivers: &'a [&'a SliverData<V::SliverAxis>]) -> V::QuiltDecoder<'a>;

    /// Returns a new decoder for the given slivers and quilt index.
    fn get_decoder_with_quilt_index(
        slivers: &'a [&'a SliverData<V::SliverAxis>],
        quilt_index: &'a QuiltIndex,
    ) -> V::QuiltDecoder<'a>;
}

/// Encoder to construct a quilt and encode the blobs into slivers.
pub trait QuiltEncoderApi<V: QuiltVersion> {
    /// Constructs a quilt by encoding the blobs.
    ///
    /// Note: This function returns an error if the blobs have duplicate identifiers.
    fn construct_quilt(&self) -> Result<V::Quilt, QuiltError>;

    /// Encodes the blobs into a quilt and returns the slivers.
    fn encode(&self) -> Result<Vec<SliverPair>, QuiltError>;

    /// Encodes the blobs into a quilt and returns the slivers and metadata.
    fn encode_with_metadata(&self) -> Result<(Vec<SliverPair>, QuiltMetadata), QuiltError>;
}

/// Decoder to decode a quilt from slivers.
pub trait QuiltDecoderApi<'a, V: QuiltVersion> {
    /// Decodes the quilt index from received slivers.
    ///
    /// The decoded quilt index is stored in the decoder and can be retrieved
    /// using the `get_quilt_index` method after this method returns.
    fn get_or_decode_quilt_index(&mut self) -> Result<QuiltIndex, QuiltError>;

    /// Gets a blob by its identifier from the quilt.
    ///
    /// If there are duplicate identifiers, the first one in the sort order will be returned.
    /// Note that the sort could be unstable.
    fn get_blob_by_identifier(&self, identifier: &str) -> Result<QuiltStoreBlobOwned, QuiltError>;

    /// Adds slivers to the decoder.
    fn add_slivers(&mut self, slivers: &'a [&'a SliverData<V::SliverAxis>]);
}

/// A trait to read bytes from quilt columns.
pub trait QuiltColumnRangeReader {
    /// Returns a vector of bytes in the columns starting from the given column index `start_col`.
    ///
    /// Assuming a 0-indexed bytes, the vector will contain the bytes in the range
    /// `[bytes_to_skip, bytes_to_skip + bytes_to_return)`.
    fn range_read_from_columns(
        &self,
        start_col: usize,
        bytes_to_skip: usize,
        bytes_to_return: usize,
    ) -> Result<Vec<u8>, QuiltError>;
}

/// The version of the quilt.
#[derive(Debug, Serialize, Deserialize, Clone, PartialEq, Eq)]
#[repr(u8)]
pub enum QuiltVersionEnum {
    /// QuiltVersionV1.
    V1,
}

impl From<QuiltVersionEnum> for u8 {
    fn from(value: QuiltVersionEnum) -> Self {
        value as u8
    }
}

impl TryFrom<u8> for QuiltVersionEnum {
    type Error = QuiltError;

    fn try_from(value: u8) -> Result<Self, Self::Error> {
        match value {
            QuiltVersionV1::QUILT_VERSION_BYTE => Ok(QuiltVersionEnum::V1),
            _ => Err(QuiltError::Other(format!(
                "Invalid quilt version byte: {}",
                value
            ))),
        }
    }
}

impl fmt::Display for QuiltVersionEnum {
    fn fmt(&self, f: &mut fmt::Formatter<'_>) -> fmt::Result {
        write!(f, "{:?}", self)
    }
}

impl From<String> for QuiltVersionEnum {
    fn from(value: String) -> Self {
        match value.as_str() {
            "V1" | "v1" | "1" => QuiltVersionEnum::V1,
            _ => QuiltVersionEnum::V1, // Default or consider error
        }
    }
}

impl QuiltVersionEnum {
    /// Creates a new `QuiltVersionEnum` from a sliver.
    pub fn new_from_sliver(sliver: &[u8]) -> Result<QuiltVersionEnum, QuiltError> {
        if sliver.is_empty() {
            return Err(QuiltError::EmptyInput("Sliver".to_string()));
        }
        QuiltVersionEnum::try_from(sliver[0])
    }
}

/// The quilt enum.
#[derive(Debug, Serialize, Deserialize, PartialEq, Eq)]
pub enum QuiltEnum {
    /// The quilt version 1.
    V1(QuiltV1),
}

impl QuiltEnum {
    /// Construct a new `QuiltEnum`.
    pub fn new(
        quilt_blob: Vec<u8>,
        encoding_config: &EncodingConfigEnum<'_>,
    ) -> Result<QuiltEnum, QuiltError> {
        let quilt_version = QuiltVersionEnum::new_from_sliver(&quilt_blob)?;
        match quilt_version {
            QuiltVersionEnum::V1 => {
                QuiltV1::new_from_quilt_blob(quilt_blob, encoding_config).map(QuiltEnum::V1)
            }
        }
    }

    /// Returns the blob identified by the given identifier.
    pub fn get_blob_by_identifier(
        &self,
        identifier: &str,
    ) -> Result<QuiltStoreBlobOwned, QuiltError> {
        match self {
            QuiltEnum::V1(quilt_v1) => quilt_v1.get_blob_by_identifier(identifier),
        }
    }

    /// Returns the quilt index.
    pub fn get_quilt_index(&self) -> Result<QuiltIndex, QuiltError> {
        match self {
            QuiltEnum::V1(quilt_v1) => Ok(QuiltIndex::V1(quilt_v1.quilt_index()?.clone())),
        }
    }
}

/// A wrapper around a blob and its identifier.
///
/// A valid identifier is a string that contains only alphanumeric characters,
/// underscores, hyphens, and periods.
#[derive(Debug, Clone, PartialEq, Eq)]
pub struct QuiltStoreBlob<'a> {
    blob: &'a [u8],
    identifier: String,
}

impl<'a> QuiltStoreBlob<'a> {
    /// Creates a new `QuiltStoreBlob` from a blob and an identifier.
    pub fn new(blob: &'a [u8], identifier: impl Into<String>) -> Self {
        Self {
            blob,
            identifier: identifier.into(),
        }
    }

    /// Returns a reference to the blob data.
    pub fn data(&self) -> &'a [u8] {
        self.blob
    }

    /// Returns a reference to the identifier.
    pub fn identifier(&self) -> &str {
        &self.identifier
    }
}

/// A wrapper around an owned blob and its identifier.
///
/// A valid identifier is a string that contains only alphanumeric characters,
/// underscores, hyphens, and periods.
#[derive(Debug, Clone, PartialEq, Eq, Default)]
pub struct QuiltStoreBlobOwned {
    /// The blob data.
    pub blob: Vec<u8>,
    /// The identifier of the blob.
    pub identifier: String,
}

// Implement cross-type equality between QuiltStoreBlob and QuiltStoreBlobOwned
impl PartialEq<QuiltStoreBlobOwned> for QuiltStoreBlob<'_> {
    fn eq(&self, other: &QuiltStoreBlobOwned) -> bool {
        self.blob == other.blob.as_slice() && self.identifier == other.identifier
    }
}

impl PartialEq<QuiltStoreBlob<'_>> for QuiltStoreBlobOwned {
    fn eq(&self, other: &QuiltStoreBlob<'_>) -> bool {
        self.blob.as_slice() == other.blob && self.identifier == other.identifier
    }
}

impl QuiltStoreBlobOwned {
    /// Creates a new `QuiltStoreBlobOwned` from an owned blob and an identifier.
    pub fn new(blob: Vec<u8>, identifier: impl Into<String>) -> Self {
        Self {
            blob,
            identifier: identifier.into(),
        }
    }

    /// Returns a reference to the blob data.
    pub fn data(&self) -> &[u8] {
        &self.blob
    }

    /// Returns a reference to the identifier.
    pub fn identifier(&self) -> &str {
        &self.identifier
    }
}

/// Quilt version 1.
#[derive(Debug, Clone, PartialEq, Eq)]
pub struct QuiltVersionV1;

impl QuiltVersionV1 {
    const QUILT_VERSION_BYTE: u8 = 0x01;
    const BLOB_HEADER_SIZE: usize = 6;

    /// Decodes the quilt index from a column data source.
    pub fn decode_quilt_index<T>(
        data_source: &T,
        column_size: usize,
    ) -> Result<QuiltIndexV1, QuiltError>
    where
        T: QuiltColumnRangeReader,
    {
        let quilt_version_bytes =
            data_source.range_read_from_columns(0, 0, QUILT_VERSION_BYTES_LENGTH)?;
        assert!(quilt_version_bytes.len() == QUILT_VERSION_BYTES_LENGTH);
        utils::check_quilt_version::<QuiltVersionV1>(&quilt_version_bytes)?;

        let size_bytes = data_source.range_read_from_columns(
            0,
            QUILT_VERSION_BYTES_LENGTH,
            QUILT_INDEX_SIZE_BYTES_LENGTH,
        )?;
        assert!(size_bytes.len() == QUILT_INDEX_SIZE_BYTES_LENGTH);

        let index_size = usize::try_from(u32::from_le_bytes(
            size_bytes
                .try_into()
                .map_err(|_| QuiltError::FailedToExtractQuiltIndexSize)?,
        ))
        .map_err(|_| QuiltError::FailedToExtractQuiltIndexSize)?;

        let index_bytes =
            data_source.range_read_from_columns(0, QUILT_INDEX_PREFIX_SIZE, index_size)?;
        assert!(index_bytes.len() == index_size);

        // Decode the QuiltIndexV1.
        let mut quilt_index: QuiltIndexV1 = bcs::from_bytes(&index_bytes)?;

        let total_size = index_size + QUILT_INDEX_PREFIX_SIZE;
        let columns_needed = total_size.div_ceil(column_size);
        quilt_index.populate_start_indices(
            u16::try_from(columns_needed).expect("columns_needed should fit in u16"),
        );

        Ok(quilt_index)
    }

    /// Returns the total size of the serialized blob.
    pub fn serialized_blob_size(blob: &QuiltStoreBlob) -> Result<usize, QuiltError> {
        let identifier_size = bcs::serialized_size(&blob.identifier)
            .map_err(|e| QuiltError::Other(format!("Failed to compute identifier size: {}", e)))?;

        if identifier_size >= MAX_BLOB_IDENTIFIER_BYTES_LENGTH {
            return Err(QuiltError::InvalidIdentifier(format!(
                "identifier size exceeds maximum allowed value: {}",
                MAX_BLOB_IDENTIFIER_BYTES_LENGTH
            )));
        }

        Ok(identifier_size
            + BLOB_IDENTIFIER_SIZE_BYTES_LENGTH
            + blob.data().len()
            + QuiltVersionV1::BLOB_HEADER_SIZE)
    }

    /// Decodes a blob from a column data source.
    pub fn decode_blob<T>(
        data_source: &T,
        start_col: usize,
    ) -> Result<QuiltStoreBlobOwned, QuiltError>
    where
        T: QuiltColumnRangeReader,
    {
        let header_bytes =
            data_source.range_read_from_columns(start_col, 0, Self::BLOB_HEADER_SIZE)?;
        assert!(header_bytes.len() == Self::BLOB_HEADER_SIZE);
        let blob_header = BlobHeaderV1::from_bytes(
            header_bytes
                .try_into()
                .expect("header_bytes should be 6 bytes"),
        );

        let mut offset = Self::BLOB_HEADER_SIZE;
        let mut blob_bytes_size =
            usize::try_from(blob_header.length).expect("length should fit in usize");

        let (identifier, bytes_consumed) =
            Self::decode_blob_identifier(data_source, start_col, offset)?;
        offset += bytes_consumed;
        blob_bytes_size -= bytes_consumed;

        let data_bytes = data_source.range_read_from_columns(start_col, offset, blob_bytes_size)?;
        assert!(data_bytes.len() == blob_bytes_size);

        Ok(QuiltStoreBlobOwned::new(data_bytes, identifier))
    }

    /// Decodes the blob identifier from a column data source.
    /// Returns a tuple containing the decoded identifier string and the total number
    /// of bytes consumed.
    fn decode_blob_identifier<T>(
        data_source: &T,
        start_col: usize,
        initial_offset: usize,
    ) -> Result<(String, usize), QuiltError>
    where
        T: QuiltColumnRangeReader,
    {
        let mut offset = initial_offset;

        // Read identifier size (2 bytes).
        let size_buffer = data_source.range_read_from_columns(
            start_col,
            offset,
            BLOB_IDENTIFIER_SIZE_BYTES_LENGTH,
        )?;
        offset += BLOB_IDENTIFIER_SIZE_BYTES_LENGTH;

        // Parse identifier size.
        let identifier_size = usize::from(u16::from_le_bytes(
            size_buffer
                .try_into()
                .expect("size_buffer should be 2 bytes"),
        ));

        // Read the actual identifier.
        let identifier_bytes =
            data_source.range_read_from_columns(start_col, offset, identifier_size)?;
        debug_assert!(identifier_bytes.len() == identifier_size);

        // Deserialize the identifier bytes into a String.
        let identifier = bcs::from_bytes(&identifier_bytes).map_err(|_| {
            QuiltError::InvalidIdentifier("Failed to deserialize identifier".into())
        })?;

        // Calculate total bytes consumed.
        let bytes_consumed = BLOB_IDENTIFIER_SIZE_BYTES_LENGTH + identifier_size;

        Ok((identifier, bytes_consumed))
    }
}

impl QuiltVersion for QuiltVersionV1 {
    type QuiltConfig = QuiltConfigV1;
    type QuiltEncoder<'a> = QuiltEncoderV1<'a>;
    type QuiltDecoder<'a> = QuiltDecoderV1<'a>;
    type Quilt = QuiltV1;
    type QuiltIndex = QuiltIndexV1;
    type QuiltPatch = QuiltPatchV1;
    type QuiltPatchInternalId = QuiltPatchInternalIdV1;
    type QuiltMetadata = QuiltMetadataV1;
    type SliverAxis = Secondary;

    fn quilt_version_byte() -> u8 {
        QuiltVersionV1::QUILT_VERSION_BYTE
    }
}

/// The header of a encoded blob in QuiltVersionV1.
#[derive(Debug, Clone, Copy, PartialEq, Eq, Default)]
pub struct BlobHeaderV1 {
    /// The length of the serialized blob.
    pub length: u32,
    /// The mask of the blob.
    pub mask: u8,
}

impl BlobHeaderV1 {
    /// The number of bytes used to store the size of the serialized blob.
    const BLOB_SIZE_BYTES_LENGTH: usize = 4;
    /// The mask bit that indicates whether the blob has attributes.
    const METADATA_ENABLED: u8 = 1;

    /// The maximum value of the length.
    const MAX_SERIALIZED_BLOB_SIZE: u32 = u32::MAX;
    /// The maximum value of the mask.
    const MAX_MASK_VALUE: u8 = u8::MAX;

    /// Creates a new blob header with the given length and mask.
    pub fn new(length: u32, mask: u8) -> Self {
        Self { length, mask }
    }

    /// Creates a `BlobHeaderV1` from a 6-byte array.
    /// The layout is: version (1 byte), length (next 32 bits), mask (next 1 bit).
    pub fn from_bytes(bytes: [u8; QuiltVersionV1::BLOB_HEADER_SIZE]) -> Self {
        let version = bytes[0];
        assert_eq!(version, QuiltVersionV1::QUILT_VERSION_BYTE);

        // Read 4 bytes for length (bytes 1-4).
        let length = u32::from_le_bytes([bytes[1], bytes[2], bytes[3], bytes[4]]);

        // Read 1 byte for mask (byte 5).
        let mask = bytes[5];

        Self { length, mask }
    }

    /// Converts the `BlobHeaderV1` to a 6-byte array.
    pub fn as_bytes(&self) -> [u8; QuiltVersionV1::BLOB_HEADER_SIZE] {
        let mut data = [0u8; QuiltVersionV1::BLOB_HEADER_SIZE];

        // Set version byte.
        data[0] = QuiltVersionV1::QUILT_VERSION_BYTE;

        // Set length bytes (1-4).
        let length_bytes = self.length.to_le_bytes();
        data[1..5].copy_from_slice(&length_bytes);

        // Set mask byte (5).
        data[5] = self.mask;

        data
    }

    /// Returns true if the blob has attributes.
    pub fn has_attributes(&self) -> bool {
        self.mask & Self::METADATA_ENABLED != 0
    }

    /// Set the attributes flag to true.
    pub fn set_has_attributes(&mut self, has_attributes: bool) {
        if has_attributes {
            self.mask |= Self::METADATA_ENABLED;
        } else {
            self.mask &= !Self::METADATA_ENABLED;
        }
    }
}
/// A quilt is a collection of blobs encoded into a single blob.
///
/// For QuiltVersionV1:
/// The data is organized as a 2D matrix where:
/// - Each blob occupies a consecutive range of columns (secondary slivers).
/// - The first column's initial `QUILT_INDEX_SIZE_BYTES_LENGTH` bytes contain the unencoded
///   length of the [`QuiltIndexV1`]. It is guaranteed the column size is more than
///   `QUILT_INDEX_SIZE_BYTES_LENGTH`.
/// - The [`QuiltIndexV1`] is stored in the first one or multiple columns, up to
///   `MAX_NUM_SLIVERS_FOR_QUILT_INDEX`.
/// - The blob layout is defined by the [`QuiltIndexV1`].
///
// INV:
//  - `data.len()` is an integer multiple of `row_size`.
//  - `row_size` is an integer multiple of `symbol_size`.
//  - Blobs are stored in the order of their identifiers in the quilt.
#[derive(Default, Serialize, Deserialize, PartialEq, Eq)]
pub struct QuiltV1 {
    /// The data of the quilt.
    data: Vec<u8>,
    /// The size of each row in bytes.
    row_size: usize,
    /// The size of each symbol in bytes.
    symbol_size: usize,
    /// The internal structure of the quilt.
    quilt_index: Option<QuiltIndexV1>,
}

impl QuiltApi<QuiltVersionV1> for QuiltV1 {
    fn new_from_quilt_blob(
        quilt_blob: Vec<u8>,
        encoding_config: &EncodingConfigEnum<'_>,
    ) -> Result<QuiltV1, QuiltError> {
        let n_primary_source_symbols =
            usize::from(encoding_config.n_source_symbols::<Primary>().get());
        let n_secondary_source_symbols =
            usize::from(encoding_config.n_source_symbols::<Secondary>().get());
        let n_source_symbols: usize = n_primary_source_symbols * n_secondary_source_symbols;

        if n_source_symbols == 0 {
            return Err(QuiltError::Other(
                "n_source_symbols cannot be zero".to_string(),
            ));
        }
        if quilt_blob.len() % n_source_symbols != 0 {
            return Err(QuiltError::InvalidFormatNotAligned(format!(
                "quilt_blob length {} is not a multiple of n_source_symbols {}",
                quilt_blob.len(),
                n_source_symbols
            )));
        }

        let symbol_size = quilt_blob.len() / n_source_symbols;
        let row_size = symbol_size * n_secondary_source_symbols;
        let mut quilt = QuiltV1 {
            data: quilt_blob,
            row_size,
            symbol_size,
            quilt_index: None,
        };
        let _ = quilt.get_or_decode_quilt_index()?;

        Ok(quilt)
    }

    fn get_blob_by_identifier(&self, identifier: &str) -> Result<QuiltStoreBlobOwned, QuiltError> {
        self.quilt_index()?
            .get_quilt_patch_by_identifier(identifier)
            .and_then(|quilt_patch| {
                let start_col = usize::from(quilt_patch.start_index);
                QuiltVersionV1::decode_blob(self, start_col)
            })
    }

    fn quilt_index(&self) -> Result<&QuiltIndexV1, QuiltError> {
        self.quilt_index
            .as_ref()
            .ok_or(QuiltError::MissingQuiltIndex)
    }

    fn data(&self) -> &[u8] {
        &self.data
    }

    fn symbol_size(&self) -> usize {
        self.symbol_size
    }
}

// Implementation of QuiltColumnRangeReader for QuiltV1.
// Returns `IndexOutOfBounds` if there is not enough data to read.
impl QuiltColumnRangeReader for QuiltV1 {
    fn range_read_from_columns(
        &self,
        start_col: usize,
        mut bytes_to_skip: usize,
        mut bytes_to_return: usize,
    ) -> Result<Vec<u8>, QuiltError> {
        if self.symbol_size == 0 || self.row_size == 0 || self.data.is_empty() {
            return Err(QuiltError::Other("empty quilt data".to_string()));
        }

        // Initialize state
        let n_rows = self.data.len() / self.row_size;
        let symbols_to_skip = bytes_to_skip / self.symbol_size;
        let mut current_col = start_col + symbols_to_skip / n_rows;
        let mut current_row = symbols_to_skip % n_rows;
        let mut result = Vec::with_capacity(bytes_to_return);
        bytes_to_skip -= symbols_to_skip * self.symbol_size;

        // Helper function to calculate data slice for current position.
        let get_slice = |col: usize, row: usize, skip: usize, limit: usize| {
            let base_index = row * self.row_size + col * self.symbol_size;
            let start_index = base_index + skip;
            let end_index = (base_index + self.symbol_size)
                .min(start_index + limit)
                .min(self.data.len());
            if start_index >= self.data.len() {
                return Err(QuiltError::IndexOutOfBounds(start_index, self.data.len()));
            }
            Ok(&self.data[start_index..end_index])
        };

        // Helper function to advance to the next position.
        let advance_position = |col: &mut usize, row: &mut usize| {
            *row = (*row + 1) % n_rows;
            if *row == 0 {
                *col += 1;
            }
        };

        // Process cells until we've collected enough bytes or run out of columns.
        while bytes_to_return > 0 {
            let slice = get_slice(current_col, current_row, bytes_to_skip, bytes_to_return)?;
            result.extend_from_slice(slice);
            bytes_to_return -= slice.len();

            advance_position(&mut current_col, &mut current_row);
            bytes_to_skip = 0;
        }

        Ok(result)
    }
}

impl QuiltV1 {
    /// Returns the quilt index.
    ///
    /// If the quilt index is not set, it will decode it from the quilt data, and set it.
    fn get_or_decode_quilt_index(&mut self) -> Result<&QuiltIndexV1, QuiltError> {
        if self.quilt_index.is_some() {
            return Ok(self
                .quilt_index
                .as_ref()
                .expect("quilt index should be set"));
        }

        let columns_size = self.data.len() / self.row_size * self.symbol_size;
        let quilt_index = QuiltVersionV1::decode_quilt_index(self, columns_size)?;
        self.quilt_index = Some(quilt_index);

        Ok(self
            .quilt_index
            .as_ref()
            .expect("quilt index should be set"))
    }
}

impl fmt::Debug for QuiltV1 {
    fn fmt(&self, f: &mut fmt::Formatter<'_>) -> fmt::Result {
        let mut ds = f.debug_struct("QuiltV1");

        ds.field(
            "\ndata",
            &format_args!(
                "\n{:#?}",
                DebugMatrix {
                    data: &self.data,
                    row_size: self.row_size,
                    symbol_size: self.symbol_size
                }
            ),
        );

        ds.field(
            "quilt_index",
            &format_args!("\n{:#?}", DebugQuiltIndex(self.quilt_index().ok())),
        );

        ds.field("symbol_size", &self.symbol_size).finish()?;

        writeln!(f)
    }
}

struct DebugMatrix<'a> {
    data: &'a [u8],
    row_size: usize,
    symbol_size: usize,
}

impl fmt::Debug for DebugMatrix<'_> {
    fn fmt(&self, f: &mut fmt::Formatter<'_>) -> fmt::Result {
        let mut list = f.debug_list();
        for (i, row) in self.data.chunks(self.row_size).enumerate() {
            let entries = row
                .chunks(self.symbol_size)
                .map(|chunk| format!("0x{}", hex::encode(chunk)))
                .collect::<Vec<_>>();
            list.entry(&DebugRow {
                index: i,
                entries: &entries,
            });
        }
        list.finish()?;
        writeln!(f)
    }
}

struct DebugRow<'a> {
    index: usize,
    entries: &'a [String],
}

impl fmt::Debug for DebugRow<'_> {
    fn fmt(&self, f: &mut fmt::Formatter<'_>) -> fmt::Result {
        let hex_width = self.entries.first().map_or(4, |e| e.len());
        let entries_per_line = 200 / (hex_width + 2); // +2 for ", " separator.

        write!(f, "\nRow {:0>2}:\n", self.index)?;
        for (i, entry) in self.entries.iter().enumerate() {
            if i % entries_per_line == 0 {
                if i > 0 {
                    writeln!(f)?;
                }
                write!(f, "    ")?;
            }

            write!(f, "{:width$}", entry, width = hex_width)?;

            if i < self.entries.len() - 1 {
                write!(f, ", ")?;
            }

            if i == 5 && self.entries.len() > QUILT_INDEX_SIZE_BYTES_LENGTH {
                write!(f, "... (+{} more)", self.entries.len() - i - 1)?;
                break;
            }
        }
        Ok(())
    }
}

struct DebugQuiltIndex<'a>(Option<&'a QuiltIndexV1>);

impl fmt::Debug for DebugQuiltIndex<'_> {
    fn fmt(&self, f: &mut fmt::Formatter<'_>) -> fmt::Result {
        match self.0 {
            Some(quilt_index) => {
                let mut list = f.debug_list();
                for patch in quilt_index.quilt_patches.iter() {
                    list.entry(&format_args!(
                        "\nQuiltPatch {{\n    end_index: {}\n    identifier: {:?}\n}}",
                        patch.end_index, patch.identifier
                    ));
                }
                list.finish()?;
            }
            None => {
                writeln!(f, "index does not exist")?;
            }
        }
        writeln!(f)
    }
}

/// Configuration for the quilt version 1.
#[derive(Serialize, Deserialize, PartialEq, Eq, Debug)]
pub struct QuiltConfigV1;

impl<'a> QuiltConfigApi<'a, QuiltVersionV1> for QuiltConfigV1 {
    fn get_encoder(
        encoding_config: EncodingConfigEnum<'a>,
        blobs: &'a [QuiltStoreBlob<'a>],
    ) -> QuiltEncoderV1<'a> {
        QuiltEncoderV1::new(encoding_config, blobs)
    }

    fn get_decoder(slivers: &'a [&'a SliverData<Secondary>]) -> QuiltDecoderV1<'a> {
        QuiltDecoderV1::new(slivers)
    }

    fn get_decoder_with_quilt_index(
        slivers: &'a [&'a SliverData<Secondary>],
        quilt_index: &QuiltIndex,
    ) -> QuiltDecoderV1<'a> {
        let QuiltIndex::V1(quilt_index) = quilt_index;
        QuiltDecoderV1::new_with_quilt_index(slivers, quilt_index.clone())
    }
}

/// EncoderV1.
#[derive(Debug)]
pub struct QuiltEncoderV1<'a> {
    /// The blobs to encode.
    blobs: &'a [QuiltStoreBlob<'a>],
    /// The encoding configuration.
    config: EncodingConfigEnum<'a>,
    /// A tracing span associated with this quilt encoder.
    span: Span,
}

impl<'a> QuiltEncoderV1<'a> {
    /// Creates a new [`QuiltEncoderV1`] from a encoding config and a set of blobs.
    pub fn new(config: EncodingConfigEnum<'a>, blobs: &'a [QuiltStoreBlob<'a>]) -> Self {
        Self {
            blobs,
            config,
            span: tracing::span!(Level::ERROR, "QuiltEncoderV1"),
        }
    }

    /// Returns the header and extension bytes of the blob.
    pub fn get_header_and_extension_bytes(blob: &QuiltStoreBlob) -> Result<Vec<u8>, QuiltError> {
        let mut identifier_bytes = Vec::new();
        let mut extension_bytes = Vec::new();
        let mut header = BlobHeaderV1::default();

        let identifier_size =
            u16::try_from(bcs::serialized_size(&blob.identifier).map_err(|e| {
                QuiltError::InvalidIdentifier(format!("Failed to serialize identifier: {}", e))
            })?)
            .map_err(|e| {
                QuiltError::InvalidIdentifier(format!(
                    "Failed to convert identifier size to u16: {}",
                    e
                ))
            })?;
        identifier_bytes.extend_from_slice(&identifier_size.to_le_bytes());
        identifier_bytes.extend_from_slice(&bcs::to_bytes(&blob.identifier).map_err(|e| {
            QuiltError::InvalidIdentifier(format!("Failed to serialize identifier: {}", e))
        })?);
        extension_bytes.push(identifier_bytes);

        let total_size = extension_bytes.iter().map(|b| b.len()).sum::<usize>() + blob.data().len();
        header.length = total_size as u32;
        let header_bytes = header.as_bytes();
        debug_assert_eq!(header_bytes.len(), QuiltVersionV1::BLOB_HEADER_SIZE);

        let mut result_bytes = Vec::with_capacity(header_bytes.len() + total_size);
        result_bytes.extend_from_slice(&header_bytes);
        for mut inner_extension_vec in extension_bytes {
            result_bytes.append(&mut inner_extension_vec);
        }

        Ok(result_bytes)
    }

    /// Adds a blob to the quilt as consecutive columns.
    ///
    /// Returns the number of columns used to store the blob.
    ///
    /// The blob data layout is as follows:
    ///
    /// ```text
    /// +------------------+-----------------------------+----------------------+------------------+
    /// | Blob Header      | Identifier Section          | Feature Section      | Blob Data        |
    /// | (6 bytes)        | (variable length)           | (optional)           | (variable length)|
    /// +------------------+-----------------------------+----------------------+------------------+
    ///                    |                             |                      |
    ///                    v                             v                      v
    /// +------------------+----------------+------------+----------------------+------------------+
    /// | BlobHeaderV1     | Identifier Size| Serialized | Feature Data         | Actual blob      |
    /// | (version, length,| (2 bytes)      | Identifier | (Feature size +      | data             |
    /// |  mask flags)     | u16            | (variable) | serialized features) | (variable)       |
    /// +------------------+----------------+------------+----------------------+------------------+
    /// ```
    ///
    /// - BlobHeaderV1: Contains version byte, length , and mask feature flags.
    /// - Identifier Size: 2-byte length of the serialized identifier.
    /// - Serialized Identifier: BCS-encoded identifier string.
    /// - Feature Data: Optional section for feature data, such as attributes,
    ///   (when mask flag is set).
    /// - Blob Data: The actual blob contents.
    fn add_blob_to_quilt(
        data: &mut [u8],
        blob: &QuiltStoreBlob,
        is_meta_blob: bool, // True if `blob` is the quilt index.
        current_col: usize,
        column_size: usize,
        row_size: usize,
        symbol_size: usize,
    ) -> Result<usize, QuiltError> {
        assert!(column_size % symbol_size == 0);

        let mut total_bytes_written = 0;
        if !is_meta_blob {
            let prefix_bytes = Self::get_header_and_extension_bytes(blob)?;
            total_bytes_written += prefix_bytes.len();

            Self::write_bytes_to_columns(
                data,
                &prefix_bytes,
                current_col,
                row_size,
                column_size,
                symbol_size,
                0,
            )?;
        }

        Self::write_bytes_to_columns(
            data,
            blob.data(),
            current_col,
            row_size,
            column_size,
            symbol_size,
            total_bytes_written,
        )?;

        total_bytes_written += blob.data().len();

        Ok(total_bytes_written.div_ceil(column_size))
    }

    fn write_bytes_to_columns(
        data: &mut [u8],
        bytes: &[u8],
        start_col: usize,
        row_size: usize,
        column_size: usize,
        symbol_size: usize,
        bytes_to_skip: usize,
    ) -> Result<(), QuiltError> {
        let n_rows = column_size / symbol_size;
        let n_cols = row_size / symbol_size;

        let mut current_col = start_col + bytes_to_skip / column_size;
        assert!(current_col < n_cols);
        let mut current_row = (bytes_to_skip / symbol_size) % n_rows;
        let mut offset = bytes_to_skip % symbol_size;
        assert!(offset < symbol_size);
        let mut idx = 0;

        while idx < bytes.len() {
            let base_idx = current_row * row_size + current_col * symbol_size;
            let start_idx = base_idx + offset;
            let len = (symbol_size - offset).min(bytes.len() - idx);

            data[start_idx..start_idx + len].copy_from_slice(&bytes[idx..idx + len]);
            idx += len;
            current_row = (current_row + 1) % n_rows;
            if current_row == 0 {
                current_col += 1;
            }

            // Only the first symbol requires offset.
            offset = 0;
        }

        Ok(())
    }
}

impl QuiltEncoderApi<QuiltVersionV1> for QuiltEncoderV1<'_> {
    /// Constructs a [`QuiltV1`].
    fn construct_quilt(&self) -> Result<QuiltV1, QuiltError> {
        let _guard = self.span.enter();

        let n_rows = self.config.n_source_symbols::<Primary>().get().into();
        let n_columns = self.config.n_source_symbols::<Secondary>().get().into();
        tracing::debug!(
            "Constructing quilt with n_columns: {}, n_rows: {}",
            n_columns,
            n_rows
        );

        let mut blob_pairs = self.blobs.iter().collect::<Vec<_>>();

        // Sort blobs by their identifiers.
        blob_pairs.sort_by(|a, b| a.identifier.cmp(&b.identifier));

        // Check for duplicate identifiers.
        for adjacent_blobs in blob_pairs.windows(2) {
            if adjacent_blobs[0].identifier == adjacent_blobs[1].identifier {
                return Err(QuiltError::DuplicateIdentifier(
                    adjacent_blobs[0].identifier.clone(),
                ));
            }
        }

        // Create initial QuiltPatches.
        let quilt_patches = blob_pairs
            .iter()
            .map(|blob| QuiltPatchV1::new(blob.identifier.clone()))
            .collect::<Result<Vec<QuiltPatchV1>, QuiltError>>()?;

        let mut quilt_index = QuiltIndexV1 { quilt_patches };

        // Get the serialized quilt index size.
        let serialized_index_size = u32::try_from(bcs::serialized_size(&quilt_index)?)
            .expect("serialized_index_size should fit in u32");

        // Calculate total size including the size prefix and the quilt type.
        let index_total_size = QUILT_INDEX_PREFIX_SIZE
            + usize::try_from(serialized_index_size)
                .expect("serialized_index_size should fit in usize");

        // Collect blob sizes for symbol size computation.
        let all_sizes: Vec<usize> = core::iter::once(Ok(index_total_size))
            .chain(
                blob_pairs
                    .iter()
                    .map(|blob| QuiltVersionV1::serialized_blob_size(blob)),
            )
            .collect::<Result<Vec<usize>, QuiltError>>()?;

        let symbol_size = utils::compute_symbol_size(
            &all_sizes,
            n_columns,
            n_rows,
<<<<<<< HEAD
            MAX_NUM_SLIVERS_FOR_QUILT_INDEX,
            required_alignment,
=======
            MAX_NUM_COLUMNS_FOR_QUILT_INDEX,
            self.config.encoding_type(),
>>>>>>> ff441d22
        )?;

        let row_size = symbol_size * n_columns;
        let mut data = vec![0u8; row_size * n_rows];

        // Calculate columns needed for the index.
        let column_size = symbol_size * n_rows;
        let index_cols_needed = index_total_size.div_ceil(column_size);
        assert!(index_cols_needed <= MAX_NUM_SLIVERS_FOR_QUILT_INDEX);
        let mut current_col = index_cols_needed;

        // Fill data with actual blobs and populate quilt patches.
        for (i, quilt_store_blob) in blob_pairs.iter().enumerate() {
            let cols_needed = Self::add_blob_to_quilt(
                &mut data,
                quilt_store_blob,
                false,
                current_col,
                column_size,
                row_size,
                symbol_size,
            )?;

            quilt_index.quilt_patches[i].set_range(
                u16::try_from(current_col).expect("current_col should fit in u16"),
                u16::try_from(current_col + cols_needed)
                    .expect("current_col + cols_needed should fit in u16"),
            );
            current_col += cols_needed;
        }

        let mut meta_blob_data = Vec::with_capacity(index_total_size);
        meta_blob_data.push(QuiltVersionV1::quilt_version_byte());
        meta_blob_data.extend_from_slice(&serialized_index_size.to_le_bytes());
        meta_blob_data
            .extend_from_slice(&bcs::to_bytes(&quilt_index).expect("Serialization should succeed"));
        assert_eq!(meta_blob_data.len(), index_total_size);

        let meta_blob = QuiltStoreBlob::new(&meta_blob_data, "quilt_index");
        // Add the index to the quilt.
        let index_cols_used = Self::add_blob_to_quilt(
            &mut data,
            &meta_blob,
            true,
            0,
            column_size,
            row_size,
            symbol_size,
        )?;
        debug_assert_eq!(index_cols_used, index_cols_needed);
        tracing::debug!("construct quilt success {}", data.len());

        Ok(QuiltV1 {
            data,
            row_size,
            quilt_index: Some(quilt_index),
            symbol_size,
        })
    }

    /// Encodes the blobs into a quilt and returns the slivers.
    fn encode(&self) -> Result<Vec<SliverPair>, QuiltError> {
        let _guard = self.span.enter();
        tracing::debug!("starting to encode quilt");

        let quilt = self.construct_quilt()?;
        let encoder = BlobEncoder::new(self.config.clone(), quilt.data()).map_err(|_| {
            QuiltError::QuiltOversize(format!("quilt is too large: {}", quilt.data().len()))
        })?;
        assert_eq!(encoder.symbol_usize(), quilt.symbol_size());
        Ok(encoder.encode())
    }

    /// Encodes the blobs into a quilt and returns the slivers and metadata.
    fn encode_with_metadata(&self) -> Result<(Vec<SliverPair>, QuiltMetadata), QuiltError> {
        let _guard = self.span.enter();
        tracing::debug!("starting to encode quilt with metadata");

        let quilt = self.construct_quilt()?;
        let encoder = BlobEncoder::new(self.config.clone(), quilt.data()).map_err(|_| {
            QuiltError::QuiltOversize(format!("quilt is too large: {}", quilt.data.len()))
        })?;

        assert_eq!(encoder.symbol_usize(), quilt.symbol_size);

        let (sliver_pairs, metadata) = encoder.encode_with_metadata();
        let quilt_metadata = QuiltMetadata::V1(QuiltMetadataV1 {
            quilt_blob_id: *metadata.blob_id(),
            metadata: metadata.metadata().clone(),
            index: QuiltIndexV1 {
                quilt_patches: quilt.quilt_index()?.quilt_patches.clone(),
            },
        });

        Ok((sliver_pairs, quilt_metadata))
    }
}

/// A quilt decoder of version V1.
#[derive(Debug)]
pub struct QuiltDecoderV1<'a> {
    slivers: HashMap<SliverIndex, &'a SliverData<Secondary>>,
    quilt_index: Option<QuiltIndexV1>,
    column_size: Option<usize>,
}

impl<'a> QuiltDecoderApi<'a, QuiltVersionV1> for QuiltDecoderV1<'a> {
    fn get_or_decode_quilt_index(&mut self) -> Result<QuiltIndex, QuiltError> {
        if let Some(quilt_index) = self.quilt_index.as_ref() {
            return Ok(quilt_index.clone().into());
        }

        self.check_missing_slivers(0, 1)?;
        let column_size = self.column_size.expect("column size should be set");
        let quilt_index = QuiltVersionV1::decode_quilt_index(self, column_size)?;
        self.quilt_index = Some(quilt_index.clone());

        Ok(quilt_index.into())
    }

    fn get_blob_by_identifier(&self, identifier: &str) -> Result<QuiltStoreBlobOwned, QuiltError> {
        self.quilt_index
            .as_ref()
            .ok_or(QuiltError::MissingQuiltIndex)
            .and_then(|quilt_index| quilt_index.get_quilt_patch_by_identifier(identifier))
            .and_then(|quilt_patch| {
                let start_idx = usize::from(quilt_patch.start_index);
                let end_idx = usize::from(quilt_patch.end_index);
                self.check_missing_slivers(start_idx, end_idx)?;
                QuiltVersionV1::decode_blob(self, start_idx)
            })
    }

    fn add_slivers(&mut self, slivers: &'a [&'a SliverData<Secondary>]) {
        for sliver in slivers {
            self.column_size
                .get_or_insert_with(|| sliver.symbols.data().len());
            self.slivers.insert(sliver.index, sliver);
        }
    }
}

// Implementation of QuiltColumnRangeReader for QuiltDecoderV1.
impl QuiltColumnRangeReader for QuiltDecoderV1<'_> {
    fn range_read_from_columns(
        &self,
        start_col: usize,
        mut bytes_to_skip: usize,
        mut bytes_to_return: usize,
    ) -> Result<Vec<u8>, QuiltError> {
        self.check_missing_slivers(start_col, start_col + 1)?;
        let column_size = self.column_size.expect("column size should be set");
        let end_col = start_col + (bytes_to_skip + bytes_to_return).div_ceil(column_size);
        self.check_missing_slivers(start_col, end_col)?;

        let slivers: Vec<&SliverData<Secondary>> = (start_col..end_col)
            .map(|col| {
                *self
                    .slivers
                    .get(&SliverIndex::new(col as u16))
                    .expect("Sliver exists")
            })
            .collect();

        let mut result = Vec::with_capacity(bytes_to_return);

        for sliver in slivers {
            if bytes_to_return == 0 {
                break;
            }

            let data = sliver.symbols.data();

            if bytes_to_skip >= data.len() {
                bytes_to_skip -= data.len();
                continue;
            }

            let start_offset = bytes_to_skip;
            let available = data.len() - start_offset;
            let copy_len = available.min(bytes_to_return);
            let end_offset = start_offset + copy_len;

            result.extend_from_slice(&data[start_offset..end_offset]);

            bytes_to_return -= copy_len;
            bytes_to_skip = 0;
        }

        Ok(result)
    }
}

impl<'a> QuiltDecoderV1<'a> {
    /// Creates a new QuiltDecoderV1 with the given slivers.
    pub fn new(slivers: &'a [&'a SliverData<Secondary>]) -> Self {
        let column_size = slivers.first().map(|s| s.symbols.data().len());
        Self {
            slivers: slivers
                .iter()
                .map(|s| (s.index, *s))
                .collect::<HashMap<_, _>>(),
            quilt_index: None,
            column_size,
        }
    }

    /// Creates a new QuiltDecoderV1 with the given slivers, and a quilt index.
    pub fn new_with_quilt_index(
        slivers: &'a [&'a SliverData<Secondary>],
        quilt_index: QuiltIndexV1,
    ) -> Self {
        let column_size = slivers.first().map(|s| s.symbols.data().len());
        Self {
            slivers: slivers.iter().map(|s| (s.index, *s)).collect(),
            quilt_index: Some(quilt_index),
            column_size,
        }
    }

    /// Checks if the desired slivers are missing.
    fn check_missing_slivers(&self, start_idx: usize, end_idx: usize) -> Result<(), QuiltError> {
        let mut missing_slivers = Vec::new();
        for i in start_idx..end_idx {
            let sliver_idx = SliverIndex(i as u16);
            if !self.slivers.contains_key(&sliver_idx) {
                missing_slivers.push(sliver_idx);
            }
        }
        if !missing_slivers.is_empty() {
            return Err(QuiltError::MissingSlivers(missing_slivers));
        }
        Ok(())
    }
}

mod utils {
    use super::*;

    /// Finds the minimum symbol size needed to store blobs in a fixed number of columns.
    /// Each blob must be stored in consecutive columns exclusively.
    ///
    /// A binary search is used to find the minimum symbol size:
    /// 1. Compute the upper and lower bounds for the symbol size.
    /// 2. Check if the all the blobs can be fit into the quilt with the current symbol size.
    /// 3. Adjust the bounds based on the result and repeat until the symbol size is found.
    ///
    /// # Arguments
    /// * `blobs_sizes` - Slice of blob lengths, including the index size as the first element.
    ///   Note that the len of the blob_size should be between 1 and n_columns.
    /// * `n_columns` - Number of columns available.
    /// * `n_rows` - Number of rows available.
    /// * `max_num_columns_for_quilt_index` - The maximum number of columns that can be used to
    ///   store the quilt index.
    /// * `required_alignment` - The alignment of the symbol size.
    ///
    /// # Returns
    /// * `Result<usize, QuiltError>` - The minimum symbol size needed, or an error if impossible.
    pub fn compute_symbol_size(
        blobs_sizes: &[usize],
        n_columns: usize,
        n_rows: usize,
        max_num_columns_for_quilt_index: usize,
        encoding_type: EncodingType,
    ) -> Result<usize, QuiltError> {
        if blobs_sizes.len() > n_columns {
            // The first column is not user data.
            return Err(QuiltError::TooManyBlobs(
                blobs_sizes.len() - 1,
                n_columns - 1,
            ));
        }

        if blobs_sizes.is_empty() {
            return Err(QuiltError::EmptyInput("blobs".to_string()));
        }

        let mut min_val = cmp::max(
            blobs_sizes
                .iter()
                .sum::<usize>()
                .div_ceil(n_columns * n_rows),
            blobs_sizes
                .first()
                .expect("blobs_sizes is not empty")
                .div_ceil(n_rows * max_num_columns_for_quilt_index),
        );
        min_val = cmp::max(min_val, QUILT_INDEX_PREFIX_SIZE.div_ceil(n_rows));
        let mut max_val = blobs_sizes
            .iter()
            .max()
            .copied()
            .expect("blobs_sizes is not empty")
            .div_ceil(n_columns / blobs_sizes.len() * n_rows);

        while min_val < max_val {
            let mid = (min_val + max_val) / 2;
            if can_blobs_fit_into_matrix(blobs_sizes, n_columns, mid * n_rows) {
                max_val = mid;
            } else {
                min_val = mid + 1;
            }
        }

        let symbol_size = min_val.next_multiple_of(encoding_type.required_alignment().into());
        debug_assert!(can_blobs_fit_into_matrix(
            blobs_sizes,
            n_columns,
            symbol_size * n_rows
        ));
        let max_symbol_size = usize::from(encoding_type.max_symbol_size());
        if symbol_size > max_symbol_size {
            return Err(QuiltError::QuiltOversize(format!(
                "the resulting symbol size {} is larger than the maximum symbol size {}; \
                remove some blobs",
                symbol_size, max_symbol_size
            )));
        }

        Ok(symbol_size)
    }

    /// Checks if the blobs can fit in the given number of columns.
    ///
    /// # Arguments
    /// * `blobs_sizes` - The sizes of the blobs.
    /// * `n_columns` - The number of columns available.
    /// * `length` - The size of the column.
    ///
    /// # Returns
    /// * `bool` - True if the blobs can fit in the given number of columns, false otherwise.
    fn can_blobs_fit_into_matrix(
        blobs_sizes: &[usize],
        n_columns: usize,
        column_size: usize,
    ) -> bool {
        let required_columns = blobs_sizes
            .iter()
            .map(|blob_size| blob_size.div_ceil(column_size))
            .sum::<usize>();
        n_columns >= required_columns
    }

    pub fn get_quilt_version_byte(data: &[u8]) -> Result<u8, QuiltError> {
        data.first()
            .copied()
            .ok_or(QuiltError::EmptyInput("data".to_string()))
    }

    /// Checks the quilt version.
    pub fn check_quilt_version<V: QuiltVersion>(data: &[u8]) -> Result<(), QuiltError> {
        let quilt_version_byte = get_quilt_version_byte(data)?;
        if quilt_version_byte != V::quilt_version_byte() {
            return Err(QuiltError::QuiltVersionMismatch(
                quilt_version_byte,
                V::quilt_version_byte(),
            ));
        }
        Ok(())
    }
}

#[cfg(test)]
mod tests {
    use core::num::NonZeroU16;

    use rand::Rng;
    use walrus_test_utils::param_test;

    use super::*;
    use crate::{encoding::ReedSolomonEncodingConfig, metadata::BlobMetadataApi as _};

    /// Get the minimum required columns.
    fn min_required_columns(blobs: &[usize], length: usize) -> usize {
        if length == 0 {
            return usize::MAX;
        }
        let mut used_cols = 0;
        for &blob in blobs {
            used_cols += blob.div_ceil(length);
        }
        used_cols
    }

    param_test! {
        test_quilt_find_min_length: [
<<<<<<< HEAD
            case_1: (&[2, 1, 2, 1], 3, 3, 1, 1, Err(QuiltError::TooManyBlobs(3, 2))),
            case_2: (&[1000, 1, 1], 4, 7, 2, 2, Ok(72)),
=======
            case_1: (&[2, 1, 2, 1], 3, 3, Err(QuiltError::TooManyBlobs(3, 2))),
            case_2: (&[1000, 1, 1], 4, 7, Ok(144)),
>>>>>>> ff441d22
            case_3: (
                &[],
                3,
                1,
<<<<<<< HEAD
                1,
                1,
                Err(QuiltError::EmptyInput("blobs".to_string())),
            ),
            case_4: (&[1], 3, 2, 1, 1, Ok(3)),
            case_5: (&[115, 80, 4], 17, 9, 3, 1, Ok(5)),
            case_6: (&[20, 20, 20], 3, 5, 2, 1, Ok(4)),
            case_7: (&[5, 5, 5], 5, 1, 1, 2, Ok(6)),
            case_8: (&[25, 35, 45], 200, 1, 3, 2, Ok(10)),
            case_9: (&[10, 0, 0, 0], 17, 9, 2, 1, Ok(1)),
            case_10: (&[10, 0, 0, 0], 17, 9, 2, 2, Ok(2)),
=======
                Err(QuiltError::EmptyInput("blobs".to_string())),
            ),
            case_4: (&[1], 3, 2, Ok(4)),
            case_5: (&[115, 80, 4], 17, 9, Ok(14)),
            case_6: (&[20, 20, 20], 3, 5, Ok(4)),
            case_7: (&[5, 5, 5], 5, 1, Ok(6)),
            case_8: (&[25, 35, 45], 200, 1, Ok(26)),
            case_9: (&[10, 0, 0, 0], 17, 9, Ok(2)),
            case_10: (&[10, 0, 0, 0], 17, 9, Ok(2)),
>>>>>>> ff441d22
            case_11: (
                &[
                    416, 253, 258, 384, 492, 303, 276, 464, 143, 251, 388, 263, 515, 433, 505,
                    385, 346, 69, 48, 495, 329, 450, 494, 104, 539, 245, 109, 317, 60
                ],
                34,
                16,
<<<<<<< HEAD
                3,
                1,
                Ok(31)
=======
                Ok(32)
>>>>>>> ff441d22
            ),
        ]
    }
    fn test_quilt_find_min_length(
        blobs: &[usize],
        n_columns: usize,
        n_rows: usize,
<<<<<<< HEAD
        max_num_slivers_for_quilt_index: usize,
        required_alignment: usize,
        expected: Result<usize, QuiltError>,
    ) {
        // Initialize tracing subscriber for this test
        let _ = tracing_subscriber::fmt().try_init();
        let res = utils::compute_symbol_size(
            blobs,
            n_columns,
            n_rows,
            max_num_slivers_for_quilt_index,
            required_alignment,
=======
        expected_symbol_size_result: Result<usize, QuiltError>,
    ) {
        // Initialize tracing subscriber for this test
        let _guard = tracing_subscriber::fmt().try_init();
        let symbol_size_result = utils::compute_symbol_size(
            blobs,
            n_columns,
            n_rows,
            MAX_NUM_COLUMNS_FOR_QUILT_INDEX,
            EncodingType::RS2,
>>>>>>> ff441d22
        );
        assert_eq!(symbol_size_result, expected_symbol_size_result);
        if let Ok(min_size) = symbol_size_result {
            assert!(min_required_columns(blobs, min_size * n_rows) <= n_columns);
        }
    }

    param_test! {
        test_quilt_construct_quilt: [
            case_0: (
                &[
                    QuiltStoreBlob {
                        blob: &[1, 2, 3, 4, 5, 6, 7, 8, 9, 10, 11][..],
                        identifier: "test-blob-0".to_string(),
                    },
                    QuiltStoreBlob {
                        blob: &[5, 68, 3, 2, 5][..],
                        identifier: "test-blob-1".to_string(),
                    },
                    QuiltStoreBlob {
                        blob: &[5, 68, 3, 2, 5, 6, 78, 8][..],
                        identifier: "test-blob-2".to_string(),
                    },
                ],
                7
            ),
            case_0_random_order: (
                &[
                    QuiltStoreBlob {
                        blob: &[5, 68, 3, 2, 5, 6, 78, 8][..],
                        identifier: "test-blob-0".to_string(),
                    },
                    QuiltStoreBlob {
                        blob: &[5, 68, 3, 2, 5][..],
                        identifier: "test-blob-1".to_string(),
                    },
                    QuiltStoreBlob {
                        blob: &[1, 2, 3, 4, 5, 6, 7, 8, 9, 10, 11][..],
                        identifier: "test-blob-2".to_string(),
                    },
                ],
                7
            ),
            case_1: (
                &[
                    QuiltStoreBlob {
                        blob: &[1, 2, 3, 4, 5, 6, 7, 8, 9, 10, 11][..],
                        identifier: "test-blob-0".to_string(),
                    },
                    QuiltStoreBlob {
                        blob: &[1, 2, 3, 4, 5, 6, 7, 8, 9, 10, 11][..],
                        identifier: "test-blob-1".to_string(),
                    },
                    QuiltStoreBlob {
                        blob: &[5, 68, 3, 2, 5, 6, 78, 8][..],
                        identifier: "test-blob-2".to_string(),
                    },
                ],
                7
            ),
            case_1_random_order: (
                &[
                    QuiltStoreBlob {
                        blob: &[5, 68, 3, 2, 5][..],
                        identifier: "test-blob-0".to_string(),
                    },
                    QuiltStoreBlob {
                        blob: &[1, 2, 3, 4, 5, 6, 7, 8, 9, 10, 11][..],
                        identifier: "".to_string(),
                    },
                    QuiltStoreBlob {
                        blob: &[5, 68, 3, 2, 5, 6, 78, 8][..],
                        identifier: "test-blob-2".to_string(),
                    },
                ],
                7
            ),
            case_2: (
                &[
                    QuiltStoreBlob {
                        blob: &[1, 3][..],
                        identifier: "test-blob-0".to_string(),
                    },
                    QuiltStoreBlob {
                        blob: &[255u8; 1024][..],
                        identifier: "test-blob-1".to_string(),
                    },
                    QuiltStoreBlob {
                        blob: &[1, 2, 3][..],
                        identifier: "test-blob-2".to_string(),
                    },
                ],
                12
            ),
            case_3: (
                &[
                    QuiltStoreBlob {
                        blob: &[9, 8, 7, 6, 5, 4, 3, 2, 1][..],
                        identifier: "test-blob-0".to_string(),
                    },
                ],
                7
            ),
        ]
    }
    fn test_quilt_construct_quilt(quilt_store_blobs: &[QuiltStoreBlob<'_>], n_shards: u16) {
        let reed_solomon_config =
            ReedSolomonEncodingConfig::new(NonZeroU16::try_from(n_shards).unwrap());

        construct_quilt(
            quilt_store_blobs,
            EncodingConfigEnum::ReedSolomon(&reed_solomon_config),
        );
    }

    fn construct_quilt(quilt_store_blobs: &[QuiltStoreBlob<'_>], config: EncodingConfigEnum) {
        let _ = tracing_subscriber::fmt().try_init();

        let encoder = QuiltConfigV1::get_encoder(config.clone(), quilt_store_blobs);

        let quilt = encoder.construct_quilt().expect("Should construct quilt");

        // Verify each blob and its description.
        for quilt_store_blob in quilt_store_blobs {
            // Verify blob data matches.
            let extracted_blob = quilt
                .get_blob_by_identifier(quilt_store_blob.identifier.as_str())
                .expect("Patch should exist for this blob identifier");
            assert_eq!(
                extracted_blob, *quilt_store_blob,
                "Mismatch in encoded blob"
            );

            let quilt_patch = quilt
                .quilt_index()
                .expect("Quilt index should exist")
                .get_quilt_patch_by_identifier(quilt_store_blob.identifier.as_str())
                .expect("Patch should exist for this blob ID");
            assert_eq!(
                quilt_patch.identifier, quilt_store_blob.identifier,
                "Mismatch in blob description"
            );

            let blob_by_identifier = quilt
                .get_blob_by_identifier(quilt_store_blob.identifier.as_str())
                .expect("Should be able to get blob by identifier");
            assert_eq!(blob_by_identifier, *quilt_store_blob);
        }

        assert_eq!(
            quilt
                .quilt_index()
                .expect("Quilt index should exist")
                .quilt_patches
                .len(),
            quilt_store_blobs.len()
        );
    }

    #[test]
    #[ignore = "ignore long-running test by default"]
    fn test_quilt_with_random_blobs() {
        for _ in 0..1000 {
            let mut rng = rand::thread_rng();
            let num_blobs = rng.gen_range(1..50) as usize;
            let n_shards = rng.gen_range(((num_blobs + 5) * 3).div_ceil(2)..100) as u16;
            let min_blob_size = rng.gen_range(1..100);
            let max_blob_size = rng.gen_range(min_blob_size..1000);
            std::println!(
                "test_quilt_with_random_blobs: {}, {}, {}, {}",
                num_blobs,
                min_blob_size,
                max_blob_size,
                n_shards
            );
            // test_quilt_encoder_and_decoder(num_blobs, min_blob_size, max_blob_size, n_shards);
            test_quilt_encoder_and_decoder(28, 25, 568, 55);
        }
    }

    param_test! {
        test_quilt_encoder_and_decoder: [
            case_0: (3, 5, 16, 7),
            case_1: (3, 3, 800, 7),
            case_2: (3, 1024, 10240, 7),
            case_3: (1, 10, 1000, 7),
            case_4: (60, 1, 1000, 100),
            case_5: (2, 1, 5, 100),
        ]
    }
    fn test_quilt_encoder_and_decoder(
        num_blobs: usize,
        min_blob_size: usize,
        max_blob_size: usize,
        n_shards: u16,
    ) {
<<<<<<< HEAD
        let _ = tracing_subscriber::fmt().try_init();

        let quilt_store_blobs = generate_random_blobs(num_blobs, max_blob_size, min_blob_size);
=======
        let blobs =
            walrus_test_utils::generate_random_data(num_blobs, max_blob_size, min_blob_size);
        let quilt_store_blobs = blobs
            .iter()
            .enumerate()
            .map(|(i, blob)| QuiltStoreBlob::new(blob, format!("test-blob-{}", i)))
            .collect::<Vec<_>>();
>>>>>>> ff441d22

        let reed_solomon_config =
            ReedSolomonEncodingConfig::new(NonZeroU16::try_from(n_shards).unwrap());

        encode_decode_quilt(
            &quilt_store_blobs,
            EncodingConfigEnum::ReedSolomon(&reed_solomon_config),
        );
    }

    fn encode_decode_quilt(quilt_store_blobs: &[QuiltStoreBlob<'_>], config: EncodingConfigEnum) {
        let _ = tracing_subscriber::fmt().try_init();

        let encoder = QuiltConfigV1::get_encoder(config.clone(), quilt_store_blobs);

        let (sliver_pairs, quilt_metadata) = encoder
            .encode_with_metadata()
            .expect("Should encode with quilt index and metadata");
        tracing::trace!(
            "Sliver pairs: {:?}\nQuilt metadata: {:?}",
            sliver_pairs,
            quilt_metadata
        );

        let QuiltMetadata::V1(quilt_metadata_v1) = quilt_metadata;

        let slivers: Vec<&SliverData<Secondary>> = sliver_pairs
            .iter()
            .map(|sliver_pair| &sliver_pair.secondary)
            .collect();

        let first_sliver = slivers
            .iter()
            .find(|sliver| sliver.index == SliverIndex::new(0))
            .expect("Should find first sliver");
        let quilt_version =
            get_quilt_version_enum(first_sliver.symbols.data()).expect("Should get quilt version");
        assert!(matches!(quilt_version, QuiltVersionEnum::V1));

        let mut quilt_decoder = QuiltConfigV1::get_decoder(&[]);
        let decode_index_result = quilt_decoder.get_or_decode_quilt_index();
        assert!(matches!(
            decode_index_result,
            Err(QuiltError::MissingSlivers(_))
        ));

        let first_sliver_vec = vec![*first_sliver];
        quilt_decoder.add_slivers(&first_sliver_vec);
        let decode_index_result = quilt_decoder.get_or_decode_quilt_index();
        let missing_slivers =
            if let Err(QuiltError::MissingSlivers(missing_indices)) = decode_index_result {
                tracing::info!("missing_indices: {:?}", missing_indices);
                slivers
                    .iter()
                    .filter(|sliver| missing_indices.contains(&sliver.index))
                    .copied()
                    .collect()
            } else {
                vec![]
            };

        if !missing_slivers.is_empty() {
            quilt_decoder.add_slivers(&missing_slivers);
            assert!(quilt_decoder.get_or_decode_quilt_index().is_ok());
        }

        assert_eq!(
            quilt_decoder.get_or_decode_quilt_index(),
            Ok(quilt_metadata_v1.index.clone().into())
        );

        let identifier = quilt_store_blobs
            .first()
            .expect("Test requires at least one blob")
            .identifier
            .as_str();
        let QuiltIndex::V1(quilt_index_v1) = quilt_decoder
            .get_or_decode_quilt_index()
            .expect("quilt index should exist");
        let patch = quilt_index_v1
            .get_quilt_patch_by_identifier(identifier)
            .expect("quilt patch should exist");
        assert_eq!(patch.identifier, identifier);

        let missing_indices: Vec<SliverIndex> = (patch.start_index..patch.end_index)
            .map(SliverIndex)
            .collect();
        assert_eq!(
            quilt_decoder.get_blob_by_identifier(identifier),
            Err(QuiltError::MissingSlivers(missing_indices.clone()))
        );

        let required_indices = quilt_index_v1
            .get_sliver_indices_by_identifiers(&[identifier])
            .expect("Should get sliver indices by identifiers");
        assert_eq!(required_indices, missing_indices);

        // Add only the missing slivers needed for this blob.
        let missing_slivers: Vec<&SliverData<Secondary>> = slivers
            .iter()
            .filter(|sliver| missing_indices.contains(&sliver.index))
            .copied()
            .collect();
        quilt_decoder.add_slivers(&missing_slivers);

        // Check we can decode the blob with the slivers we added.
        let decoded_blob = quilt_decoder
            .get_blob_by_identifier(identifier)
            .expect("Should be able to decode blob after adding missing slivers");
        let expected_blob = quilt_store_blobs
            .iter()
            .find(|blob| blob.identifier == identifier)
            .expect("Should find blob in test data");
        assert_eq!(decoded_blob, *expected_blob);

        // Now, add all slivers to the decoder, all the blobs should be reconstructed.
        quilt_decoder.add_slivers(&slivers);
        assert_eq!(
            quilt_decoder.get_or_decode_quilt_index(),
            Ok(quilt_metadata_v1.index.into())
        );

        for quilt_store_blob in quilt_store_blobs {
            tracing::debug!("decoding blob {}", quilt_store_blob.identifier);
            let blob = quilt_decoder
                .get_blob_by_identifier(quilt_store_blob.identifier.as_str())
                .expect("Should get blob by identifier");
            assert_eq!(blob, *quilt_store_blob);
        }

        let mut decoder = config
            .get_blob_decoder::<Secondary>(quilt_metadata_v1.metadata.unencoded_length())
            .expect("Should create decoder");

        let (quilt_blob, metadata_with_id) = decoder
            .decode_and_verify(
                &quilt_metadata_v1.quilt_blob_id,
                sliver_pairs
                    .iter()
                    .map(|s| s.secondary.clone())
                    .collect::<Vec<_>>(),
            )
            .expect("Should decode and verify quilt")
            .expect("Should decode quilt");

        assert_eq!(metadata_with_id.metadata(), &quilt_metadata_v1.metadata);

        let quilt = QuiltV1::new_from_quilt_blob(quilt_blob, &config).expect("Should create quilt");
        assert_eq!(
            quilt.data(),
            encoder
                .construct_quilt()
                .expect("Should construct quilt")
                .data()
        );
    }

    param_test! {
        test_quilt_blob_header: [
            case_0: (10233, 5),
            case_1: (10, 3),
            case_2: (125, 10),
            case_3: (1, 1),
            case_4: (0, 0),
            case_5: (BlobHeaderV1::MAX_SERIALIZED_BLOB_SIZE, 0),
            case_6: (0, BlobHeaderV1::MAX_MASK_VALUE),
            case_7: (BlobHeaderV1::MAX_SERIALIZED_BLOB_SIZE, BlobHeaderV1::MAX_MASK_VALUE),
            case_8: (1, BlobHeaderV1::MAX_MASK_VALUE),
            case_9: (BlobHeaderV1::MAX_SERIALIZED_BLOB_SIZE, 1),
        ]
    }
    fn test_quilt_blob_header(length: u32, mask: u8) {
        let header = BlobHeaderV1::new(length, mask);

        assert_eq!(
            header.length, length,
            "Getter for length failed after new_with_values"
        );
        assert_eq!(
            header.mask, mask,
            "Getter for mask failed after new_with_values"
        );

        let bytes = header.as_bytes();
        assert_eq!(
            bytes.len(),
            QuiltVersionV1::BLOB_HEADER_SIZE,
            "Byte array size is incorrect"
        );

        // BlobHeaderV1::from_bytes takes [u8; N], not a reference, and does not return Result.
        let reconstructed_header = BlobHeaderV1::from_bytes(bytes);
        assert_eq!(
            reconstructed_header, header,
            "Reconstructed header does not match original"
        );

        assert_eq!(reconstructed_header.length, length);
        assert_eq!(reconstructed_header.mask, mask);
    }
}<|MERGE_RESOLUTION|>--- conflicted
+++ resolved
@@ -6,16 +6,12 @@
 // Please use with caution as it is subject to change without prior notice.
 // *******************************************************************************
 
-<<<<<<< HEAD
 //! Quilt encoding.
 
-#![allow(dead_code)] // TODO: remove this once follow up PRs are merged.
-=======
 // TODO: remove this once follow up PRs are merged.
 #![allow(dead_code)]
 // TODO(WAL-869): Remove this attribute and fix corresponding warnings.
 #![allow(clippy::cast_possible_truncation)]
->>>>>>> ff441d22
 
 use alloc::{
     format,
@@ -34,10 +30,8 @@
 use crate::{
     EncodingType,
     SliverIndex,
-<<<<<<< HEAD
     encoding::{
         EncodingAxis,
-        MAX_SYMBOL_SIZE,
         QuiltError,
         blob_encoding::BlobEncoder,
         config::EncodingConfigTrait as _,
@@ -50,10 +44,6 @@
         QuiltPatchInternalIdV1,
         QuiltPatchV1,
     },
-=======
-    encoding::{QuiltError, blob_encoding::BlobEncoder, config::EncodingConfigTrait as _},
-    metadata::{QuiltIndex, QuiltIndexV1, QuiltMetadata, QuiltMetadataV1, QuiltPatchV1},
->>>>>>> ff441d22
 };
 
 /// The number of bytes to store the size of the quilt index.
@@ -1160,13 +1150,8 @@
             &all_sizes,
             n_columns,
             n_rows,
-<<<<<<< HEAD
             MAX_NUM_SLIVERS_FOR_QUILT_INDEX,
-            required_alignment,
-=======
-            MAX_NUM_COLUMNS_FOR_QUILT_INDEX,
             self.config.encoding_type(),
->>>>>>> ff441d22
         )?;
 
         let row_size = symbol_size * n_columns;
@@ -1553,40 +1538,22 @@
 
     param_test! {
         test_quilt_find_min_length: [
-<<<<<<< HEAD
-            case_1: (&[2, 1, 2, 1], 3, 3, 1, 1, Err(QuiltError::TooManyBlobs(3, 2))),
-            case_2: (&[1000, 1, 1], 4, 7, 2, 2, Ok(72)),
-=======
-            case_1: (&[2, 1, 2, 1], 3, 3, Err(QuiltError::TooManyBlobs(3, 2))),
-            case_2: (&[1000, 1, 1], 4, 7, Ok(144)),
->>>>>>> ff441d22
+            case_1: (&[2, 1, 2, 1], 3, 3, 1, Err(QuiltError::TooManyBlobs(3, 2))),
+            case_2: (&[1000, 1, 1], 4, 7, 2, Ok(72)),
             case_3: (
                 &[],
                 3,
                 1,
-<<<<<<< HEAD
-                1,
                 1,
                 Err(QuiltError::EmptyInput("blobs".to_string())),
             ),
-            case_4: (&[1], 3, 2, 1, 1, Ok(3)),
-            case_5: (&[115, 80, 4], 17, 9, 3, 1, Ok(5)),
-            case_6: (&[20, 20, 20], 3, 5, 2, 1, Ok(4)),
-            case_7: (&[5, 5, 5], 5, 1, 1, 2, Ok(6)),
-            case_8: (&[25, 35, 45], 200, 1, 3, 2, Ok(10)),
-            case_9: (&[10, 0, 0, 0], 17, 9, 2, 1, Ok(1)),
-            case_10: (&[10, 0, 0, 0], 17, 9, 2, 2, Ok(2)),
-=======
-                Err(QuiltError::EmptyInput("blobs".to_string())),
-            ),
-            case_4: (&[1], 3, 2, Ok(4)),
-            case_5: (&[115, 80, 4], 17, 9, Ok(14)),
-            case_6: (&[20, 20, 20], 3, 5, Ok(4)),
-            case_7: (&[5, 5, 5], 5, 1, Ok(6)),
-            case_8: (&[25, 35, 45], 200, 1, Ok(26)),
-            case_9: (&[10, 0, 0, 0], 17, 9, Ok(2)),
-            case_10: (&[10, 0, 0, 0], 17, 9, Ok(2)),
->>>>>>> ff441d22
+            case_4: (&[1], 3, 2, 1, Ok(4)),
+            case_5: (&[115, 80, 4], 17, 9, 3, Ok(6)),
+            case_6: (&[20, 20, 20], 3, 5, 2, Ok(4)),
+            case_7: (&[5, 5, 5], 5, 1, 1, Ok(6)),
+            case_8: (&[25, 35, 45], 200, 1, 3, Ok(10)),
+            case_9: (&[10, 0, 0, 0], 17, 9, 2, Ok(2)),
+            case_10: (&[10, 0, 0, 0], 17, 9, 2, Ok(2)),
             case_11: (
                 &[
                     416, 253, 258, 384, 492, 303, 276, 464, 143, 251, 388, 263, 515, 433, 505,
@@ -1594,13 +1561,8 @@
                 ],
                 34,
                 16,
-<<<<<<< HEAD
                 3,
-                1,
-                Ok(31)
-=======
                 Ok(32)
->>>>>>> ff441d22
             ),
         ]
     }
@@ -1608,34 +1570,19 @@
         blobs: &[usize],
         n_columns: usize,
         n_rows: usize,
-<<<<<<< HEAD
         max_num_slivers_for_quilt_index: usize,
-        required_alignment: usize,
         expected: Result<usize, QuiltError>,
     ) {
-        // Initialize tracing subscriber for this test
         let _ = tracing_subscriber::fmt().try_init();
         let res = utils::compute_symbol_size(
             blobs,
             n_columns,
             n_rows,
             max_num_slivers_for_quilt_index,
-            required_alignment,
-=======
-        expected_symbol_size_result: Result<usize, QuiltError>,
-    ) {
-        // Initialize tracing subscriber for this test
-        let _guard = tracing_subscriber::fmt().try_init();
-        let symbol_size_result = utils::compute_symbol_size(
-            blobs,
-            n_columns,
-            n_rows,
-            MAX_NUM_COLUMNS_FOR_QUILT_INDEX,
             EncodingType::RS2,
->>>>>>> ff441d22
         );
-        assert_eq!(symbol_size_result, expected_symbol_size_result);
-        if let Ok(min_size) = symbol_size_result {
+        assert_eq!(res, expected);
+        if let Ok(min_size) = res {
             assert!(min_required_columns(blobs, min_size * n_rows) <= n_columns);
         }
     }
@@ -1829,11 +1776,8 @@
         max_blob_size: usize,
         n_shards: u16,
     ) {
-<<<<<<< HEAD
         let _ = tracing_subscriber::fmt().try_init();
 
-        let quilt_store_blobs = generate_random_blobs(num_blobs, max_blob_size, min_blob_size);
-=======
         let blobs =
             walrus_test_utils::generate_random_data(num_blobs, max_blob_size, min_blob_size);
         let quilt_store_blobs = blobs
@@ -1841,7 +1785,6 @@
             .enumerate()
             .map(|(i, blob)| QuiltStoreBlob::new(blob, format!("test-blob-{}", i)))
             .collect::<Vec<_>>();
->>>>>>> ff441d22
 
         let reed_solomon_config =
             ReedSolomonEncodingConfig::new(NonZeroU16::try_from(n_shards).unwrap());
