// Copyright (c) Walrus Foundation
// SPDX-License-Identifier: Apache-2.0

use alloc::{string::String, vec::Vec};
use core::num::NonZeroU16;

use thiserror::Error;

use crate::SliverIndex;

/// Error indicating that the data is too large to be encoded/decoded.
#[derive(Debug, Error, PartialEq, Eq, Clone)]
#[error("the data is too large to be encoded/decoded")]
pub struct DataTooLargeError;

/// Error returned when encoding/decoding is impossible due to the given data size.
#[derive(Debug, Error, PartialEq, Eq, Clone)]
pub enum InvalidDataSizeError {
    /// The data is too large to be encoded/decoded.
    #[error("the data is too large")]
    DataTooLarge,
    /// The data to be encoded/decoded is empty.
    #[error("the data is empty")]
    EmptyData,
}

impl From<DataTooLargeError> for InvalidDataSizeError {
    fn from(_value: DataTooLargeError) -> Self {
        Self::DataTooLarge
    }
}

/// Error type returned when encoding fails.
#[derive(Debug, Error, PartialEq, Clone)]
pub enum EncodeError {
    /// The data size is invalid for this encoder.
    #[error(transparent)]
    InvalidDataSize(#[from] InvalidDataSizeError),
    /// The data is not properly aligned; i.e., it is not a multiple of the symbol size or symbol
    /// count.
    #[error("the data is not properly aligned (must be a multiple of {0})")]
    MisalignedData(NonZeroU16),
    /// The parameters are incompatible with the Reed-Solomon encoder.
    #[error("the parameters are incompatible with the Reed-Solomon encoder: {0}")]
    IncompatibleParameters(#[from] reed_solomon_simd::Error),
}

/// Error type returned when computing recovery symbols fails.
#[derive(Debug, Error, PartialEq, Clone)]
pub enum RecoverySymbolError {
    /// The index of the recovery symbol can be at most `n_shards`.
    #[error("the index of the recovery symbol can be at most `n_shards`")]
    IndexTooLarge,
    /// The underlying basic encoder returned an error.
    #[error(transparent)]
    EncodeError(#[from] EncodeError),
}

impl From<InvalidDataSizeError> for RecoverySymbolError {
    fn from(value: InvalidDataSizeError) -> Self {
        EncodeError::from(value).into()
    }
}

/// Error type returned when attempting to recover a sliver from recovery symbols fails.
#[derive(Debug, Error, PartialEq, Eq, Clone)]
pub enum SliverRecoveryError {
    /// The blob size in the metadata is is too large.
    #[error("the blob size in the metadata is too large")]
    BlobSizeTooLarge(#[from] DataTooLargeError),
    /// The sliver decoding failed.
    #[error("the decoding failed")]
    DecodingFailure,
}

/// Error type returned when attempting to recover a sliver from recovery symbols fails or the
/// resulting sliver cannot be verified.
#[derive(Debug, Error, PartialEq, Clone)]
pub enum SliverRecoveryOrVerificationError {
    /// Recovery of the sliver failed.
    #[error(transparent)]
    RecoveryError(#[from] SliverRecoveryError),
    /// The verification of the decoded sliver failed.
    #[error(transparent)]
    VerificationError(#[from] SliverVerificationError),
}

impl From<DataTooLargeError> for SliverRecoveryOrVerificationError {
    fn from(value: DataTooLargeError) -> Self {
        SliverRecoveryError::from(value).into()
    }
}

/// Error returned when the size of input symbols does not match the size of existing symbols.
#[derive(Debug, Error, PartialEq, Eq, Clone)]
#[error("the size of the symbols provided does not match the size of the existing symbols")]
pub struct WrongSymbolSizeError;

/// Error returned when the verification of a reconstructed blob fails. Verification failure occurs
/// when the provided blob ID does not match the blob ID computed from the reconstructed blob.
#[derive(Debug, Error, PartialEq, Eq, Clone)]
#[error("decoding verification failed because the blob ID does not match the provided metadata")]
pub struct DecodingVerificationError;

/// Error returned when trying to extract the wrong variant (primary or secondary) of
/// [`Sliver`][super::SliverData] from it.
#[derive(Debug, Error, PartialEq, Eq, Clone)]
#[error("cannot convert the `Sliver` to the sliver variant requested")]
pub struct WrongSliverVariantError;

/// Error returned when sliver verification fails.
#[derive(Debug, Error, PartialEq, Clone)]
pub enum SliverVerificationError {
    /// The sliver index is too large for the number of shards in the metadata.
    #[error("the sliver index is too large for the number of shards in the metadata")]
    IndexTooLarge,
    /// The length of the provided sliver does not match the number of source symbols in the
    /// metadata.
    #[error("the length of the provided sliver does not match the metadata")]
    SliverSizeMismatch,
    /// The symbol size of the provided sliver does not match the symbol size that can be computed
    /// from the metadata.
    #[error("the symbol size of the provided sliver does not match the metadata")]
    SymbolSizeMismatch,
    /// The recomputed Merkle root of the provided sliver does not match the root stored in the
    /// metadata.
    #[error("the recomputed Merkle root of the provided sliver does not match the metadata")]
    MerkleRootMismatch,
}

/// Error returned when verification of a recovery symbol fails.
#[derive(Debug, Error, PartialEq, Eq, Clone)]
pub enum SymbolVerificationError {
    /// The sliver index is too large for the number of shards in the metadata.
    #[error("the sliver index is too large for the number of shards in the metadata")]
    IndexTooLarge,
    /// The symbol size does not match the symbol size that can be computed from the metadata.
    #[error("the symbol size does not match the metadata")]
    SymbolSizeMismatch,
    /// The verification of the Merkle proof failed.
    #[error("verification of the Merkle proof failed")]
    InvalidProof,
    /// The provided metadata is itself invalid.
    #[error("the metadata is invalid")]
    InvalidMetadata,
    /// The recovery symbol cannot be used to recover the identified sliver,
    /// as it is not one of the symbols along the identified sliver's axis.
    #[error("the symbol is not one of the symbols along the identified sliver's axis")]
    SymbolNotUsable,
}

/// Errors that may be encountered while interacting with quilt.
#[derive(Debug, Clone, PartialEq, Eq, thiserror::Error)]
pub enum QuiltError {
    /// The blob is not found in the quilt.
    #[error("the blob is not found in the quilt: {0}")]
    BlobNotFoundInQuilt(String),
    /// The quilt version does not match the expected version.
    #[error("the quilt version does not match the expected version: {0}, expected: {1}")]
    QuiltVersionMismatch(u8, u8),
    /// The blob is not aligned with the quilt.
    #[error("the blob is not aligned with the quilt: {0}")]
    InvalidFormatNotAligned(String),
    /// Failed to extract the quilt index size.
    #[error("failed to extract the quilt index size")]
    FailedToExtractQuiltIndexSize,
    /// Failed to decode the quilt index.
    #[error("failed to decode the quilt index: {0}")]
    QuiltIndexSerDerError(String),
    /// Missing slivers.
    #[error("missing slivers: {0:?}")]
    MissingSlivers(Vec<SliverIndex>),
    /// [`QuiltIndexV1`][crate::metadata::QuiltIndexV1] is missing.
    #[error("quilt index is missing")]
    MissingQuiltIndex,
    /// Too many blobs to fit in the quilt.
    #[error("too many blobs to fit in the quilt: {0} > max number of blobs: {1}")]
    TooManyBlobs(usize, usize),
    /// The quilt is too large.
    #[error("the quilt is too large: {0}")]
    QuiltOversize(String),
    /// Index is out of bounds.
    #[error("index is out of bounds: {0} > max index: {1}")]
    IndexOutOfBounds(usize, usize),
<<<<<<< HEAD
=======
    /// Empty input.
    #[error("{0} is empty")]
    EmptyInput(String),
>>>>>>> 4aeb765a
    /// Other error.
    #[error("other error: {0}")]
    Other(String),
}<|MERGE_RESOLUTION|>--- conflicted
+++ resolved
@@ -182,12 +182,9 @@
     /// Index is out of bounds.
     #[error("index is out of bounds: {0} > max index: {1}")]
     IndexOutOfBounds(usize, usize),
-<<<<<<< HEAD
-=======
     /// Empty input.
     #[error("{0} is empty")]
     EmptyInput(String),
->>>>>>> 4aeb765a
     /// Other error.
     #[error("other error: {0}")]
     Other(String),
