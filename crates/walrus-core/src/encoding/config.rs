--- conflicted
+++ resolved
@@ -285,14 +285,9 @@
         )
     }
 
-<<<<<<< HEAD
-    /// Returns a [`BlobEncoder`] to encode the provided blob into
-    /// [`SliverPair`s][super::SliverPair].
-=======
     /// Returns a [`BlobEncoder`] to encode a blob into [`SliverPair`s][super::SliverPair].
     ///
     /// The `blob` to be encoded does not have to be padded.
->>>>>>> 3124df82
     ///
     /// # Errors
     ///
@@ -307,11 +302,8 @@
     /// Returns a [`BlobDecoder`] to reconstruct a blob of provided size from either
     /// [`Primary`][super::PrimarySliver] or [`Secondary`][super::SecondarySliver] slivers.
     ///
-<<<<<<< HEAD
-=======
     /// `blob_size` is the _unencoded_ size (i.e., before encoding) of the blob to be decoded.
     ///
->>>>>>> 3124df82
     /// # Errors
     ///
     /// Returns an [`InvalidDataSizeError::DataTooLarge`] if the `blob_size` is too large to be
