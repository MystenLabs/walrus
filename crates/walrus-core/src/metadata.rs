--- conflicted
+++ resolved
@@ -165,10 +165,10 @@
         }
     }
 
-    /// Returns the patches in the quilt index.
+    /// Returns the patches of the quilt index.
     pub fn patches(&self) -> &[QuiltPatchV1] {
         match self {
-            QuiltIndex::V1(quilt_index) => quilt_index.patches(),
+            QuiltIndex::V1(quilt_index) => &quilt_index.quilt_patches,
         }
     }
 }
@@ -262,36 +262,6 @@
 }
 
 impl QuiltIndexApi<QuiltVersionV1> for QuiltIndexV1 {
-<<<<<<< HEAD
-    /// If the quilt contains duplicate identifiers, the first matching patch is returned.
-    fn get_quilt_patch_by_identifier(&self, identifier: &str) -> Result<&QuiltPatchV1, QuiltError> {
-        self.quilt_patches
-            .iter()
-            .find(|patch| patch.identifier == identifier)
-            .ok_or(QuiltError::BlobNotFoundInQuilt(identifier.to_string()))
-    }
-
-    /// If the quilt contains duplicate identifiers, all matching patches are returned.
-    fn get_sliver_indices_for_identifiers(
-        &self,
-        identifiers: &[&str],
-    ) -> Result<Vec<SliverIndex>, QuiltError> {
-        let identifiers: HashSet<&str> = identifiers.iter().copied().collect();
-        let patches = self
-            .quilt_patches
-            .iter()
-            .filter(|patch| identifiers.contains(&patch.identifier.as_str()))
-            .collect::<Vec<_>>();
-        let sliver_indices = patches
-            .iter()
-            .flat_map(|patch| (patch.start_index..patch.end_index).map(SliverIndex::new))
-            .collect();
-
-        Ok(sliver_indices)
-    }
-
-=======
->>>>>>> 7475b616
     fn patches(&self) -> &[QuiltPatchV1] {
         &self.quilt_patches
     }
