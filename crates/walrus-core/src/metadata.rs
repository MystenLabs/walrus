// Copyright (c) Walrus Foundation
// SPDX-License-Identifier: Apache-2.0

//! Metadata associated with a Blob and stored by storage nodes.

use alloc::{
    string::{String, ToString},
    vec::Vec,
};
use core::{fmt::Debug, num::NonZeroU16};

use enum_dispatch::enum_dispatch;
use fastcrypto::hash::{Blake2b256, HashFunction};
use serde::{Deserialize, Serialize};

use crate::{
    BlobId,
    EncodingType,
    SliverPairIndex,
    SliverType,
    encoding::{
        DataTooLargeError,
        EncodingAxis,
        EncodingConfig,
        EncodingConfigTrait as _,
<<<<<<< HEAD
        QuiltError,
=======
        encoded_blob_length_for_n_shards,
        source_symbols_for_n_shards,
>>>>>>> 6dc778f5
    },
    merkle::{DIGEST_LEN, MerkleTree, Node as MerkleNode},
};

/// Errors returned by [`UnverifiedBlobMetadataWithId::verify`] when unable to verify the metadata.
#[derive(Debug, thiserror::Error, PartialEq, Eq)]
pub enum VerificationError {
    /// The number of sliver hashes present does not match the expected number.
    #[error("the metadata contained an invalid number of hashes (expected {expected}): {actual}")]
    InvalidHashCount {
        /// The number of hash elements in the metadata.
        actual: usize,
        /// The expected number of hash elements.
        expected: usize,
    },
    /// The blob ID does not match the value computed from the provided metadata.
    #[error("the blob ID does not match the provided metadata")]
    BlobIdMismatch,
    /// The unencoded blob length in the metadata cannot be encoded with the number of symbols
    /// available in the configuration provided.
    #[error("the unencoded blob length is too large for the given config")]
    UnencodedLengthTooLarge,
}

/// Represents a blob quilted into a single quilt blob.
#[derive(Debug, Clone, PartialEq, Eq, Serialize, Deserialize)]
pub struct QuiltPatchV1 {
    /// The unencoded length of the blob.
    pub unencoded_length: u64,
    /// The start sliver index of the block.
    #[serde(skip)]
    pub start_index: u16,
    /// The end sliver index of the block.
    pub end_index: u16,
    /// The identifier of the block, it can be used to locate the blob in the quilt.
    identifier: String,
    /// BlobId of the quilted blob.
    pub blob_id: BlobId,
}

impl QuiltPatchV1 {
    /// Returns a new [`QuiltPatchV1`].
    pub fn new(unencoded_length: u64, identifier: String, blob_id: BlobId) -> Self {
        Self {
            unencoded_length,
            start_index: 0,
            end_index: 0,
            identifier,
            blob_id,
        }
    }

    /// Returns the identifier of the block.
    pub fn identifier(&self) -> &str {
        &self.identifier
    }
}

/// An index over the blobs in a quilt.
///
/// Each quilt block represents a blob stored in the quilt. And each blob is
/// mapped to a contiguous index range.
///
/// INV: The blocks are sorted by their end index, as well as their identifier.
#[derive(Debug, Clone, Default, PartialEq, Eq, Serialize, Deserialize)]
pub struct QuiltIndexV1 {
    /// Location/identity index of the blob in the quilt.
    pub quilt_blocks: Vec<QuiltPatchV1>,
}

impl QuiltIndexV1 {
    /// Returns the quilt block with the given blob identifier.
    pub fn get_quilt_block_by_identifier(
        &self,
        identifier: &str,
    ) -> Result<&QuiltPatchV1, QuiltError> {
        self.quilt_blocks
            .iter()
            .find(|block| block.identifier() == identifier)
            .ok_or(QuiltError::BlobNotFoundInQuilt(identifier.to_string()))
    }

    /// Returns the quilt block with the given blob ID.
    pub fn get_quilt_block_by_id(&self, blob_id: BlobId) -> Result<&QuiltPatchV1, QuiltError> {
        self.quilt_blocks
            .iter()
            .find(|block| block.blob_id == blob_id)
            .ok_or(QuiltError::BlobNotFoundInQuilt(blob_id.to_string()))
    }

    /// Returns an iterator over the identifiers of the blobs in the quilt.
    pub fn iter(&self) -> impl Iterator<Item = &str> {
        self.quilt_blocks.iter().map(|block| block.identifier())
    }

    /// Returns the number of blocks in the quilt.
    pub fn len(&self) -> usize {
        self.quilt_blocks.len()
    }

    /// Returns true if the quilt index is empty.
    pub fn is_empty(&self) -> bool {
        self.quilt_blocks.is_empty()
    }

    /// Populate start_indices of the blocks, since the start index is not stored in wire format.
    pub fn populate_start_indices(&mut self, first_start: u16) {
        if let Some(first_block) = self.quilt_blocks.first_mut() {
            first_block.start_index = first_start;
        }

        for i in 1..self.quilt_blocks.len() {
            let prev_end_index = self.quilt_blocks[i - 1].end_index;
            self.quilt_blocks[i].start_index = prev_end_index;
        }
    }
}

/// Metadata associated with a quilt.
#[derive(Debug, Clone, PartialEq, Eq, Serialize, Deserialize)]
pub struct QuiltMetadataV1 {
    /// The BlobId of the quilt blob.
    pub quilt_blob_id: BlobId,
    /// The blob metadata of the quilt blob.
    pub metadata: BlobMetadata,
    /// The index of the quilt.
    pub index: QuiltIndexV1,
}

/// [`BlobMetadataWithId`] that has been verified with [`UnverifiedBlobMetadataWithId::verify`].
///
/// This ensures the following properties:
/// - The unencoded length is nonzero and not larger than the maximum blob size.
/// - The number of sliver hashes matches the number of slivers (twice the number of shards).
/// - The blob ID is correctly computed from the sliver hashes.
pub type VerifiedBlobMetadataWithId = BlobMetadataWithId<true>;

/// [`BlobMetadataWithId`] that has yet to be verified.
///
/// This is the default type of [`BlobMetadataWithId`].
pub type UnverifiedBlobMetadataWithId = BlobMetadataWithId<false>;

/// Metadata associated with a blob.
///
/// Stores the [`BlobId`] as well as additional details such as the encoding type,
/// unencoded length of the blob, and the hashes associated the slivers.
#[derive(Debug, Clone, PartialEq, Eq, Serialize, Deserialize)]
pub struct BlobMetadataWithId<const V: bool = false> {
    blob_id: BlobId,
    metadata: BlobMetadata,
}

impl<const V: bool> BlobMetadataWithId<V> {
    /// Creates a new unverified metadata with the corresponding blob ID.
    pub fn new(blob_id: BlobId, metadata: BlobMetadata) -> UnverifiedBlobMetadataWithId {
        BlobMetadataWithId { blob_id, metadata }
    }

    /// Creates a new verified metadata starting from the components of the metadata.
    ///
    /// The verification is implicit as the blob ID is created directly from the metadata.
    pub fn new_verified_from_metadata(
        sliver_pair_meta: Vec<SliverPairMetadata>,
        encoding: EncodingType,
        unencoded_length: u64,
    ) -> VerifiedBlobMetadataWithId {
        let blob_metadata = BlobMetadata::new(encoding, unencoded_length, sliver_pair_meta);
        Self::new_verified_unchecked(
            BlobId::from_sliver_pair_metadata(&blob_metadata),
            blob_metadata,
        )
    }

    /// Creates a new verified metadata with the corresponding blob ID, without running the
    /// verification.
    pub fn new_verified_unchecked(
        blob_id: BlobId,
        metadata: BlobMetadata,
    ) -> VerifiedBlobMetadataWithId {
        BlobMetadataWithId { blob_id, metadata }
    }

    /// The ID of the blob associated with the metadata.
    pub fn blob_id(&self) -> &BlobId {
        &self.blob_id
    }

    /// The associated [`BlobMetadata`].
    pub fn metadata(&self) -> &BlobMetadata {
        &self.metadata
    }
}

impl VerifiedBlobMetadataWithId {
    /// Converts the verified metadata into an unverified one.
    pub fn into_unverified(self) -> UnverifiedBlobMetadataWithId {
        BlobMetadataWithId {
            blob_id: self.blob_id,
            metadata: self.metadata,
        }
    }

    /// Checks if the number of symbols and number of shards in the config matches the the metadata.
    ///
    /// Returns true if the number of symbols and number of shards in the provided encoding config,
    /// matches that which was used to verify the metadata.
    pub fn is_encoding_config_applicable(&self, config: &EncodingConfig) -> bool {
        let encoding_type = self.metadata.encoding_type();
        let (n_primary, n_secondary) = source_symbols_for_n_shards(self.n_shards(), encoding_type);
        let config = config.get_for_type(encoding_type);

        self.n_shards() == config.n_shards()
            && n_primary == config.n_primary_source_symbols()
            && n_secondary == config.n_secondary_source_symbols()
    }

    /// Returns the number of shards in the committee for which this metadata was constructed.
    ///
    /// As this metadata has been verified, this is guaranteed to correspond to the number
    /// of shards in the encoding config with which this was verified.
    pub fn n_shards(&self) -> NonZeroU16 {
        let n_hashes = self.metadata.hashes().len();
        NonZeroU16::new(n_hashes as u16).expect("verified metadata has a valid number of shards")
    }
}

impl UnverifiedBlobMetadataWithId {
    /// Attempts to verify the relationship between the contained metadata and blob ID.
    ///
    /// Consumes the metadata. On success, returns a [`VerifiedBlobMetadataWithId`].
    pub fn verify(
        self,
        config: &EncodingConfig,
    ) -> Result<VerifiedBlobMetadataWithId, VerificationError> {
        let n_hashes = self.metadata().hashes().len();
        let n_shards = config.n_shards.get().into();
        crate::ensure!(
            n_hashes == n_shards,
            VerificationError::InvalidHashCount {
                actual: n_hashes,
                expected: n_shards,
            }
        );
        crate::ensure!(
            self.metadata.unencoded_length()
                <= config
                    .get_for_type(self.metadata.encoding_type())
                    .max_blob_size(),
            VerificationError::UnencodedLengthTooLarge
        );
        let computed_blob_id = BlobId::from_sliver_pair_metadata(&self.metadata);
        crate::ensure!(
            computed_blob_id == *self.blob_id(),
            VerificationError::BlobIdMismatch
        );
        Ok(BlobMetadataWithId {
            blob_id: self.blob_id,
            metadata: self.metadata,
        })
    }
}

impl<const V: bool> AsRef<BlobMetadata> for BlobMetadataWithId<V> {
    fn as_ref(&self) -> &BlobMetadata {
        &self.metadata
    }
}

/// Trait for the API of [`BlobMetadata`].
#[enum_dispatch]
pub trait BlobMetadataApi {
    /// Return the hash of the sliver pair at the given index and type.
    fn get_sliver_hash(
        &self,
        sliver_pair_index: SliverPairIndex,
        sliver_type: SliverType,
    ) -> Option<&MerkleNode>;

    /// Returns the root hash of the Merkle tree over the sliver pairs.
    fn compute_root_hash(&self) -> MerkleNode;

    /// Returns the symbol size associated with the blob.
    fn symbol_size(
        &self,
        encoding_config: &EncodingConfig,
    ) -> Result<NonZeroU16, DataTooLargeError>;

    /// Returns the encoded size of the blob.
    fn encoded_size(&self) -> Option<u64>;

    /// Returns the encoding type of the blob.
    fn encoding_type(&self) -> EncodingType;

    /// Returns the unencoded length of the blob.
    fn unencoded_length(&self) -> u64;

    /// Returns the hashes of the sliver pairs of the blob.
    fn hashes(&self) -> &Vec<SliverPairMetadata>;
}

/// Metadata about a blob.
#[enum_dispatch(BlobMetadataApi)]
#[derive(Debug, Clone, PartialEq, Eq, Serialize, Deserialize)]
pub enum BlobMetadata {
    /// Version 1 of the blob metadata.
    V1(BlobMetadataV1),
}

impl BlobMetadata {
    /// Creates a new [`BlobMetadata`] with the given encoding type, unencoded length, and sliver
    /// hashes.
    pub fn new(
        encoding_type: EncodingType,
        unencoded_length: u64,
        hashes: Vec<SliverPairMetadata>,
    ) -> BlobMetadata {
        BlobMetadata::V1(BlobMetadataV1 {
            encoding_type,
            unencoded_length,
            hashes,
        })
    }

    /// Returns the encoding type of the blob.
    pub fn encoding_type(&self) -> EncodingType {
        match self {
            BlobMetadata::V1(inner) => inner.encoding_type,
        }
    }

    /// Returns a mutable reference to the inner [`BlobMetadataV1`].
    ///
    /// This is only available in tests.
    #[cfg(any(test, feature = "test-utils"))]
    pub fn mut_inner(&mut self) -> &mut BlobMetadataV1 {
        match self {
            BlobMetadata::V1(inner) => inner,
        }
    }
}

/// Metadata about a blob, without its corresponding [`BlobId`].
#[derive(Debug, Clone, PartialEq, Eq, Serialize, Deserialize)]
pub struct BlobMetadataV1 {
    /// The type of encoding used to erasure encode the blob.
    pub encoding_type: EncodingType,
    /// The length of the unencoded blob.
    pub unencoded_length: u64,
    /// The hashes over the slivers of the blob.
    pub hashes: Vec<SliverPairMetadata>,
}

impl BlobMetadataApi for BlobMetadataV1 {
    /// Return the hash of the sliver pair at the given index and type.
    fn get_sliver_hash(
        &self,
        sliver_pair_index: SliverPairIndex,
        sliver_type: SliverType,
    ) -> Option<&MerkleNode> {
        self.hashes.get(sliver_pair_index.as_usize()).map(
            |sliver_pair_metadata| match sliver_type {
                SliverType::Primary => &sliver_pair_metadata.primary_hash,
                SliverType::Secondary => &sliver_pair_metadata.secondary_hash,
            },
        )
    }

    /// Returns the root hash of the Merkle tree over the sliver pairs.
    fn compute_root_hash(&self) -> MerkleNode {
        MerkleTree::<Blake2b256>::build(
            self.hashes
                .iter()
                .map(|h| h.pair_leaf_input::<Blake2b256>()),
        )
        .root()
    }

    /// Returns the symbol size associated with the blob.
    fn symbol_size(
        &self,
        encoding_config: &EncodingConfig,
    ) -> Result<NonZeroU16, DataTooLargeError> {
        encoding_config
            .get_for_type(self.encoding_type)
            .symbol_size_for_blob(self.unencoded_length)
    }

    /// Returns the encoded size of the blob.
    ///
    /// This infers the number of shards from the length of the `hashes` vector.
    ///
    /// Returns `None` if `hashes.len()` is not between `1` and `u16::MAX` or if the
    /// `unencoded_length` cannot be encoded
    fn encoded_size(&self) -> Option<u64> {
        encoded_blob_length_for_n_shards(
            NonZeroU16::new(self.hashes.len().try_into().ok()?)?,
            self.unencoded_length,
            self.encoding_type,
        )
    }

    fn encoding_type(&self) -> EncodingType {
        self.encoding_type
    }

    fn unencoded_length(&self) -> u64 {
        self.unencoded_length
    }

    fn hashes(&self) -> &Vec<SliverPairMetadata> {
        &self.hashes
    }
}

/// Metadata about a sliver pair, i.e., the root hashes of the primary and secondary slivers.
#[derive(Debug, Clone, PartialEq, Eq, Serialize, Deserialize)]
pub struct SliverPairMetadata {
    /// The hash of the primary sliver in the sliver pair.
    pub primary_hash: MerkleNode,
    /// The hash of the secondary sliver in the sliver pair.
    pub secondary_hash: MerkleNode,
}

impl SliverPairMetadata {
    /// Creates a new [`SliverPairMetadata`] with empty hashes ([`MerkleNode::Empty`]).
    pub fn new_empty() -> SliverPairMetadata {
        SliverPairMetadata {
            primary_hash: MerkleNode::Empty,
            secondary_hash: MerkleNode::Empty,
        }
    }

    /// Concatenates the Merkle roots over the primary and secondary slivers.
    ///
    /// This is then to be used as input to compute the Merkle tree over the sliver pairs.
    pub fn pair_leaf_input<T: HashFunction<DIGEST_LEN>>(&self) -> [u8; 2 * DIGEST_LEN] {
        let mut concat = [0u8; 2 * DIGEST_LEN];
        concat[0..DIGEST_LEN].copy_from_slice(&self.primary_hash.bytes());
        concat[DIGEST_LEN..2 * DIGEST_LEN].copy_from_slice(&self.secondary_hash.bytes());
        concat
    }

    /// Returns a reference to the hash for the sliver of the given [`EncodingAxis`].
    pub fn hash<T: EncodingAxis>(&self) -> &MerkleNode {
        if T::IS_PRIMARY {
            &self.primary_hash
        } else {
            &self.secondary_hash
        }
    }
}

#[cfg(test)]
mod tests {
    use super::*;

    const BLOB_ID: BlobId = BlobId([7; 32]);

    mod verify {
        use super::*;
        use crate::test_utils;

        #[test]
        fn fails_for_incorrect_blob_id() {
            let valid_metadata = test_utils::unverified_blob_metadata();
            assert_ne!(*valid_metadata.blob_id(), BLOB_ID);

            let invalid_metadata = UnverifiedBlobMetadataWithId {
                blob_id: BLOB_ID,
                ..valid_metadata
            };

            let err = invalid_metadata
                .verify(&test_utils::encoding_config())
                .expect_err("verification should fail");

            assert_eq!(err, VerificationError::BlobIdMismatch);
        }

        #[test]
        fn succeeds_for_correct_metadata() {
            let metadata = test_utils::unverified_blob_metadata();
            let _ = metadata
                .verify(&test_utils::encoding_config())
                .expect("verification should succeed");
        }

        #[test]
        fn verified_metadata_has_the_same_data_as_unverified() {
            let unverified = test_utils::unverified_blob_metadata();
            let verified = unverified
                .clone()
                .verify(&test_utils::encoding_config())
                .expect("verification should succeed");

            assert_eq!(verified.blob_id(), unverified.blob_id());
            assert_eq!(verified.metadata(), unverified.metadata());
        }

        #[test]
        fn fails_for_hash_count_mismatch() {
            let mut metadata = test_utils::unverified_blob_metadata();
            let expected = metadata.metadata().hashes().len();
            metadata
                .metadata
                .mut_inner()
                .hashes
                .push(SliverPairMetadata {
                    primary_hash: MerkleNode::Digest([42u8; 32]),
                    secondary_hash: MerkleNode::Digest([23u8; 32]),
                });
            let actual = metadata.metadata().hashes().len();

            let err = metadata
                .verify(&test_utils::encoding_config())
                .expect_err("verification should fail");

            assert_eq!(
                err,
                VerificationError::InvalidHashCount { actual, expected }
            );
        }

        #[test]
        fn fails_for_unencoded_length_too_large() {
            let config = test_utils::encoding_config();
            let mut metadata = test_utils::unverified_blob_metadata();
            let encoding_type = metadata.metadata().encoding_type();
            metadata.metadata.mut_inner().unencoded_length = u64::from(u16::MAX)
                * u64::from(
                    config
                        .get_for_type(encoding_type)
                        .n_primary_source_symbols()
                        .get(),
                )
                * u64::from(
                    config
                        .get_for_type(encoding_type)
                        .n_secondary_source_symbols()
                        .get(),
                )
                + 1;

            let err = metadata
                .verify(&config)
                .expect_err("verification should fail");

            assert_eq!(err, VerificationError::UnencodedLengthTooLarge);
        }
    }
}<|MERGE_RESOLUTION|>--- conflicted
+++ resolved
@@ -23,12 +23,9 @@
         EncodingAxis,
         EncodingConfig,
         EncodingConfigTrait as _,
-<<<<<<< HEAD
         QuiltError,
-=======
         encoded_blob_length_for_n_shards,
         source_symbols_for_n_shards,
->>>>>>> 6dc778f5
     },
     merkle::{DIGEST_LEN, MerkleTree, Node as MerkleNode},
 };
@@ -53,17 +50,17 @@
     UnencodedLengthTooLarge,
 }
 
-/// Represents a blob quilted into a single quilt blob.
+/// Represents a blob within a unencoded quilt.
 #[derive(Debug, Clone, PartialEq, Eq, Serialize, Deserialize)]
 pub struct QuiltPatchV1 {
     /// The unencoded length of the blob.
     pub unencoded_length: u64,
-    /// The start sliver index of the block.
+    /// The start sliver index of the blob.
     #[serde(skip)]
     pub start_index: u16,
-    /// The end sliver index of the block.
+    /// The end sliver index of the blob.
     pub end_index: u16,
-    /// The identifier of the block, it can be used to locate the blob in the quilt.
+    /// The identifier of the blob, it can be used to locate the blob in the quilt.
     identifier: String,
     /// BlobId of the quilted blob.
     pub blob_id: BlobId,
@@ -81,68 +78,68 @@
         }
     }
 
-    /// Returns the identifier of the block.
+    /// Returns the identifier of the patch.
     pub fn identifier(&self) -> &str {
         &self.identifier
     }
 }
 
-/// An index over the blobs in a quilt.
+/// An index over the patches(blobs) in a quilt.
 ///
-/// Each quilt block represents a blob stored in the quilt. And each blob is
+/// Each quilt patch represents a blob stored in the quilt. And each patch is
 /// mapped to a contiguous index range.
 ///
-/// INV: The blocks are sorted by their end index, as well as their identifier.
+/// INV: The patches are sorted by their end indices, as well as their blob_ids.
 #[derive(Debug, Clone, Default, PartialEq, Eq, Serialize, Deserialize)]
 pub struct QuiltIndexV1 {
     /// Location/identity index of the blob in the quilt.
-    pub quilt_blocks: Vec<QuiltPatchV1>,
+    pub quilt_patches: Vec<QuiltPatchV1>,
 }
 
 impl QuiltIndexV1 {
-    /// Returns the quilt block with the given blob identifier.
-    pub fn get_quilt_block_by_identifier(
+    /// Returns the quilt patch with the given blob identifier.
+    pub fn get_quilt_patch_by_identifier(
         &self,
         identifier: &str,
     ) -> Result<&QuiltPatchV1, QuiltError> {
-        self.quilt_blocks
+        self.quilt_patches
             .iter()
-            .find(|block| block.identifier() == identifier)
+            .find(|patch| patch.identifier() == identifier)
             .ok_or(QuiltError::BlobNotFoundInQuilt(identifier.to_string()))
     }
 
-    /// Returns the quilt block with the given blob ID.
-    pub fn get_quilt_block_by_id(&self, blob_id: BlobId) -> Result<&QuiltPatchV1, QuiltError> {
-        self.quilt_blocks
+    /// Returns the quilt patch with the given blob ID.
+    pub fn get_quilt_patch_by_id(&self, blob_id: BlobId) -> Result<&QuiltPatchV1, QuiltError> {
+        self.quilt_patches
             .iter()
-            .find(|block| block.blob_id == blob_id)
+            .find(|patch| patch.blob_id == blob_id)
             .ok_or(QuiltError::BlobNotFoundInQuilt(blob_id.to_string()))
     }
 
     /// Returns an iterator over the identifiers of the blobs in the quilt.
     pub fn iter(&self) -> impl Iterator<Item = &str> {
-        self.quilt_blocks.iter().map(|block| block.identifier())
-    }
-
-    /// Returns the number of blocks in the quilt.
+        self.quilt_patches.iter().map(|patch| patch.identifier())
+    }
+
+    /// Returns the number of patches in the quilt.
     pub fn len(&self) -> usize {
-        self.quilt_blocks.len()
+        self.quilt_patches.len()
     }
 
     /// Returns true if the quilt index is empty.
     pub fn is_empty(&self) -> bool {
-        self.quilt_blocks.is_empty()
-    }
-
-    /// Populate start_indices of the blocks, since the start index is not stored in wire format.
+        self.quilt_patches.is_empty()
+    }
+
+    /// Populate start_indices of the patches, since the start index is not stored in wire format.
     pub fn populate_start_indices(&mut self, first_start: u16) {
-        if let Some(first_block) = self.quilt_blocks.first_mut() {
-            first_block.start_index = first_start;
-        }
-
-        for i in 1..self.quilt_blocks.len() {
-            let prev_end_index = self.quilt_blocks[i - 1].end_index;
-            self.quilt_blocks[i].start_index = prev_end_index;
+        if let Some(first_patch) = self.quilt_patches.first_mut() {
+            first_patch.start_index = first_start;
+        }
+
+        for i in 1..self.quilt_patches.len() {
+            let prev_end_index = self.quilt_patches[i - 1].end_index;
+            self.quilt_patches[i].start_index = prev_end_index;
         }
     }
 }
