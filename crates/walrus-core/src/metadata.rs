// Copyright (c) Walrus Foundation
// SPDX-License-Identifier: Apache-2.0

//! Metadata associated with a Blob and stored by storage nodes.

use alloc::{
    string::{String, ToString},
    vec::Vec,
};
use core::{fmt::Debug, num::NonZeroU16};
use std::collections::HashSet;

use enum_dispatch::enum_dispatch;
use fastcrypto::hash::{Blake2b256, HashFunction};
use serde::{Deserialize, Serialize};

use crate::{
    BlobId,
    EncodingType,
    SliverIndex,
    SliverPairIndex,
    SliverType,
    encoding::{
        DataTooLargeError,
        EncodingAxis,
        EncodingConfig,
        EncodingConfigTrait as _,
        QuiltError,
        encoded_blob_length_for_n_shards,
        quilt_encoding::{
            QuiltIndexApi,
            QuiltPatchApi,
            QuiltPatchInternalIdApi,
            QuiltVersion,
            QuiltVersionV1,
        },
        source_symbols_for_n_shards,
    },
    merkle::{DIGEST_LEN, MerkleTree, Node as MerkleNode},
};

/// Errors returned by [`UnverifiedBlobMetadataWithId::verify`] when unable to verify the metadata.
#[derive(Debug, thiserror::Error, PartialEq, Eq)]
pub enum VerificationError {
    /// The number of sliver hashes present does not match the expected number.
    #[error("the metadata contained an invalid number of hashes (expected {expected}): {actual}")]
    InvalidHashCount {
        /// The number of hash elements in the metadata.
        actual: usize,
        /// The expected number of hash elements.
        expected: usize,
    },
    /// The blob ID does not match the value computed from the provided metadata.
    #[error("the blob ID does not match the provided metadata")]
    BlobIdMismatch,
    /// The unencoded blob length in the metadata cannot be encoded with the number of symbols
    /// available in the configuration provided.
    #[error("the unencoded blob length is too large for the given config")]
    UnencodedLengthTooLarge,
}

/// Represents a blob within a unencoded quilt.
#[derive(Debug, Clone, PartialEq, Eq, Serialize, Deserialize)]
pub struct QuiltPatchV1 {
    /// The start sliver index of the blob.
    #[serde(skip)]
    pub start_index: u16,
    /// The end sliver index of the blob.
    pub end_index: u16,
    /// The identifier of the blob, it can be used to locate the blob in the quilt.
    pub identifier: String,
}

impl QuiltPatchApi<QuiltVersionV1> for QuiltPatchV1 {
    fn quilt_patch_internal_id(&self) -> QuiltPatchInternalIdV1 {
        QuiltPatchInternalIdV1::new(self.start_index, self.end_index)
    }

    fn identifier(&self) -> &str {
        &self.identifier
    }
}

impl QuiltPatchV1 {
    /// Returns a new [`QuiltPatchV1`].
    pub fn new(identifier: String) -> Result<Self, QuiltError> {
        Self::validate_identifier(&identifier)?;

        Ok(Self {
            identifier,
            start_index: 0,
            end_index: 0,
        })
    }

    fn validate_identifier(identifier: &str) -> Result<(), QuiltError> {
        // Validate identifier
        if !identifier
            .chars()
            .all(|c| c.is_alphanumeric() || c == '_' || c == '-' || c == '.')
        {
            return Err(QuiltError::Other(
                "Invalid identifier: must contain only alphanumeric, underscore, hyphen, or \
                period characters"
                    .to_string(),
            ));
        }
        Ok(())
    }

    /// Sets the range of the quilt patch.
    pub fn set_range(&mut self, start_index: u16, end_index: u16) {
        self.start_index = start_index;
        self.end_index = end_index;
    }
}

/// A enum wrapper around the quilt index.
#[derive(Debug, Clone, PartialEq, Eq, Serialize, Deserialize)]
pub enum QuiltIndex {
    /// QuiltIndexV1.
    V1(QuiltIndexV1),
}

impl QuiltIndex {
    /// Returns the sliver indices of the quilt patch with the given identifiers.
<<<<<<< HEAD
    pub fn get_sliver_indices_for_identifiers(
=======
    pub fn get_sliver_indices_by_identifiers(
>>>>>>> d4918c21
        &self,
        identifiers: &[&str],
    ) -> Result<Vec<SliverIndex>, QuiltError> {
        match self {
            QuiltIndex::V1(quilt_index) => {
<<<<<<< HEAD
                quilt_index.get_sliver_indices_for_identifiers(identifiers)
=======
                quilt_index.get_sliver_indices_by_identifiers(identifiers)
>>>>>>> d4918c21
            }
        }
    }
}

/// QuiltPatchInternalIdV1.
#[derive(Debug, Clone, PartialEq, Eq, Serialize, Deserialize)]
pub struct QuiltPatchInternalIdV1 {
    /// The start index of the patch.
    pub start_index: u16,
    /// The end index of the patch.
    pub end_index: u16,
}

/// Definition of the layout of the quilt patch internal id in QuiltVersionV1.
///
/// ```text
///┌─────────────┬──────────────────┬──────────────────┐
///│    Byte 0   │     Byte 1-2     │     Byte 3-4     │
///├─────────────┼──────────────────┼──────────────────┤
///│  Version    │   start_index    │    end_index     │
///│    Byte     │   (16 bits LE)   │   (16 bits LE)   │
<<<<<<< HEAD
///├─────────────┼──────────────────┼──────────────────┤
///│     8 bits  │     16 bits      │     16 bits      │
=======
>>>>>>> d4918c21
///└─────────────┴──────────────────┴──────────────────┘
/// ```
impl QuiltPatchInternalIdApi for QuiltPatchInternalIdV1 {
    fn to_bytes(&self) -> Vec<u8> {
        let mut bytes = Vec::with_capacity(5);

        // First byte is the version byte.
        bytes.push(QuiltVersionV1::quilt_version_byte());

        bytes.extend_from_slice(&u16::to_le_bytes(self.start_index));
        bytes.extend_from_slice(&u16::to_le_bytes(self.end_index));

        bytes
    }

    fn from_bytes(bytes: &[u8]) -> Result<Self, QuiltError> {
        if bytes.len() != 5 {
            return Err(QuiltError::Other(
                "QuiltPatchInternalIdV1 requires 5 bytes".to_string(),
            ));
        }

        // Check version byte.
        if bytes[0] != QuiltVersionV1::quilt_version_byte() {
            return Err(QuiltError::QuiltVersionMismatch(
                bytes[0],
                QuiltVersionV1::quilt_version_byte(),
            ));
        }
        let start_index = u16::from_le_bytes(
            bytes[1..3]
                .try_into()
                .expect("start_bytes should be 2 bytes"),
        );
        let end_index =
            u16::from_le_bytes(bytes[3..5].try_into().expect("end_bytes should be 2 bytes"));

        Ok(Self {
            start_index,
            end_index,
        })
    }
}

impl QuiltPatchInternalIdV1 {
    /// Creates a new quilt patch id.
    pub fn new(start_index: u16, end_index: u16) -> Self {
        Self {
            start_index,
            end_index,
        }
    }
}

/// An index over the [patches][QuiltPatchV1] (blobs) in a quilt.
///
/// Each quilt patch represents a blob stored in the quilt. And each patch is
/// mapped to a contiguous index range.
// INV: The patches are sorted by their end indices.
#[derive(Debug, Clone, Default, PartialEq, Eq, Serialize, Deserialize)]
pub struct QuiltIndexV1 {
    /// Location/identity index of the blob in the quilt.
    pub quilt_patches: Vec<QuiltPatchV1>,
}

impl QuiltIndexApi<QuiltVersionV1> for QuiltIndexV1 {
<<<<<<< HEAD
=======
    /// If the quilt contains duplicate identifiers, the first matching patch is returned.
>>>>>>> d4918c21
    fn get_quilt_patch_by_identifier(&self, identifier: &str) -> Result<&QuiltPatchV1, QuiltError> {
        self.quilt_patches
            .iter()
            .find(|patch| patch.identifier == identifier)
            .ok_or(QuiltError::BlobNotFoundInQuilt(identifier.to_string()))
    }

<<<<<<< HEAD
    fn get_sliver_indices_for_identifiers(
        &self,
        identifiers: &[&str],
    ) -> Result<Vec<SliverIndex>, QuiltError> {
        let patches = identifiers
            .iter()
            .map(|identifier| self.get_quilt_patch_by_identifier(identifier))
            .collect::<Result<Vec<_>, _>>()?;

        Ok(patches
            .iter()
            .flat_map(|patch| (patch.start_index..patch.end_index).map(SliverIndex::new))
            .collect())
=======
    /// If the quilt contains duplicate identifiers, all matching patches are returned.
    fn get_sliver_indices_by_identifiers(
        &self,
        identifiers: &[&str],
    ) -> Result<Vec<SliverIndex>, QuiltError> {
        let identifiers: HashSet<&str> = identifiers.iter().copied().collect();
        let patches = self
            .quilt_patches
            .iter()
            .filter(|patch| identifiers.contains(&patch.identifier.as_str()))
            .collect::<Vec<_>>();
        let sliver_indices = patches
            .iter()
            .flat_map(|patch| (patch.start_index..patch.end_index).map(SliverIndex::new))
            .collect();

        Ok(sliver_indices)
>>>>>>> d4918c21
    }

    fn patches(&self) -> &[QuiltPatchV1] {
        &self.quilt_patches
    }

    fn identifiers(&self) -> impl Iterator<Item = &str> {
        self.quilt_patches
            .iter()
            .map(|patch| patch.identifier.as_str())
    }

    fn len(&self) -> usize {
        self.quilt_patches.len()
    }

    fn is_empty(&self) -> bool {
        self.quilt_patches.is_empty()
    }
}

impl From<QuiltIndexV1> for QuiltIndex {
    fn from(quilt_index: QuiltIndexV1) -> Self {
        QuiltIndex::V1(quilt_index)
    }
}

impl QuiltIndexV1 {
    /// Populate start_indices of the patches, since the start index is not stored in wire format.
    pub fn populate_start_indices(&mut self, first_start: u16) {
        let mut prev_end_index = first_start;
        for i in 0..self.quilt_patches.len() {
            self.quilt_patches[i].start_index = prev_end_index;
            prev_end_index = self.quilt_patches[i].end_index;
        }
    }
}

/// Metadata associated with a quilt.
#[derive(Debug, Clone, PartialEq, Eq, Serialize, Deserialize)]
pub enum QuiltMetadata {
    /// Version 1 of the quilt metadata.
    V1(QuiltMetadataV1),
}

impl QuiltMetadata {
    /// Returns the verified metadata for the quilt blob.
    pub fn get_verified_metadata(&self) -> VerifiedBlobMetadataWithId {
        match self {
            QuiltMetadata::V1(quilt_metadata_v1) => quilt_metadata_v1.get_verified_metadata(),
        }
    }
}
/// Metadata associated with a quilt.
#[derive(Debug, Clone, PartialEq, Eq, Serialize, Deserialize)]
pub struct QuiltMetadataV1 {
    /// The BlobId of the quilt blob.
    pub quilt_blob_id: BlobId,
    /// The blob metadata of the quilt blob.
    pub metadata: BlobMetadata,
    /// The index of the quilt.
    pub index: QuiltIndexV1,
}

impl QuiltMetadataV1 {
    /// Returns the verified metadata for the quilt blob.
    pub fn get_verified_metadata(&self) -> VerifiedBlobMetadataWithId {
        VerifiedBlobMetadataWithId::new_verified_unchecked(
            self.quilt_blob_id,
            self.metadata.clone(),
        )
    }
}

/// [`BlobMetadataWithId`] that has been verified with [`UnverifiedBlobMetadataWithId::verify`].
///
/// This ensures the following properties:
/// - The unencoded length is nonzero and not larger than the maximum blob size.
/// - The number of sliver hashes matches the number of slivers (twice the number of shards).
/// - The blob ID is correctly computed from the sliver hashes.
pub type VerifiedBlobMetadataWithId = BlobMetadataWithId<true>;

/// [`BlobMetadataWithId`] that has yet to be verified.
///
/// This is the default type of [`BlobMetadataWithId`].
pub type UnverifiedBlobMetadataWithId = BlobMetadataWithId<false>;

/// Metadata associated with a blob.
///
/// Stores the [`BlobId`] as well as additional details such as the encoding type,
/// unencoded length of the blob, and the hashes associated the slivers.
#[derive(Debug, Clone, PartialEq, Eq, Serialize, Deserialize)]
pub struct BlobMetadataWithId<const V: bool = false> {
    blob_id: BlobId,
    metadata: BlobMetadata,
}

impl<const V: bool> BlobMetadataWithId<V> {
    /// Creates a new unverified metadata with the corresponding blob ID.
    pub fn new(blob_id: BlobId, metadata: BlobMetadata) -> UnverifiedBlobMetadataWithId {
        BlobMetadataWithId { blob_id, metadata }
    }

    /// Creates a new verified metadata starting from the components of the metadata.
    ///
    /// The verification is implicit as the blob ID is created directly from the metadata.
    pub fn new_verified_from_metadata(
        sliver_pair_meta: Vec<SliverPairMetadata>,
        encoding: EncodingType,
        unencoded_length: u64,
    ) -> VerifiedBlobMetadataWithId {
        let blob_metadata = BlobMetadata::new(encoding, unencoded_length, sliver_pair_meta);
        Self::new_verified_unchecked(
            BlobId::from_sliver_pair_metadata(&blob_metadata),
            blob_metadata,
        )
    }

    /// Creates a new verified metadata with the corresponding blob ID, without running the
    /// verification.
    pub fn new_verified_unchecked(
        blob_id: BlobId,
        metadata: BlobMetadata,
    ) -> VerifiedBlobMetadataWithId {
        BlobMetadataWithId { blob_id, metadata }
    }

    /// The ID of the blob associated with the metadata.
    pub fn blob_id(&self) -> &BlobId {
        &self.blob_id
    }

    /// The associated [`BlobMetadata`].
    pub fn metadata(&self) -> &BlobMetadata {
        &self.metadata
    }
}

impl VerifiedBlobMetadataWithId {
    /// Converts the verified metadata into an unverified one.
    pub fn into_unverified(self) -> UnverifiedBlobMetadataWithId {
        BlobMetadataWithId {
            blob_id: self.blob_id,
            metadata: self.metadata,
        }
    }

    /// Checks if the number of symbols and number of shards in the config matches the the metadata.
    ///
    /// Returns true if the number of symbols and number of shards in the provided encoding config,
    /// matches that which was used to verify the metadata.
    pub fn is_encoding_config_applicable(&self, config: &EncodingConfig) -> bool {
        let encoding_type = self.metadata.encoding_type();
        let (n_primary, n_secondary) = source_symbols_for_n_shards(self.n_shards());
        let config = config.get_for_type(encoding_type);

        self.n_shards() == config.n_shards()
            && n_primary == config.n_primary_source_symbols()
            && n_secondary == config.n_secondary_source_symbols()
    }

    /// Returns the number of shards in the committee for which this metadata was constructed.
    ///
    /// As this metadata has been verified, this is guaranteed to correspond to the number
    /// of shards in the encoding config with which this was verified.
    pub fn n_shards(&self) -> NonZeroU16 {
        let n_hashes = self.metadata.hashes().len();
        u16::try_from(n_hashes)
            .ok()
            .and_then(NonZeroU16::new)
            .expect("verified metadata has a valid number of shards")
    }
}

impl UnverifiedBlobMetadataWithId {
    /// Attempts to verify the relationship between the contained metadata and blob ID.
    ///
    /// Consumes the metadata. On success, returns a [`VerifiedBlobMetadataWithId`].
    pub fn verify(
        self,
        config: &EncodingConfig,
    ) -> Result<VerifiedBlobMetadataWithId, VerificationError> {
        let n_hashes = self.metadata().hashes().len();
        let n_shards = config.n_shards.get().into();
        crate::ensure!(
            n_hashes == n_shards,
            VerificationError::InvalidHashCount {
                actual: n_hashes,
                expected: n_shards,
            }
        );
        crate::ensure!(
            self.metadata.unencoded_length()
                <= config
                    .get_for_type(self.metadata.encoding_type())
                    .max_blob_size(),
            VerificationError::UnencodedLengthTooLarge
        );
        let computed_blob_id = BlobId::from_sliver_pair_metadata(&self.metadata);
        crate::ensure!(
            computed_blob_id == *self.blob_id(),
            VerificationError::BlobIdMismatch
        );
        Ok(BlobMetadataWithId {
            blob_id: self.blob_id,
            metadata: self.metadata,
        })
    }
}

impl<const V: bool> AsRef<BlobMetadata> for BlobMetadataWithId<V> {
    fn as_ref(&self) -> &BlobMetadata {
        &self.metadata
    }
}

/// Trait for the API of [`BlobMetadata`].
#[enum_dispatch]
pub trait BlobMetadataApi {
    /// Return the hash of the sliver pair at the given index and type.
    fn get_sliver_hash(
        &self,
        sliver_pair_index: SliverPairIndex,
        sliver_type: SliverType,
    ) -> Option<&MerkleNode>;

    /// Returns the root hash of the Merkle tree over the sliver pairs.
    fn compute_root_hash(&self) -> MerkleNode;

    /// Returns the symbol size associated with the blob.
    fn symbol_size(
        &self,
        encoding_config: &EncodingConfig,
    ) -> Result<NonZeroU16, DataTooLargeError>;

    /// Returns the encoded size of the blob.
    fn encoded_size(&self) -> Option<u64>;

    /// Returns the encoding type of the blob.
    fn encoding_type(&self) -> EncodingType;

    /// Returns the unencoded length of the blob.
    fn unencoded_length(&self) -> u64;

    /// Returns the hashes of the sliver pairs of the blob.
    fn hashes(&self) -> &Vec<SliverPairMetadata>;
}

/// Metadata about a blob.
#[enum_dispatch(BlobMetadataApi)]
#[derive(Debug, Clone, PartialEq, Eq, Serialize, Deserialize)]
pub enum BlobMetadata {
    /// Version 1 of the blob metadata.
    V1(BlobMetadataV1),
}

impl BlobMetadata {
    /// Creates a new [`BlobMetadata`] with the given encoding type, unencoded length, and sliver
    /// hashes.
    pub fn new(
        encoding_type: EncodingType,
        unencoded_length: u64,
        hashes: Vec<SliverPairMetadata>,
    ) -> BlobMetadata {
        BlobMetadata::V1(BlobMetadataV1 {
            encoding_type,
            unencoded_length,
            hashes,
        })
    }

    /// Returns the encoding type of the blob.
    pub fn encoding_type(&self) -> EncodingType {
        match self {
            BlobMetadata::V1(inner) => inner.encoding_type,
        }
    }

    /// Returns a mutable reference to the inner [`BlobMetadataV1`].
    ///
    /// This is only available in tests.
    #[cfg(any(test, feature = "test-utils"))]
    pub fn mut_inner(&mut self) -> &mut BlobMetadataV1 {
        match self {
            BlobMetadata::V1(inner) => inner,
        }
    }
}

/// Metadata about a blob, without its corresponding [`BlobId`].
#[derive(Debug, Clone, PartialEq, Eq, Serialize, Deserialize)]
pub struct BlobMetadataV1 {
    /// The type of encoding used to erasure encode the blob.
    pub encoding_type: EncodingType,
    /// The length of the unencoded blob.
    pub unencoded_length: u64,
    /// The hashes over the slivers of the blob.
    pub hashes: Vec<SliverPairMetadata>,
}

impl BlobMetadataApi for BlobMetadataV1 {
    /// Return the hash of the sliver pair at the given index and type.
    fn get_sliver_hash(
        &self,
        sliver_pair_index: SliverPairIndex,
        sliver_type: SliverType,
    ) -> Option<&MerkleNode> {
        self.hashes.get(sliver_pair_index.as_usize()).map(
            |sliver_pair_metadata| match sliver_type {
                SliverType::Primary => &sliver_pair_metadata.primary_hash,
                SliverType::Secondary => &sliver_pair_metadata.secondary_hash,
            },
        )
    }

    /// Returns the root hash of the Merkle tree over the sliver pairs.
    fn compute_root_hash(&self) -> MerkleNode {
        MerkleTree::<Blake2b256>::build(
            self.hashes
                .iter()
                .map(|h| h.pair_leaf_input::<Blake2b256>()),
        )
        .root()
    }

    /// Returns the symbol size associated with the blob.
    fn symbol_size(
        &self,
        encoding_config: &EncodingConfig,
    ) -> Result<NonZeroU16, DataTooLargeError> {
        encoding_config
            .get_for_type(self.encoding_type)
            .symbol_size_for_blob(self.unencoded_length)
    }

    /// Returns the encoded size of the blob.
    ///
    /// This infers the number of shards from the length of the `hashes` vector.
    ///
    /// Returns `None` if `hashes.len()` is not between `1` and `u16::MAX` or if the
    /// `unencoded_length` cannot be encoded.
    fn encoded_size(&self) -> Option<u64> {
        encoded_blob_length_for_n_shards(
            NonZeroU16::new(self.hashes.len().try_into().ok()?)?,
            self.unencoded_length,
            self.encoding_type,
        )
    }

    fn encoding_type(&self) -> EncodingType {
        self.encoding_type
    }

    fn unencoded_length(&self) -> u64 {
        self.unencoded_length
    }

    fn hashes(&self) -> &Vec<SliverPairMetadata> {
        &self.hashes
    }
}

/// Metadata about a sliver pair, i.e., the root hashes of the primary and secondary slivers.
#[derive(Debug, Clone, PartialEq, Eq, Serialize, Deserialize)]
pub struct SliverPairMetadata {
    /// The hash of the primary sliver in the sliver pair.
    pub primary_hash: MerkleNode,
    /// The hash of the secondary sliver in the sliver pair.
    pub secondary_hash: MerkleNode,
}

impl SliverPairMetadata {
    /// Creates a new [`SliverPairMetadata`] with empty hashes ([`MerkleNode::Empty`]).
    pub fn new_empty() -> SliverPairMetadata {
        SliverPairMetadata {
            primary_hash: MerkleNode::Empty,
            secondary_hash: MerkleNode::Empty,
        }
    }

    /// Concatenates the Merkle roots over the primary and secondary slivers.
    ///
    /// This is then to be used as input to compute the Merkle tree over the sliver pairs.
    pub fn pair_leaf_input<T: HashFunction<DIGEST_LEN>>(&self) -> [u8; 2 * DIGEST_LEN] {
        let mut concat = [0u8; 2 * DIGEST_LEN];
        concat[0..DIGEST_LEN].copy_from_slice(&self.primary_hash.bytes());
        concat[DIGEST_LEN..2 * DIGEST_LEN].copy_from_slice(&self.secondary_hash.bytes());
        concat
    }

    /// Returns a reference to the hash for the sliver of the given [`EncodingAxis`].
    pub fn hash<T: EncodingAxis>(&self) -> &MerkleNode {
        if T::IS_PRIMARY {
            &self.primary_hash
        } else {
            &self.secondary_hash
        }
    }
}

#[cfg(test)]
mod tests {
    use super::*;

    const BLOB_ID: BlobId = BlobId([7; 32]);

    mod verify {
        use super::*;
        use crate::test_utils;

        #[test]
        fn fails_for_incorrect_blob_id() {
            let valid_metadata = test_utils::unverified_blob_metadata();
            assert_ne!(*valid_metadata.blob_id(), BLOB_ID);

            let invalid_metadata = UnverifiedBlobMetadataWithId {
                blob_id: BLOB_ID,
                ..valid_metadata
            };

            let err = invalid_metadata
                .verify(&test_utils::encoding_config())
                .expect_err("verification should fail");

            assert_eq!(err, VerificationError::BlobIdMismatch);
        }

        #[test]
        fn succeeds_for_correct_metadata() {
            let metadata = test_utils::unverified_blob_metadata();
            let _ = metadata
                .verify(&test_utils::encoding_config())
                .expect("verification should succeed");
        }

        #[test]
        fn verified_metadata_has_the_same_data_as_unverified() {
            let unverified = test_utils::unverified_blob_metadata();
            let verified = unverified
                .clone()
                .verify(&test_utils::encoding_config())
                .expect("verification should succeed");

            assert_eq!(verified.blob_id(), unverified.blob_id());
            assert_eq!(verified.metadata(), unverified.metadata());
        }

        #[test]
        fn fails_for_hash_count_mismatch() {
            let mut metadata = test_utils::unverified_blob_metadata();
            let expected = metadata.metadata().hashes().len();
            metadata
                .metadata
                .mut_inner()
                .hashes
                .push(SliverPairMetadata {
                    primary_hash: MerkleNode::Digest([42u8; 32]),
                    secondary_hash: MerkleNode::Digest([23u8; 32]),
                });
            let actual = metadata.metadata().hashes().len();

            let err = metadata
                .verify(&test_utils::encoding_config())
                .expect_err("verification should fail");

            assert_eq!(
                err,
                VerificationError::InvalidHashCount { actual, expected }
            );
        }

        #[test]
        fn fails_for_unencoded_length_too_large() {
            let config = test_utils::encoding_config();
            let mut metadata = test_utils::unverified_blob_metadata();
            let encoding_type = metadata.metadata().encoding_type();
            metadata.metadata.mut_inner().unencoded_length = u64::from(u16::MAX)
                * u64::from(
                    config
                        .get_for_type(encoding_type)
                        .n_primary_source_symbols()
                        .get(),
                )
                * u64::from(
                    config
                        .get_for_type(encoding_type)
                        .n_secondary_source_symbols()
                        .get(),
                )
                + 1;

            let err = metadata
                .verify(&config)
                .expect_err("verification should fail");

            assert_eq!(err, VerificationError::UnencodedLengthTooLarge);
        }
    }
}<|MERGE_RESOLUTION|>--- conflicted
+++ resolved
@@ -124,21 +124,13 @@
 
 impl QuiltIndex {
     /// Returns the sliver indices of the quilt patch with the given identifiers.
-<<<<<<< HEAD
     pub fn get_sliver_indices_for_identifiers(
-=======
-    pub fn get_sliver_indices_by_identifiers(
->>>>>>> d4918c21
         &self,
         identifiers: &[&str],
     ) -> Result<Vec<SliverIndex>, QuiltError> {
         match self {
             QuiltIndex::V1(quilt_index) => {
-<<<<<<< HEAD
                 quilt_index.get_sliver_indices_for_identifiers(identifiers)
-=======
-                quilt_index.get_sliver_indices_by_identifiers(identifiers)
->>>>>>> d4918c21
             }
         }
     }
@@ -161,11 +153,6 @@
 ///├─────────────┼──────────────────┼──────────────────┤
 ///│  Version    │   start_index    │    end_index     │
 ///│    Byte     │   (16 bits LE)   │   (16 bits LE)   │
-<<<<<<< HEAD
-///├─────────────┼──────────────────┼──────────────────┤
-///│     8 bits  │     16 bits      │     16 bits      │
-=======
->>>>>>> d4918c21
 ///└─────────────┴──────────────────┴──────────────────┘
 /// ```
 impl QuiltPatchInternalIdApi for QuiltPatchInternalIdV1 {
@@ -232,10 +219,7 @@
 }
 
 impl QuiltIndexApi<QuiltVersionV1> for QuiltIndexV1 {
-<<<<<<< HEAD
-=======
     /// If the quilt contains duplicate identifiers, the first matching patch is returned.
->>>>>>> d4918c21
     fn get_quilt_patch_by_identifier(&self, identifier: &str) -> Result<&QuiltPatchV1, QuiltError> {
         self.quilt_patches
             .iter()
@@ -243,23 +227,8 @@
             .ok_or(QuiltError::BlobNotFoundInQuilt(identifier.to_string()))
     }
 
-<<<<<<< HEAD
+    /// If the quilt contains duplicate identifiers, all matching patches are returned.
     fn get_sliver_indices_for_identifiers(
-        &self,
-        identifiers: &[&str],
-    ) -> Result<Vec<SliverIndex>, QuiltError> {
-        let patches = identifiers
-            .iter()
-            .map(|identifier| self.get_quilt_patch_by_identifier(identifier))
-            .collect::<Result<Vec<_>, _>>()?;
-
-        Ok(patches
-            .iter()
-            .flat_map(|patch| (patch.start_index..patch.end_index).map(SliverIndex::new))
-            .collect())
-=======
-    /// If the quilt contains duplicate identifiers, all matching patches are returned.
-    fn get_sliver_indices_by_identifiers(
         &self,
         identifiers: &[&str],
     ) -> Result<Vec<SliverIndex>, QuiltError> {
@@ -275,7 +244,6 @@
             .collect();
 
         Ok(sliver_indices)
->>>>>>> d4918c21
     }
 
     fn patches(&self) -> &[QuiltPatchV1] {
