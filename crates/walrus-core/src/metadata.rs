--- conflicted
+++ resolved
@@ -158,26 +158,17 @@
 impl UnverifiedBlobMetadataWithId {
     /// Consumes the metadata and attempts to verify it the relationship between the contained
     /// metadata and blob ID. On success, returns a [`VerifiedBlobMetadataWithId`].
-<<<<<<< HEAD
-    pub fn verify(self, n_shards: usize) -> Result<VerifiedBlobMetadataWithId, VerificationError> {
+    pub fn verify(
+        self,
+        config: &EncodingConfig,
+    ) -> Result<VerifiedBlobMetadataWithId, VerificationError> {
         let n_hashes = self.metadata().hashes.len();
+        let n_shards = config.n_shards.get().into();
         crate::ensure!(
             n_hashes == n_shards,
             VerificationError::InvalidHashCount {
                 actual: n_hashes,
                 expected: n_shards,
-=======
-    pub fn verify(
-        self,
-        config: &EncodingConfig,
-    ) -> Result<VerifiedBlobMetadataWithId, VerificationError> {
-        let n_hashes = self.metadata().hashes.len();
-        crate::ensure!(
-            n_hashes == config.n_shards as usize,
-            VerificationError::InvalidHashCount {
-                actual: n_hashes,
-                expected: config.n_shards as usize,
->>>>>>> 9f7116a5
             }
         );
         crate::ensure!(
@@ -288,11 +279,7 @@
             };
 
             let err = invalid_metadata
-<<<<<<< HEAD
-                .verify(n_shards)
-=======
                 .verify(&test_utils::encoding_config())
->>>>>>> 9f7116a5
                 .expect_err("verification should fail");
 
             assert_eq!(err, VerificationError::BlobIdMismatch);
@@ -302,11 +289,7 @@
         fn succeeds_for_correct_metadata() {
             let metadata = test_utils::unverified_blob_metadata();
             let _ = metadata
-<<<<<<< HEAD
-                .verify(actual)
-=======
                 .verify(&test_utils::encoding_config())
->>>>>>> 9f7116a5
                 .expect("verification should succeed");
         }
 
@@ -315,11 +298,7 @@
             let unverified = test_utils::unverified_blob_metadata();
             let verified = unverified
                 .clone()
-<<<<<<< HEAD
-                .verify(actual)
-=======
                 .verify(&test_utils::encoding_config())
->>>>>>> 9f7116a5
                 .expect("verification should succeed");
 
             assert_eq!(verified.blob_id(), unverified.blob_id());
@@ -337,11 +316,7 @@
             let actual = metadata.metadata().hashes.len();
 
             let err = metadata
-<<<<<<< HEAD
-                .verify(expected)
-=======
                 .verify(&test_utils::encoding_config())
->>>>>>> 9f7116a5
                 .expect_err("verification should fail");
 
             assert_eq!(
@@ -355,8 +330,8 @@
             let config = test_utils::encoding_config();
             let mut metadata = test_utils::unverified_blob_metadata();
             metadata.metadata.unencoded_length = u16::MAX as u64
-                * config.source_symbols_primary as u64
-                * config.source_symbols_secondary as u64
+                * config.source_symbols_primary.get() as u64
+                * config.source_symbols_secondary.get() as u64
                 + 1;
 
             let err = metadata
