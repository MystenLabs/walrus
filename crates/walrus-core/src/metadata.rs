// Copyright (c) Walrus Foundation
// SPDX-License-Identifier: Apache-2.0

//! Metadata associated with a Blob and stored by storage nodes.

use alloc::{
    string::{String, ToString},
    vec::Vec,
};
use core::{fmt::Debug, num::NonZeroU16};

use enum_dispatch::enum_dispatch;
use fastcrypto::hash::{Blake2b256, HashFunction};
use serde::{Deserialize, Serialize};

use crate::{
    BlobId,
    EncodingType,
    SliverIndex,
    SliverPairIndex,
    SliverType,
    encoding::{
        DataTooLargeError,
        EncodingAxis,
        EncodingConfig,
        EncodingConfigTrait as _,
        QuiltError,
        encoded_blob_length_for_n_shards,
        quilt_encoding::{
            QuiltIndexApi,
            QuiltPatchApi,
            QuiltPatchInternalIdApi,
            QuiltVersion,
            QuiltVersionV1,
        },
        source_symbols_for_n_shards,
    },
    merkle::{DIGEST_LEN, MerkleTree, Node as MerkleNode},
};

/// Errors returned by [`UnverifiedBlobMetadataWithId::verify`] when unable to verify the metadata.
#[derive(Debug, thiserror::Error, PartialEq, Eq)]
pub enum VerificationError {
    /// The number of sliver hashes present does not match the expected number.
    #[error("the metadata contained an invalid number of hashes (expected {expected}): {actual}")]
    InvalidHashCount {
        /// The number of hash elements in the metadata.
        actual: usize,
        /// The expected number of hash elements.
        expected: usize,
    },
    /// The blob ID does not match the value computed from the provided metadata.
    #[error("the blob ID does not match the provided metadata")]
    BlobIdMismatch,
    /// The unencoded blob length in the metadata cannot be encoded with the number of symbols
    /// available in the configuration provided.
    #[error("the unencoded blob length is too large for the given config")]
    UnencodedLengthTooLarge,
}

/// Represents a blob within a unencoded quilt.
#[derive(Debug, Clone, PartialEq, Eq, Serialize, Deserialize)]
pub struct QuiltPatchV1 {
    /// The start sliver index of the blob.
    #[serde(skip)]
    pub start_index: u16,
    /// The end sliver index of the blob.
    pub end_index: u16,
    /// The identifier of the blob, it can be used to locate the blob in the quilt.
    pub identifier: String,
}

impl QuiltPatchApi<QuiltVersionV1> for QuiltPatchV1 {
    fn quilt_patch_internal_id(&self) -> QuiltPatchInternalIdV1 {
        QuiltPatchInternalIdV1::new(self.start_index, self.end_index)
    }

    fn identifier(&self) -> &str {
        &self.identifier
    }
}

impl QuiltPatchV1 {
    /// Returns a new [`QuiltPatchV1`].
    pub fn new(identifier: String) -> Result<Self, QuiltError> {
        Self::validate_identifier(&identifier)?;

        Ok(Self {
            identifier,
            start_index: 0,
            end_index: 0,
        })
    }

    fn validate_identifier(identifier: &str) -> Result<(), QuiltError> {
        // Validate identifier
        if !identifier
            .chars()
            .all(|c| c.is_alphanumeric() || c == '_' || c == '-' || c == '.')
        {
            return Err(QuiltError::Other(
                "Invalid identifier: must contain only alphanumeric, underscore, hyphen, or \
                period characters"
                    .to_string(),
            ));
        }
        Ok(())
    }

    /// Sets the range of the quilt patch.
    pub fn set_range(&mut self, start_index: u16, end_index: u16) {
        self.start_index = start_index;
        self.end_index = end_index;
    }
}

/// A enum wrapper around the quilt index.
#[derive(Debug, Clone, PartialEq, Eq, Serialize, Deserialize)]
pub enum QuiltIndex {
    /// QuiltIndexV1.
    V1(QuiltIndexV1),
}

impl QuiltIndex {
    /// Returns the sliver indices of the quilt patch with the given identifiers.
    pub fn get_sliver_indices_by_identifiers(
        &self,
        identifiers: &[&str],
    ) -> Result<Vec<SliverIndex>, QuiltError> {
        match self {
            QuiltIndex::V1(quilt_index) => {
                quilt_index.get_sliver_indices_by_identifiers(identifiers)
            }
        }
    }
}

/// QuiltPatchInternalIdV1.
#[derive(Debug, Clone, PartialEq, Eq, Serialize, Deserialize)]
pub struct QuiltPatchInternalIdV1 {
    /// The start index of the patch.
    pub start_index: u16,
    /// The end index of the patch.
    pub end_index: u16,
}

/// Definition of the layout of the quilt patch internal id in QuiltVersionV1.
///
/// ```text
///┌─────────────┬──────────────────┬──────────────────┐
///│    Byte 0   │     Byte 1-2     │     Byte 3-4     │
///├─────────────┼──────────────────┼──────────────────┤
///│  Version    │   start_index    │    end_index     │
///│    Byte     │   (16 bits LE)   │   (16 bits LE)   │
///├─────────────┼──────────────────┼──────────────────┤
///│     8 bits  │     16 bits      │     16 bits      │
///└─────────────┴──────────────────┴──────────────────┘
/// ```
impl QuiltPatchInternalIdApi for QuiltPatchInternalIdV1 {
    fn to_bytes(&self) -> Vec<u8> {
        let mut bytes = Vec::with_capacity(5);

        // First byte is the version byte.
        bytes.push(QuiltVersionV1::quilt_version_byte());

        bytes.extend_from_slice(&u16::to_le_bytes(self.start_index));
        bytes.extend_from_slice(&u16::to_le_bytes(self.end_index));

        bytes
    }

    fn from_bytes(bytes: &[u8]) -> Result<Self, QuiltError> {
        if bytes.len() != 5 {
            return Err(QuiltError::Other(
                "QuiltPatchInternalIdV1 requires 5 bytes".to_string(),
            ));
        }

        // Check version byte.
        if bytes[0] != QuiltVersionV1::quilt_version_byte() {
            return Err(QuiltError::QuiltVersionMismatch(
                bytes[0],
                QuiltVersionV1::quilt_version_byte(),
            ));
        }
        let start_index = u16::from_le_bytes(
            bytes[1..3]
                .try_into()
                .expect("start_bytes should be 2 bytes"),
        );
        let end_index =
            u16::from_le_bytes(bytes[3..5].try_into().expect("end_bytes should be 2 bytes"));

        Ok(Self {
            start_index,
            end_index,
        })
    }
}

impl QuiltPatchInternalIdV1 {
    /// Creates a new quilt patch id.
    pub fn new(start_index: u16, end_index: u16) -> Self {
        Self {
            start_index,
            end_index,
        }
    }
}

/// An index over the [patches][QuiltPatchV1] (blobs) in a quilt.
///
/// Each quilt patch represents a blob stored in the quilt. And each patch is
/// mapped to a contiguous index range.
// INV: The patches are sorted by their end indices.
#[derive(Debug, Clone, Default, PartialEq, Eq, Serialize, Deserialize)]
pub struct QuiltIndexV1 {
    /// Location/identity index of the blob in the quilt.
    pub quilt_patches: Vec<QuiltPatchV1>,
}

impl QuiltIndexV1 {
    /// Populate start_indices of the patches, since the start index is not stored in wire format.
    pub fn populate_start_indices(&mut self, first_start: u16) {
        let mut prev_end_index = first_start;
        for i in 0..self.quilt_patches.len() {
            self.quilt_patches[i].start_index = prev_end_index;
            prev_end_index = self.quilt_patches[i].end_index;
        }
    }
}

impl QuiltIndexApi<QuiltVersionV1> for QuiltIndexV1 {
    fn get_patch_by_identifier(&self, identifier: &str) -> Result<&QuiltPatchV1, QuiltError> {
        self.quilt_patches
            .iter()
            .find(|patch| patch.identifier == identifier)
            .ok_or(QuiltError::BlobNotFoundInQuilt(identifier.to_string()))
    }

    fn get_sliver_indices_by_identifiers(
        &self,
        identifiers: &[&str],
    ) -> Result<Vec<SliverIndex>, QuiltError> {
        let patches = identifiers
            .iter()
            .map(|identifier| self.get_patch_by_identifier(identifier))
            .collect::<Result<Vec<_>, _>>()?;

        Ok(patches
            .iter()
            .flat_map(|patch| (patch.start_index..patch.end_index).map(SliverIndex::new))
            .collect())
    }

    fn patches(&self) -> &[QuiltPatchV1] {
        &self.quilt_patches
    }

    fn identifiers(&self) -> impl Iterator<Item = &str> {
        self.quilt_patches
            .iter()
            .map(|patch| patch.identifier.as_str())
    }

    fn len(&self) -> usize {
        self.quilt_patches.len()
    }

    fn is_empty(&self) -> bool {
        self.quilt_patches.is_empty()
    }
}

<<<<<<< HEAD
impl From<QuiltIndexV1> for QuiltIndex {
    fn from(quilt_index: QuiltIndexV1) -> Self {
        QuiltIndex::V1(quilt_index)
=======
    /// Populate start_indices of the patches, since the start index is not stored in wire format.
    pub fn populate_start_indices(&mut self, first_start: u16) {
        let mut prev_end_index = first_start;
        for i in 0..self.quilt_patches.len() {
            self.quilt_patches[i].start_index = prev_end_index;
            prev_end_index = self.quilt_patches[i].end_index;
        }
>>>>>>> 70486842
    }
}

/// Metadata associated with a quilt.
#[derive(Debug, Clone, PartialEq, Eq, Serialize, Deserialize)]
pub enum QuiltMetadata {
    /// Version 1 of the quilt metadata.
    V1(QuiltMetadataV1),
}

impl QuiltMetadata {
    /// Returns the verified metadata for the quilt blob.
    pub fn get_verified_metadata(&self) -> VerifiedBlobMetadataWithId {
        match self {
            QuiltMetadata::V1(quilt_metadata_v1) => quilt_metadata_v1.get_verified_metadata(),
        }
    }
}
/// Metadata associated with a quilt.
#[derive(Debug, Clone, PartialEq, Eq, Serialize, Deserialize)]
pub struct QuiltMetadataV1 {
    /// The BlobId of the quilt blob.
    pub quilt_blob_id: BlobId,
    /// The blob metadata of the quilt blob.
    pub metadata: BlobMetadata,
    /// The index of the quilt.
    pub index: QuiltIndexV1,
}

impl QuiltMetadataV1 {
    /// Returns the verified metadata for the quilt blob.
    pub fn get_verified_metadata(&self) -> VerifiedBlobMetadataWithId {
        VerifiedBlobMetadataWithId::new_verified_unchecked(
            self.quilt_blob_id,
            self.metadata.clone(),
        )
    }
}

/// [`BlobMetadataWithId`] that has been verified with [`UnverifiedBlobMetadataWithId::verify`].
///
/// This ensures the following properties:
/// - The unencoded length is nonzero and not larger than the maximum blob size.
/// - The number of sliver hashes matches the number of slivers (twice the number of shards).
/// - The blob ID is correctly computed from the sliver hashes.
pub type VerifiedBlobMetadataWithId = BlobMetadataWithId<true>;

/// [`BlobMetadataWithId`] that has yet to be verified.
///
/// This is the default type of [`BlobMetadataWithId`].
pub type UnverifiedBlobMetadataWithId = BlobMetadataWithId<false>;

/// Metadata associated with a blob.
///
/// Stores the [`BlobId`] as well as additional details such as the encoding type,
/// unencoded length of the blob, and the hashes associated the slivers.
#[derive(Debug, Clone, PartialEq, Eq, Serialize, Deserialize)]
pub struct BlobMetadataWithId<const V: bool = false> {
    blob_id: BlobId,
    metadata: BlobMetadata,
}

impl<const V: bool> BlobMetadataWithId<V> {
    /// Creates a new unverified metadata with the corresponding blob ID.
    pub fn new(blob_id: BlobId, metadata: BlobMetadata) -> UnverifiedBlobMetadataWithId {
        BlobMetadataWithId { blob_id, metadata }
    }

    /// Creates a new verified metadata starting from the components of the metadata.
    ///
    /// The verification is implicit as the blob ID is created directly from the metadata.
    pub fn new_verified_from_metadata(
        sliver_pair_meta: Vec<SliverPairMetadata>,
        encoding: EncodingType,
        unencoded_length: u64,
    ) -> VerifiedBlobMetadataWithId {
        let blob_metadata = BlobMetadata::new(encoding, unencoded_length, sliver_pair_meta);
        Self::new_verified_unchecked(
            BlobId::from_sliver_pair_metadata(&blob_metadata),
            blob_metadata,
        )
    }

    /// Creates a new verified metadata with the corresponding blob ID, without running the
    /// verification.
    pub fn new_verified_unchecked(
        blob_id: BlobId,
        metadata: BlobMetadata,
    ) -> VerifiedBlobMetadataWithId {
        BlobMetadataWithId { blob_id, metadata }
    }

    /// The ID of the blob associated with the metadata.
    pub fn blob_id(&self) -> &BlobId {
        &self.blob_id
    }

    /// The associated [`BlobMetadata`].
    pub fn metadata(&self) -> &BlobMetadata {
        &self.metadata
    }
}

impl VerifiedBlobMetadataWithId {
    /// Converts the verified metadata into an unverified one.
    pub fn into_unverified(self) -> UnverifiedBlobMetadataWithId {
        BlobMetadataWithId {
            blob_id: self.blob_id,
            metadata: self.metadata,
        }
    }

    /// Checks if the number of symbols and number of shards in the config matches the the metadata.
    ///
    /// Returns true if the number of symbols and number of shards in the provided encoding config,
    /// matches that which was used to verify the metadata.
    pub fn is_encoding_config_applicable(&self, config: &EncodingConfig) -> bool {
        let encoding_type = self.metadata.encoding_type();
        let (n_primary, n_secondary) = source_symbols_for_n_shards(self.n_shards(), encoding_type);
        let config = config.get_for_type(encoding_type);

        self.n_shards() == config.n_shards()
            && n_primary == config.n_primary_source_symbols()
            && n_secondary == config.n_secondary_source_symbols()
    }

    /// Returns the number of shards in the committee for which this metadata was constructed.
    ///
    /// As this metadata has been verified, this is guaranteed to correspond to the number
    /// of shards in the encoding config with which this was verified.
    pub fn n_shards(&self) -> NonZeroU16 {
        let n_hashes = self.metadata.hashes().len();
        NonZeroU16::new(n_hashes as u16).expect("verified metadata has a valid number of shards")
    }
}

impl UnverifiedBlobMetadataWithId {
    /// Attempts to verify the relationship between the contained metadata and blob ID.
    ///
    /// Consumes the metadata. On success, returns a [`VerifiedBlobMetadataWithId`].
    pub fn verify(
        self,
        config: &EncodingConfig,
    ) -> Result<VerifiedBlobMetadataWithId, VerificationError> {
        let n_hashes = self.metadata().hashes().len();
        let n_shards = config.n_shards.get().into();
        crate::ensure!(
            n_hashes == n_shards,
            VerificationError::InvalidHashCount {
                actual: n_hashes,
                expected: n_shards,
            }
        );
        crate::ensure!(
            self.metadata.unencoded_length()
                <= config
                    .get_for_type(self.metadata.encoding_type())
                    .max_blob_size(),
            VerificationError::UnencodedLengthTooLarge
        );
        let computed_blob_id = BlobId::from_sliver_pair_metadata(&self.metadata);
        crate::ensure!(
            computed_blob_id == *self.blob_id(),
            VerificationError::BlobIdMismatch
        );
        Ok(BlobMetadataWithId {
            blob_id: self.blob_id,
            metadata: self.metadata,
        })
    }
}

impl<const V: bool> AsRef<BlobMetadata> for BlobMetadataWithId<V> {
    fn as_ref(&self) -> &BlobMetadata {
        &self.metadata
    }
}

/// Trait for the API of [`BlobMetadata`].
#[enum_dispatch]
pub trait BlobMetadataApi {
    /// Return the hash of the sliver pair at the given index and type.
    fn get_sliver_hash(
        &self,
        sliver_pair_index: SliverPairIndex,
        sliver_type: SliverType,
    ) -> Option<&MerkleNode>;

    /// Returns the root hash of the Merkle tree over the sliver pairs.
    fn compute_root_hash(&self) -> MerkleNode;

    /// Returns the symbol size associated with the blob.
    fn symbol_size(
        &self,
        encoding_config: &EncodingConfig,
    ) -> Result<NonZeroU16, DataTooLargeError>;

    /// Returns the encoded size of the blob.
    fn encoded_size(&self) -> Option<u64>;

    /// Returns the encoding type of the blob.
    fn encoding_type(&self) -> EncodingType;

    /// Returns the unencoded length of the blob.
    fn unencoded_length(&self) -> u64;

    /// Returns the hashes of the sliver pairs of the blob.
    fn hashes(&self) -> &Vec<SliverPairMetadata>;
}

/// Metadata about a blob.
#[enum_dispatch(BlobMetadataApi)]
#[derive(Debug, Clone, PartialEq, Eq, Serialize, Deserialize)]
pub enum BlobMetadata {
    /// Version 1 of the blob metadata.
    V1(BlobMetadataV1),
}

impl BlobMetadata {
    /// Creates a new [`BlobMetadata`] with the given encoding type, unencoded length, and sliver
    /// hashes.
    pub fn new(
        encoding_type: EncodingType,
        unencoded_length: u64,
        hashes: Vec<SliverPairMetadata>,
    ) -> BlobMetadata {
        BlobMetadata::V1(BlobMetadataV1 {
            encoding_type,
            unencoded_length,
            hashes,
        })
    }

    /// Returns the encoding type of the blob.
    pub fn encoding_type(&self) -> EncodingType {
        match self {
            BlobMetadata::V1(inner) => inner.encoding_type,
        }
    }

    /// Returns a mutable reference to the inner [`BlobMetadataV1`].
    ///
    /// This is only available in tests.
    #[cfg(any(test, feature = "test-utils"))]
    pub fn mut_inner(&mut self) -> &mut BlobMetadataV1 {
        match self {
            BlobMetadata::V1(inner) => inner,
        }
    }
}

/// Metadata about a blob, without its corresponding [`BlobId`].
#[derive(Debug, Clone, PartialEq, Eq, Serialize, Deserialize)]
pub struct BlobMetadataV1 {
    /// The type of encoding used to erasure encode the blob.
    pub encoding_type: EncodingType,
    /// The length of the unencoded blob.
    pub unencoded_length: u64,
    /// The hashes over the slivers of the blob.
    pub hashes: Vec<SliverPairMetadata>,
}

impl BlobMetadataApi for BlobMetadataV1 {
    /// Return the hash of the sliver pair at the given index and type.
    fn get_sliver_hash(
        &self,
        sliver_pair_index: SliverPairIndex,
        sliver_type: SliverType,
    ) -> Option<&MerkleNode> {
        self.hashes.get(sliver_pair_index.as_usize()).map(
            |sliver_pair_metadata| match sliver_type {
                SliverType::Primary => &sliver_pair_metadata.primary_hash,
                SliverType::Secondary => &sliver_pair_metadata.secondary_hash,
            },
        )
    }

    /// Returns the root hash of the Merkle tree over the sliver pairs.
    fn compute_root_hash(&self) -> MerkleNode {
        MerkleTree::<Blake2b256>::build(
            self.hashes
                .iter()
                .map(|h| h.pair_leaf_input::<Blake2b256>()),
        )
        .root()
    }

    /// Returns the symbol size associated with the blob.
    fn symbol_size(
        &self,
        encoding_config: &EncodingConfig,
    ) -> Result<NonZeroU16, DataTooLargeError> {
        encoding_config
            .get_for_type(self.encoding_type)
            .symbol_size_for_blob(self.unencoded_length)
    }

    /// Returns the encoded size of the blob.
    ///
    /// This infers the number of shards from the length of the `hashes` vector.
    ///
    /// Returns `None` if `hashes.len()` is not between `1` and `u16::MAX` or if the
    /// `unencoded_length` cannot be encoded.
    fn encoded_size(&self) -> Option<u64> {
        encoded_blob_length_for_n_shards(
            NonZeroU16::new(self.hashes.len().try_into().ok()?)?,
            self.unencoded_length,
            self.encoding_type,
        )
    }

    fn encoding_type(&self) -> EncodingType {
        self.encoding_type
    }

    fn unencoded_length(&self) -> u64 {
        self.unencoded_length
    }

    fn hashes(&self) -> &Vec<SliverPairMetadata> {
        &self.hashes
    }
}

/// Metadata about a sliver pair, i.e., the root hashes of the primary and secondary slivers.
#[derive(Debug, Clone, PartialEq, Eq, Serialize, Deserialize)]
pub struct SliverPairMetadata {
    /// The hash of the primary sliver in the sliver pair.
    pub primary_hash: MerkleNode,
    /// The hash of the secondary sliver in the sliver pair.
    pub secondary_hash: MerkleNode,
}

impl SliverPairMetadata {
    /// Creates a new [`SliverPairMetadata`] with empty hashes ([`MerkleNode::Empty`]).
    pub fn new_empty() -> SliverPairMetadata {
        SliverPairMetadata {
            primary_hash: MerkleNode::Empty,
            secondary_hash: MerkleNode::Empty,
        }
    }

    /// Concatenates the Merkle roots over the primary and secondary slivers.
    ///
    /// This is then to be used as input to compute the Merkle tree over the sliver pairs.
    pub fn pair_leaf_input<T: HashFunction<DIGEST_LEN>>(&self) -> [u8; 2 * DIGEST_LEN] {
        let mut concat = [0u8; 2 * DIGEST_LEN];
        concat[0..DIGEST_LEN].copy_from_slice(&self.primary_hash.bytes());
        concat[DIGEST_LEN..2 * DIGEST_LEN].copy_from_slice(&self.secondary_hash.bytes());
        concat
    }

    /// Returns a reference to the hash for the sliver of the given [`EncodingAxis`].
    pub fn hash<T: EncodingAxis>(&self) -> &MerkleNode {
        if T::IS_PRIMARY {
            &self.primary_hash
        } else {
            &self.secondary_hash
        }
    }
}

#[cfg(test)]
mod tests {
    use super::*;

    const BLOB_ID: BlobId = BlobId([7; 32]);

    mod verify {
        use super::*;
        use crate::test_utils;

        #[test]
        fn fails_for_incorrect_blob_id() {
            let valid_metadata = test_utils::unverified_blob_metadata();
            assert_ne!(*valid_metadata.blob_id(), BLOB_ID);

            let invalid_metadata = UnverifiedBlobMetadataWithId {
                blob_id: BLOB_ID,
                ..valid_metadata
            };

            let err = invalid_metadata
                .verify(&test_utils::encoding_config())
                .expect_err("verification should fail");

            assert_eq!(err, VerificationError::BlobIdMismatch);
        }

        #[test]
        fn succeeds_for_correct_metadata() {
            let metadata = test_utils::unverified_blob_metadata();
            let _ = metadata
                .verify(&test_utils::encoding_config())
                .expect("verification should succeed");
        }

        #[test]
        fn verified_metadata_has_the_same_data_as_unverified() {
            let unverified = test_utils::unverified_blob_metadata();
            let verified = unverified
                .clone()
                .verify(&test_utils::encoding_config())
                .expect("verification should succeed");

            assert_eq!(verified.blob_id(), unverified.blob_id());
            assert_eq!(verified.metadata(), unverified.metadata());
        }

        #[test]
        fn fails_for_hash_count_mismatch() {
            let mut metadata = test_utils::unverified_blob_metadata();
            let expected = metadata.metadata().hashes().len();
            metadata
                .metadata
                .mut_inner()
                .hashes
                .push(SliverPairMetadata {
                    primary_hash: MerkleNode::Digest([42u8; 32]),
                    secondary_hash: MerkleNode::Digest([23u8; 32]),
                });
            let actual = metadata.metadata().hashes().len();

            let err = metadata
                .verify(&test_utils::encoding_config())
                .expect_err("verification should fail");

            assert_eq!(
                err,
                VerificationError::InvalidHashCount { actual, expected }
            );
        }

        #[test]
        fn fails_for_unencoded_length_too_large() {
            let config = test_utils::encoding_config();
            let mut metadata = test_utils::unverified_blob_metadata();
            let encoding_type = metadata.metadata().encoding_type();
            metadata.metadata.mut_inner().unencoded_length = u64::from(u16::MAX)
                * u64::from(
                    config
                        .get_for_type(encoding_type)
                        .n_primary_source_symbols()
                        .get(),
                )
                * u64::from(
                    config
                        .get_for_type(encoding_type)
                        .n_secondary_source_symbols()
                        .get(),
                )
                + 1;

            let err = metadata
                .verify(&config)
                .expect_err("verification should fail");

            assert_eq!(err, VerificationError::UnencodedLengthTooLarge);
        }
    }
}<|MERGE_RESOLUTION|>--- conflicted
+++ resolved
@@ -219,17 +219,6 @@
     pub quilt_patches: Vec<QuiltPatchV1>,
 }
 
-impl QuiltIndexV1 {
-    /// Populate start_indices of the patches, since the start index is not stored in wire format.
-    pub fn populate_start_indices(&mut self, first_start: u16) {
-        let mut prev_end_index = first_start;
-        for i in 0..self.quilt_patches.len() {
-            self.quilt_patches[i].start_index = prev_end_index;
-            prev_end_index = self.quilt_patches[i].end_index;
-        }
-    }
-}
-
 impl QuiltIndexApi<QuiltVersionV1> for QuiltIndexV1 {
     fn get_patch_by_identifier(&self, identifier: &str) -> Result<&QuiltPatchV1, QuiltError> {
         self.quilt_patches
@@ -272,11 +261,13 @@
     }
 }
 
-<<<<<<< HEAD
 impl From<QuiltIndexV1> for QuiltIndex {
     fn from(quilt_index: QuiltIndexV1) -> Self {
         QuiltIndex::V1(quilt_index)
-=======
+    }
+}
+
+impl QuiltIndexV1 {
     /// Populate start_indices of the patches, since the start index is not stored in wire format.
     pub fn populate_start_indices(&mut self, first_start: u16) {
         let mut prev_end_index = first_start;
@@ -284,7 +275,6 @@
             self.quilt_patches[i].start_index = prev_end_index;
             prev_end_index = self.quilt_patches[i].end_index;
         }
->>>>>>> 70486842
     }
 }
 
