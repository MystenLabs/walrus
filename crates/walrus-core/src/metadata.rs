--- conflicted
+++ resolved
@@ -7,11 +7,7 @@
     string::{String, ToString},
     vec::Vec,
 };
-<<<<<<< HEAD
 use core::{fmt, fmt::Debug, num::NonZeroU16};
-=======
-use core::{fmt::Debug, num::NonZeroU16};
->>>>>>> 4aeb765a
 
 use enum_dispatch::enum_dispatch;
 use fastcrypto::hash::{Blake2b256, HashFunction};
@@ -57,7 +53,6 @@
 /// Represents a blob within a unencoded quilt.
 #[derive(Debug, Clone, PartialEq, Eq, Serialize, Deserialize)]
 pub struct QuiltPatchV1 {
-<<<<<<< HEAD
     /// The start sliver index of the blob.
     #[serde(skip)]
     start_index: u16,
@@ -68,115 +63,18 @@
     /// The internal ID of the quilt patch.
     #[serde(skip)]
     quilt_patch_id: QuiltPatchIdV1,
-=======
-    /// The unencoded length of the blob.
-    pub unencoded_length: u64,
-    /// The start sliver index of the blob.
-    #[serde(skip)]
-    pub start_index: u16,
-    /// The end sliver index of the blob.
-    pub end_index: u16,
-    /// The identifier of the blob, it can be used to locate the blob in the quilt.
-    pub identifier: String,
->>>>>>> 4aeb765a
 }
 
 impl QuiltPatchV1 {
     /// Returns a new [`QuiltPatchV1`].
-<<<<<<< HEAD
     pub fn new(identifier: String) -> Result<Self, QuiltError> {
-        // Validate identifier
-        // if !identifier
-        //     .chars()
-        //     .all(|c| c.is_alphanumeric() || c == '_' || c == '-' || c == '.')
-        // {
-        //     return Err(QuiltError::Other(
-        //         "Invalid identifier: must contain only alphanumeric, underscore, hyphen, or \
-        //         period characters"
-        //             .to_string(),
-        //     ));
-        // }
+        Self::validate_identifier(&identifier)?;
 
         Ok(Self {
             identifier,
             start_index: 0,
             end_index: 0,
             quilt_patch_id: QuiltPatchIdV1::new(0, 0),
-        })
-    }
-
-    /// The internal ID of the quilt patch.
-    pub fn quilt_patch_id(&self) -> QuiltPatchIdV1 {
-        self.quilt_patch_id
-    }
-
-    /// The start index of the quilt patch.
-    pub fn start_index(&self) -> u16 {
-        self.start_index
-    }
-
-    /// The end index of the quilt patch.
-    pub fn end_index(&self) -> u16 {
-        self.end_index
-    }
-
-    /// The identifier of the quilt patch.
-    pub fn identifier(&self) -> &str {
-        &self.identifier
-    }
-
-    /// Sets the range of the quilt patch.
-    pub fn set_range(&mut self, start_index: u16, end_index: u16) {
-        self.start_index = start_index;
-        self.end_index = end_index;
-        self.quilt_patch_id = QuiltPatchIdV1::new(start_index, end_index);
-    }
-}
-
-/// The type of the quilt internal ID;
-#[derive(Serialize, Deserialize, PartialEq, Eq, Clone, Copy, Default)]
-pub struct QuiltPatchIdV1(u32);
-
-impl QuiltPatchIdV1 {
-    /// Creates a new quilt patch ID from a start and end index.
-    pub fn new(start_index: u16, end_index: u16) -> Self {
-        Self((start_index as u32) << 16 | end_index as u32)
-    }
-
-    /// Returns the start index of the quilt patch.
-    pub fn start_index(&self) -> u16 {
-        (self.0 >> 16) as u16
-    }
-
-    /// Returns the end index of the quilt patch.
-    pub fn end_index(&self) -> u16 {
-        self.0 as u16
-    }
-}
-
-impl fmt::Display for QuiltPatchIdV1 {
-    fn fmt(&self, f: &mut fmt::Formatter<'_>) -> fmt::Result {
-        write!(f, "{}", self.0)
-    }
-}
-
-impl fmt::Debug for QuiltPatchIdV1 {
-    fn fmt(&self, f: &mut fmt::Formatter<'_>) -> fmt::Result {
-        write!(
-            f,
-            "QuiltPatchIdV1({}..{})",
-            self.start_index(),
-            self.end_index()
-        )
-=======
-    pub fn new(unencoded_length: u64, identifier: String) -> Result<Self, QuiltError> {
-        Self::validate_identifier(&identifier)?;
-
-        Ok(Self {
-            unencoded_length,
-            identifier,
-            start_index: 0,
-            end_index: 0,
         })
     }
 
@@ -193,7 +91,71 @@
             ));
         }
         Ok(())
->>>>>>> 4aeb765a
+    }
+
+    /// The internal ID of the quilt patch.
+    pub fn quilt_patch_id(&self) -> QuiltPatchIdV1 {
+        self.quilt_patch_id
+    }
+
+    /// The start index of the quilt patch.
+    pub fn start_index(&self) -> u16 {
+        self.start_index
+    }
+
+    /// The end index of the quilt patch.
+    pub fn end_index(&self) -> u16 {
+        self.end_index
+    }
+
+    /// The identifier of the quilt patch.
+    pub fn identifier(&self) -> &str {
+        &self.identifier
+    }
+
+    /// Sets the range of the quilt patch.
+    pub fn set_range(&mut self, start_index: u16, end_index: u16) {
+        self.start_index = start_index;
+        self.end_index = end_index;
+        self.quilt_patch_id = QuiltPatchIdV1::new(start_index, end_index);
+    }
+}
+
+/// The type of the quilt internal ID;
+#[derive(Serialize, Deserialize, PartialEq, Eq, Clone, Copy, Default)]
+pub struct QuiltPatchIdV1(u32);
+
+impl QuiltPatchIdV1 {
+    /// Creates a new quilt patch ID from a start and end index.
+    pub fn new(start_index: u16, end_index: u16) -> Self {
+        Self((start_index as u32) << 16 | end_index as u32)
+    }
+
+    /// Returns the start index of the quilt patch.
+    pub fn start_index(&self) -> u16 {
+        (self.0 >> 16) as u16
+    }
+
+    /// Returns the end index of the quilt patch.
+    pub fn end_index(&self) -> u16 {
+        self.0 as u16
+    }
+}
+
+impl fmt::Display for QuiltPatchIdV1 {
+    fn fmt(&self, f: &mut fmt::Formatter<'_>) -> fmt::Result {
+        write!(f, "{}", self.0)
+    }
+}
+
+impl fmt::Debug for QuiltPatchIdV1 {
+    fn fmt(&self, f: &mut fmt::Formatter<'_>) -> fmt::Result {
+        write!(
+            f,
+            "QuiltPatchIdV1({}..{})",
+            self.start_index(),
+            self.end_index()
+        )
     }
 }
 
@@ -217,10 +179,7 @@
 
 impl QuiltIndexV1 {
     /// Returns the quilt patch with the given blob identifier.
-<<<<<<< HEAD
-=======
     // TODO(WAL-829): Consider storing the quilt patch in a hashmap for O(1) lookup.
->>>>>>> 4aeb765a
     pub fn get_quilt_patch_by_identifier(
         &self,
         identifier: &str,
@@ -250,21 +209,11 @@
 
     /// Populate start_indices of the patches, since the start index is not stored in wire format.
     pub fn populate_start_indices(&mut self, first_start: u16) {
-<<<<<<< HEAD
         let mut prev_end_index = first_start;
         for i in 0..self.quilt_patches.len() {
             let end_index = self.quilt_patches[i].end_index();
             self.quilt_patches[i].set_range(prev_end_index, end_index);
             prev_end_index = end_index;
-=======
-        if let Some(first_patch) = self.quilt_patches.first_mut() {
-            first_patch.start_index = first_start;
-        }
-
-        for i in 1..self.quilt_patches.len() {
-            let prev_end_index = self.quilt_patches[i - 1].end_index;
-            self.quilt_patches[i].start_index = prev_end_index;
->>>>>>> 4aeb765a
         }
     }
 }
