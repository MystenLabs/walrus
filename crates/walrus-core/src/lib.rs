// Copyright (c) Mysten Labs, Inc.
// SPDX-License-Identifier: Apache-2.0

//! Core functionality for Walrus.
use std::{
<<<<<<< HEAD
    fmt::{self, Debug, Display, LowerHex},
    num::{NonZeroU16, NonZeroUsize},
=======
    fmt::{self, Debug, Display},
    num::{NonZeroUsize, TryFromIntError},
>>>>>>> a79766c3
    ops::{Bound, Range, RangeBounds},
    str::FromStr,
};

use base64::{display::Base64Display, engine::general_purpose::URL_SAFE_NO_PAD, Engine};
use encoding::{
    EncodingAxis,
    EncodingConfig,
    Primary,
    PrimaryDecodingSymbol,
    PrimarySliver,
    RecoveryError,
    Secondary,
    SecondaryDecodingSymbol,
    SecondarySliver,
    WrongSliverVariantError,
};
use fastcrypto::{
    bls12381::min_pk::{BLS12381PublicKey, BLS12381Signature},
    hash::{Blake2b256, HashFunction},
};
use merkle::{MerkleAuth, MerkleTree, Node};
use metadata::BlobMetadata;
use serde::{Deserialize, Serialize};
use thiserror::Error;

pub mod encoding;
pub mod merkle;
pub mod metadata;
pub mod utils;

pub mod keys;
pub use keys::ProtocolKeyPair;

pub mod messages;
pub use messages::SignedStorageConfirmation;

/// A public key.
pub type PublicKey = BLS12381PublicKey;
/// A signature for a blob.
pub type Signature = BLS12381Signature;
/// A certificate for a blob, represented as a list of signer-signature pairs.
pub type Certificate = Vec<(PublicKey, Signature)>;
/// The hash function used for building metadata.
pub type DefaultHashFunction = Blake2b256;
/// The epoch number.
pub type Epoch = u64;

#[cfg(any(test, feature = "test-utils"))]
pub mod test_utils;

// Blob ID.

/// The ID of a blob.
#[derive(Clone, Copy, PartialEq, Eq, PartialOrd, Ord, Serialize, Deserialize)]
#[repr(transparent)]
pub struct BlobId(pub [u8; Self::LENGTH]);

impl BlobId {
    /// The length of a blob ID in bytes.
    pub const LENGTH: usize = 32;

    /// Returns the blob ID as a hash over the Merkle root, encoding type,
    /// and unencoded_length of the blob.
    pub fn from_metadata(merkle_root: Node, encoding: EncodingType, unencoded_length: u64) -> Self {
        Self::new_with_hash_function::<Blake2b256>(merkle_root, encoding, unencoded_length)
    }

    /// Computes the Merkle root over the [`SliverPairMetadata`][metadata::SliverPairMetadata],
    /// contained in the `blob_metadata` and then computes the blob ID.
    pub fn from_sliver_pair_metadata(blob_metadata: &BlobMetadata) -> Self {
        let merkle_root = MerkleTree::<Blake2b256>::build(
            blob_metadata
                .hashes
                .iter()
                .map(|h| h.pair_leaf_input::<Blake2b256>()),
        )
        .root();
        Self::from_metadata(
            merkle_root,
            blob_metadata.encoding_type,
            blob_metadata.unencoded_length,
        )
    }

    fn new_with_hash_function<T>(
        merkle_root: Node,
        encoding: EncodingType,
        unencoded_length: u64,
    ) -> BlobId
    where
        T: HashFunction<{ Self::LENGTH }>,
    {
        let mut hasher = T::default();

        // This is equivalent to the bcs encoding of the encoding type,
        // unencoded length, and merkle root.
        hasher.update([encoding.into()]);
        hasher.update(unencoded_length.to_le_bytes());
        hasher.update(merkle_root.bytes());

        Self(hasher.finalize().into())
    }
}

impl AsRef<[u8]> for BlobId {
    fn as_ref(&self) -> &[u8] {
        &self.0
    }
}

impl Display for BlobId {
    fn fmt(&self, f: &mut fmt::Formatter<'_>) -> fmt::Result {
        Base64Display::new(self.as_ref(), &URL_SAFE_NO_PAD).fmt(f)
    }
}

impl Debug for BlobId {
    fn fmt(&self, f: &mut fmt::Formatter<'_>) -> fmt::Result {
        write!(f, "BlobId({self})")
    }
}

/// Error returned when unable to parse a blob ID.
#[derive(Debug, Error, PartialEq, Eq)]
#[error("failed to parse a blob ID")]
pub struct BlobIdParseError;

impl<'a> TryFrom<&'a [u8]> for BlobId {
    type Error = BlobIdParseError;

    fn try_from(value: &[u8]) -> Result<Self, Self::Error> {
        let bytes = <[u8; Self::LENGTH]>::try_from(value).map_err(|_| BlobIdParseError)?;
        Ok(Self(bytes))
    }
}

impl FromStr for BlobId {
    type Err = BlobIdParseError;

    fn from_str(s: &str) -> Result<Self, Self::Err> {
        let mut blob_id = Self([0; Self::LENGTH]);
        if let Ok(Self::LENGTH) = URL_SAFE_NO_PAD.decode_slice(s, &mut blob_id.0) {
            Ok(blob_id)
        } else {
            Err(BlobIdParseError)
        }
    }
}

// Sliver and shard indices.

/// This macro is used to create separate types for specific indices.
///
/// While those could all be represented by the same type (`u16`), having separate types helps
/// finding bugs; for example, when a sliver index is not properly converted to a sliver-pair index.
///
/// The macro adds additional implementations on top of the [`wrapped_uint`] macro.
macro_rules! index_type {
    (
        $(#[$outer:meta])*
        $name:ident($display_prefix:expr)
    ) => {
        wrapped_uint!(
            $(#[$outer])*
            #[derive(Default)]
            pub struct $name(pub u16) {
                /// Returns the index as a `usize`.
                pub fn as_usize(&self) -> usize {
                    self.0.into()
                }

                /// Returns the index as a `u32`.
                pub fn as_u32(&self) -> u32 {
                    self.0.into()
                }
            }
        );

        impl fmt::Display for $name {
            fn fmt(&self, f: &mut fmt::Formatter<'_>) -> fmt::Result {
                write!(f, "{}-{}", $display_prefix, self.0)
            }
        }
    };
}

index_type!(
    /// Represents the index of a (primary or secondary) sliver.
    SliverIndex("sliver")
);

index_type!(
    /// Represents the index of a sliver pair.
    SliverPairIndex("sliver-pair")
);

impl From<SliverIndex> for SliverPairIndex {
    fn from(value: SliverIndex) -> Self {
        Self(value.0)
    }
}

impl From<SliverPairIndex> for SliverIndex {
    fn from(value: SliverPairIndex) -> Self {
        Self(value.0)
    }
}

impl SliverPairIndex {
    /// Computes the index of the [`Sliver`] of the corresponding axis starting from the index of
    /// the [`SliverPair`][encoding::SliverPair].
    ///
    /// This is needed because primary slivers are assigned in ascending `pair_index` order, while
    /// secondary slivers are assigned in descending `pair_index` order. I.e., the first primary
    /// sliver is contained in the first sliver pair, but the first secondary sliver is contained in
    /// the last sliver pair.
    pub fn to_sliver_index<E: EncodingAxis>(self, n_shards: NonZeroU16) -> SliverIndex {
        if E::IS_PRIMARY {
            self.into()
        } else {
            (n_shards.get() - self.0 - 1).into()
        }
    }
}

impl SliverIndex {
    /// Computes the index of the [`SliverPair`][encoding::SliverPair] of the corresponding axis
    /// starting from the index of the [`Sliver`].
    ///
    /// This is the inverse of [`SliverPairIndex::to_sliver_index`]; see that function for further
    /// information.
    pub fn to_pair_index<E: EncodingAxis>(self, n_shards: NonZeroU16) -> SliverPairIndex {
        if E::IS_PRIMARY {
            self.into()
        } else {
            (n_shards.get() - self.0 - 1).into()
        }
    }
}

index_type!(
    /// Represents the index of a shard.
    #[derive(PartialOrd, Ord)]
    ShardIndex("shard")
);

/// A range of shards.
///
/// Created with the [`ShardIndex::range()`] method.
pub type ShardRange = std::iter::Map<Range<u16>, fn(u16) -> ShardIndex>;

impl ShardIndex {
    /// A range of shard indices.
    ///
    /// # Examples
    ///
    /// ```
    /// # use walrus_core::ShardIndex;
    ///
    /// assert!(ShardIndex::range(0..3).eq([ShardIndex(0), ShardIndex(1), ShardIndex(2)]));
    /// assert!(ShardIndex::range(0..3).eq(ShardIndex::range(..3)));
    /// assert!(ShardIndex::range(0..3).eq(ShardIndex::range(..=2)));
    /// ```
    ///
    /// # Panics
    ///
    /// Panics if a range with an unbounded end is specified (i.e., `range(3..)`)
    pub fn range(range: impl RangeBounds<u16>) -> ShardRange {
        let start = match range.start_bound() {
            Bound::Included(left) => *left,
            Bound::Excluded(left) => *left + 1,
            Bound::Unbounded => 0,
        };
        let end = match range.end_bound() {
            Bound::Included(right) => *right + 1,
            Bound::Excluded(right) => *right,
            Bound::Unbounded => {
                unimplemented!("cannot create a ShardIndex range with an unbounded end")
            }
        };
        (start..end).map(ShardIndex)
    }
}

// Slivers.

/// A sliver of an erasure-encoded blob.
///
/// Can be either a [`PrimarySliver`] or [`SecondarySliver`].
#[derive(Debug, Clone, PartialEq, Eq, Serialize, Deserialize)]
pub enum Sliver {
    /// A primary sliver.
    Primary(PrimarySliver),
    /// A secondary sliver.
    Secondary(SecondarySliver),
}

impl Sliver {
    /// Returns true iff this sliver is a [`Sliver::Primary`].
    #[inline]
    pub fn is_primary(&self) -> bool {
        matches!(self, Sliver::Primary(_))
    }

    /// Returns true iff this sliver is a [`Sliver::Secondary`].
    #[inline]
    pub fn is_secondary(&self) -> bool {
        matches!(self, Sliver::Secondary(_))
    }

    /// Returns the associated [`SliverType`] of this sliver.
    pub fn r#type(&self) -> SliverType {
        match self {
            Sliver::Primary(_) => SliverType::Primary,
            Sliver::Secondary(_) => SliverType::Secondary,
        }
    }

    /// Returns the hash of the sliver, i.e., the Merkle root of the tree computed over the symbols.
    pub fn hash(&self, config: &EncodingConfig) -> Result<Node, RecoveryError> {
        match self {
            Sliver::Primary(inner) => inner.get_merkle_root::<DefaultHashFunction>(config),
            Sliver::Secondary(inner) => inner.get_merkle_root::<DefaultHashFunction>(config),
        }
    }

    /// Returns the sliver size in bytes.
    pub fn len(&self) -> usize {
        match self {
            Sliver::Primary(inner) => inner.len(),
            Sliver::Secondary(inner) => inner.len(),
        }
    }

    /// Returns true iff the sliver length is 0.
    pub fn is_empty(&self) -> bool {
        self.len() == 0
    }

    /// Returns the [`Sliver<T>`][Sliver] contained within the enum.
    pub fn to_raw<T>(self) -> Result<encoding::Sliver<T>, WrongSliverVariantError>
    where
        Self: TryInto<encoding::Sliver<T>>,
        T: EncodingAxis,
    {
        self.try_into().map_err(|_| WrongSliverVariantError)
    }

    /// Returns true iff the sliver has the length expected based on the encoding configuration and
    /// blob size.
    pub fn has_correct_length(&self, config: &EncodingConfig, blob_size: usize) -> bool {
        Some(self.len()) == self.expected_length(config, blob_size)
    }

    fn expected_length(&self, config: &EncodingConfig, blob_size: usize) -> Option<usize> {
        match self {
            Self::Primary(_) => config.sliver_size_for_blob::<Primary>(blob_size),
            Self::Secondary(_) => config.sliver_size_for_blob::<Secondary>(blob_size),
        }
        .map(NonZeroUsize::get)
    }
}

impl TryFrom<Sliver> for PrimarySliver {
    type Error = WrongSliverVariantError;

    fn try_from(value: Sliver) -> Result<Self, Self::Error> {
        match value {
            Sliver::Primary(sliver) => Ok(sliver),
            Sliver::Secondary(_) => Err(WrongSliverVariantError),
        }
    }
}

impl TryFrom<Sliver> for SecondarySliver {
    type Error = WrongSliverVariantError;

    fn try_from(value: Sliver) -> Result<Self, Self::Error> {
        match value {
            Sliver::Primary(_) => Err(WrongSliverVariantError),
            Sliver::Secondary(sliver) => Ok(sliver),
        }
    }
}

/// A type indicating either a primary or secondary sliver.
#[derive(Debug, Copy, Clone, PartialEq, Eq, Serialize, Deserialize)]
#[serde(rename_all = "lowercase")]
pub enum DecodingSymbolType {
    /// Enum indicating a primary decoding symbol.
    Primary,
    /// Enum indicating a secondary decoding symbol.
    Secondary,
}

/// A type indicating either a primary or secondary sliver.
#[derive(Debug, Copy, Clone, PartialEq, Eq, Serialize, Deserialize)]
#[serde(rename_all = "lowercase")]
pub enum SliverType {
    /// Enum indicating a primary sliver.
    Primary,
    /// Enum indicating a secondary sliver.
    Secondary,
}

impl SliverType {
    /// Returns the opposite sliver type.
    pub fn orthogonal(&self) -> SliverType {
        match self {
            SliverType::Primary => SliverType::Secondary,
            SliverType::Secondary => SliverType::Primary,
        }
    }

    /// Creates the [`SliverType`] for the [`EncodingAxis`].
    pub fn for_encoding<T: EncodingAxis>() -> Self {
        if T::IS_PRIMARY {
            SliverType::Primary
        } else {
            SliverType::Secondary
        }
    }
}

impl Display for SliverType {
    fn fmt(&self, f: &mut fmt::Formatter) -> fmt::Result {
        write!(
            f,
            "{}",
            match self {
                SliverType::Primary => "primary",
                SliverType::Secondary => "secondary",
            }
        )
    }
}

// Symbols.

/// A decoding symbol for recovering a sliver
///
/// Can be either a [`PrimaryDecodingSymbol`] or [`SecondaryDecodingSymbol`].
#[derive(Debug, Clone, PartialEq, Eq, Serialize, Deserialize)]
pub enum DecodingSymbol<U: MerkleAuth> {
    /// A primary decoding symbol to recover a primary sliver
    Primary(PrimaryDecodingSymbol<U>),
    /// A secondary decoding symbol to recover a secondary sliver.
    Secondary(SecondaryDecodingSymbol<U>),
}

impl<U: MerkleAuth> DecodingSymbol<U> {
    /// Returns true iff this decoding symbol is a [`DecodingSymbol::Primary`].
    #[inline]
    pub fn is_primary(&self) -> bool {
        matches!(self, DecodingSymbol::Primary(_))
    }

    /// Returns true iff this decoding symbol is a [`DecodingSymbol::Secondary`].
    #[inline]
    pub fn is_secondary(&self) -> bool {
        matches!(self, DecodingSymbol::Secondary(_))
    }

    /// Returns the associated [`DecodingSymbolType`] of this decoding symbol.
    pub fn r#type(&self) -> DecodingSymbolType {
        match self {
            DecodingSymbol::Primary(_) => DecodingSymbolType::Primary,
            DecodingSymbol::Secondary(_) => DecodingSymbolType::Secondary,
        }
    }
}

/// Error returned for an invalid conversion to an encoding type.
#[derive(Debug, Error, PartialEq, Eq)]
#[error("the provided value is not a valid EncodingType")]
pub struct InvalidEncodingType;

/// Supported Walrus encoding types.
#[derive(Debug, PartialEq, Eq, PartialOrd, Ord, Clone, Copy, Default, Serialize, Deserialize)]
#[repr(u8)]
pub enum EncodingType {
    /// Default RaptorQ encoding.
    #[default]
    RedStuff = 0,
}

impl From<EncodingType> for u8 {
    fn from(value: EncodingType) -> Self {
        value as u8
    }
}

impl TryFrom<u8> for EncodingType {
    type Error = InvalidEncodingType;

    fn try_from(value: u8) -> Result<Self, Self::Error> {
        match value {
            0 => Ok(EncodingType::RedStuff),
            _ => Err(InvalidEncodingType),
        }
    }
}

/// Returns an error if the condition evaluates to false.
///
/// Instead of an error, a message can be provided as a single string literal or as a format string
/// with additional parameters. In those cases, the message is turned into an error using
/// anyhow and then converted to the expected type.
///
/// # Examples
///
/// ```
/// # use thiserror::Error;
/// # use walrus_core::ensure;
/// #
/// # #[derive(Debug, Error, PartialEq)]
/// #[error("some error has occurred")]
/// struct MyError;
///
/// let function = |condition: bool| -> Result::<usize, MyError> {
///     ensure!(condition, MyError);
///     Ok(42)
/// };
/// assert_eq!(function(true).unwrap(), 42);
/// assert_eq!(function(false).unwrap_err(), MyError);
/// ```
///
/// ```
/// # use anyhow;
/// # use walrus_core::ensure;
/// let function = |condition: bool| -> anyhow::Result::<()> {
///     ensure!(condition, "some error message");
///     Ok(())
/// };
/// assert!(function(true).is_ok());
/// assert_eq!(function(false).unwrap_err().to_string(), "some error message");
/// ```
#[macro_export]
macro_rules! ensure {
    ($cond:expr, $msg:literal $(,)?) => {
        if !$cond {
            return Err(anyhow::anyhow!($msg).into());
        }
    };
    ($cond:expr, $err:expr $(,)?) => {
        if !$cond {
            return Err($err);
        }
    };
    ($cond:expr, $fmt:expr, $($arg:tt)*) => {
        if !$cond {
            return Err(anyhow::anyhow!($fmt, $($arg)*).into());
        }
    };
}<|MERGE_RESOLUTION|>--- conflicted
+++ resolved
@@ -3,13 +3,8 @@
 
 //! Core functionality for Walrus.
 use std::{
-<<<<<<< HEAD
-    fmt::{self, Debug, Display, LowerHex},
+    fmt::{self, Debug, Display},
     num::{NonZeroU16, NonZeroUsize},
-=======
-    fmt::{self, Debug, Display},
-    num::{NonZeroUsize, TryFromIntError},
->>>>>>> a79766c3
     ops::{Bound, Range, RangeBounds},
     str::FromStr,
 };
