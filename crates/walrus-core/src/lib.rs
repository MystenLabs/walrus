--- conflicted
+++ resolved
@@ -8,17 +8,10 @@
 };
 
 use encoding::{
-<<<<<<< HEAD
-    PrimaryDecSymbol,
-    PrimarySliver,
-    RecoveryError,
-    SecondaryDecSymbol,
-=======
     PrimaryDecodingSymbol,
     PrimarySliver,
     RecoveryError,
     SecondaryDecodingSymbol,
->>>>>>> 5f9a61b1
     SecondarySliver,
 };
 use fastcrypto::{
@@ -226,29 +219,17 @@
 
 /// A decoding symbol for recovering a sliver
 ///
-<<<<<<< HEAD
-/// Can be either a [`PrimaryDecSymbol`] or [`SecondaryDecSymbol`].
-#[derive(Debug, Clone, PartialEq, Eq, Serialize, Deserialize)]
-pub enum DecodingSymbol<U: MerkleAuth> {
-    /// A primary decoding symbol to recover a primary sliver
-    Primary(PrimaryDecSymbol<U>),
-    /// A secondary decoding symbol to recover a secondary sliver
-    Secondary(SecondaryDecSymbol<U>),
-}
-
-impl<U: MerkleAuth> DecodingSymbol<U> {
-=======
 /// Can be either a [`PrimaryDecodingSymbol`] or [`SecondaryDecodingSymbol`].
 #[derive(Debug, Clone, PartialEq, Eq, Serialize, Deserialize)]
-pub enum DecodingSymbol {
+pub enum DecodingSymbol<U: MerkleAuth>  {
     /// A primary decoding symbol to recover a primary sliver
-    Primary(PrimaryDecodingSymbol),
+    Primary(PrimaryDecodingSymbol<U>),
     /// A secondary decoding symbol to recover a secondary sliver.
-    Secondary(SecondaryDecodingSymbol),
-}
-
-impl DecodingSymbol {
->>>>>>> 5f9a61b1
+    Secondary(SecondaryDecodingSymbol<U>),
+}
+
+impl<U: MerkleAuth> DecodingSymbol<U> {
+
     /// Returns true iff this decoding symbol is a [`DecodingSymbol::Primary`].
     #[inline]
     pub fn is_primary(&self) -> bool {
@@ -292,11 +273,8 @@
 
 impl SliverType {
     /// Returns the opposite sliver type.
-<<<<<<< HEAD
-    pub fn reverse(&self) -> SliverType {
-=======
     pub fn orthogonal(&self) -> SliverType {
->>>>>>> 5f9a61b1
+
         match self {
             SliverType::Primary => SliverType::Secondary,
             SliverType::Secondary => SliverType::Primary,
