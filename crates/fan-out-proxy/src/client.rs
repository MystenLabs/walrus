--- conflicted
+++ resolved
@@ -215,14 +215,9 @@
     get_contract_client(walrus_config?, wallet, gas_budget).await
 }
 
-<<<<<<< HEAD
-/// Creates a [`Client<SuiContractClient>`] based on the provided [`WalrusConfig`] with
-/// write access to Sui.
-=======
-/// Creates a Walrus [`Client`](`WalrusClient<SuiContractClient>`) based on the provided
+/// Creates a [`Client<SuiContractClient>`](`WalrusClient<SuiContractClient>`) based on the provided
 /// [`WalrusConfig`] with write access to Sui.
 #[cfg(feature = "test-client")]
->>>>>>> c56b657e
 pub async fn get_contract_client(
     walrus_config: WalrusConfig,
     wallet: Result<Wallet>,
