[package]
name = "fan-out-proxy"
publish = false
authors.workspace = true
version.workspace = true
edition.workspace = true
license.workspace = true

[dependencies]
anyhow.workspace = true
axum.workspace = true
axum-server.workspace = true
base64.workspace = true
bcs.workspace = true
clap.workspace = true
clap_complete.workspace = true
fastcrypto.workspace = true
futures.workspace = true
git-version.workspace = true
<<<<<<< HEAD
rand.workspace = true
=======
mysten-metrics.workspace = true
prometheus.workspace = true
>>>>>>> c56b657e
reqwest.workspace = true
serde.workspace = true
serde_json.workspace = true
serde_with.workspace = true
sui-sdk.workspace = true
sui-types.workspace = true
telemetry-subscribers.workspace = true
thiserror.workspace = true
tokio.workspace = true
tower-http.workspace = true
tracing.workspace = true
tracing-subscriber.workspace = true
utoipa.workspace = true
utoipa-redoc.workspace = true
walrus-core.workspace = true
walrus-proc-macros.workspace = true
walrus-sdk.workspace = true
walrus-storage-node-client.workspace = true
walrus-sui.workspace = true

[features]
default = ["test-client"] # TODO: Remove this eventually.
test-client = []<|MERGE_RESOLUTION|>--- conflicted
+++ resolved
@@ -17,12 +17,9 @@
 fastcrypto.workspace = true
 futures.workspace = true
 git-version.workspace = true
-<<<<<<< HEAD
-rand.workspace = true
-=======
 mysten-metrics.workspace = true
 prometheus.workspace = true
->>>>>>> c56b657e
+rand.workspace = true
 reqwest.workspace = true
 serde.workspace = true
 serde_json.workspace = true
