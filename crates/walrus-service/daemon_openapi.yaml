openapi: 3.1.0
info:
  title: Walrus Daemon
  description: ''
  contact:
    name: Mysten Labs
    email: build@mystenlabs.com
  license:
    name: Apache-2.0
    identifier: Apache-2.0
  version: <VERSION>
paths:
  /v1/blobs:
    put:
      tags:
      - routes
      summary: Store a blob on Walrus.
      description: |-
        Store a (potentially deletable) blob on Walrus for 1 or more epochs. The associated on-Sui
        object can be sent to a specified Sui address.
      operationId: put_blob
      parameters:
      - name: encoding_type
        in: query
        description: The encoding type to use for the blob.
        required: false
        schema:
          $ref: '#/components/schemas/EncodingType'
        style: form
      - name: epochs
        in: query
        description: |-
          The number of epochs, ahead of the current one, for which to store the blob.

          The default is 1 epoch.
        required: false
        schema:
          $ref: '#/components/schemas/u32'
        style: form
      - name: deletable
        in: query
        description: |-
          If true, the publisher creates a deletable blob instead of a permanent one. *This will
          become the default behavior in the future.*
        required: false
        schema:
          type: boolean
        style: form
      - name: permanent
        in: query
        description: |-
          If true, the publisher creates a permanent blob. This is currently the default behavior;
          but *in the future, blobs will be deletable by default*.
        required: false
        schema:
          type: boolean
        style: form
      - name: force
        in: query
        description: |-
          If true, the publisher will always store the blob, creating a new Blob object.

          The blob will be stored even if the blob is already certified on Walrus for the specified
          number of epochs.
        required: false
        schema:
          type: boolean
        style: form
      - name: quilt_version
        in: query
        description: |-
          The quilt version to use (for quilt endpoints only).
          Valid values: "v1", "V1", or "1". Defaults to "v1" if not specified.
        required: false
        schema:
          $ref: '#/components/schemas/QuiltVersionEnum'
        style: form
      - name: send_or_share
        in: query
        required: false
        schema:
          oneOf:
          - type: object
            description: Send the blob to the specified Sui address.
            required:
            - send_object_to
            properties:
              send_object_to:
                $ref: '#/components/schemas/SuiAddress'
                description: Send the blob to the specified Sui address.
          - type: object
            description: Turn the created blob into a shared blob.
            required:
            - share
            properties:
              share:
                type: boolean
                description: Turn the created blob into a shared blob.
          description: The exclusive option to share the blob or to send it to an address.
        style: form
      requestBody:
        description: Binary data of the unencoded blob to be stored.
        content:
          application/octet-stream:
            schema:
              $ref: '#/components/schemas/Binary'
        required: true
      responses:
        '200':
          description: The blob was stored successfully
          content:
            application/json:
              schema:
                $ref: '#/components/schemas/BlobStoreResult'
        '400':
<<<<<<< HEAD
          description: The request is malformed.
=======
          description: The blob cannot be defined as both deletable and permanent.
>>>>>>> 719038be
          content:
            application/json:
              schema:
                $ref: '#/components/schemas/Status'
        '413':
          description: The blob is too large
        '451':
          description: The blob cannot be returned as it has been blocked.
          content:
            application/json:
              schema:
                $ref: '#/components/schemas/Status'
        '500':
          description: An internal server error has occurred. Please report this error.
          content:
            application/json:
              schema:
                $ref: '#/components/schemas/Status'
        '504':
          description: The service failed to store the blob to sufficient Walrus storage nodes before a timeout, please retry the operation.
          content:
            application/json:
              schema:
                $ref: '#/components/schemas/Status'
  /v1/blobs/by-object-id/{blob_object_id}:
    get:
      tags:
      - routes
      summary: Retrieve a Walrus blob with its associated attribute.
      description: |-
        First retrieves the blob metadata from Sui using the provided object ID (either of the blob
        object or a shared blob), then uses the blob_id from that metadata to fetch the actual blob
        data via the get_blob function. The response includes the binary data along with any attribute
        headers from the metadata that are present in the configured allowed_headers set.
      operationId: get_blob_by_object_id
      parameters:
      - name: blob_object_id
        in: path
        required: true
        schema:
          $ref: '#/components/schemas/ObjectID'
      responses:
        '200':
          description: The blob was reconstructed successfully. Any attribute headers present in the allowed_headers configuration will be included in the response.
          content:
            application/octet-stream:
              schema:
                type: array
                items:
                  type: integer
                  format: int32
                  minimum: 0
        '404':
          description: May be returned when (1) The requested blob has not yet been stored on Walrus. (2) The requested quilt patch does not exist on Walrus.
          content:
            application/json:
              schema:
                $ref: '#/components/schemas/Status'
        '451':
          description: The blob cannot be returned as has been blocked.
          content:
            application/json:
              schema:
                $ref: '#/components/schemas/Status'
        '500':
          description: An internal server error has occurred. Please report this error.
          content:
            application/json:
              schema:
                $ref: '#/components/schemas/Status'
  /v1/blobs/by-quilt-id/{quilt_id}/{identifier}:
    get:
      tags:
      - routes
      summary: Get blob from quilt by ID and identifier
      description: Retrieve a specific blob from a quilt using the quilt ID and its identifier. Returns the raw blob bytes, the identifier and other attributes are returned as headers. If the quilt ID or identifier is not found, the response is 404.
      operationId: get_blob_by_quilt_id_and_identifier
      parameters:
      - name: quilt_id
        in: path
        description: The quilt ID encoded as URL-safe base64
        required: true
        schema:
          type: string
        example: rkcHpHQrornOymttgvSq3zvcmQEsMqzmeUM1HSY4ShU
      - name: identifier
        in: path
        description: The identifier of the blob within the quilt
        required: true
        schema:
          type: string
        example: my-file.txt
      responses:
        '200':
          description: The blob was retrieved successfully. Returns the raw blob bytes, the identifier and other attributes are returned as headers.
          content:
            application/octet-stream:
              schema:
                type: array
                items:
                  type: integer
                  format: int32
                  minimum: 0
        '404':
          description: May be returned when (1) The requested blob has not yet been stored on Walrus. (2) The requested quilt patch does not exist on Walrus.
          content:
            application/json:
              schema:
                $ref: '#/components/schemas/Status'
        '451':
          description: The blob cannot be returned as has been blocked.
          content:
            application/json:
              schema:
                $ref: '#/components/schemas/Status'
        '500':
          description: An internal server error has occurred. Please report this error.
          content:
            application/json:
              schema:
                $ref: '#/components/schemas/Status'
  /v1/blobs/by-quilt-patch-id/{quilt_patch_id}:
    get:
      tags:
      - routes
      summary: Get blob from quilt
      description: Retrieve a specific blob from a quilt using its QuiltPatchId. Returns the raw blob bytes, the identifier and other attributes are returned as headers.
      operationId: get_blob_by_quilt_patch_id
      parameters:
      - name: quilt_patch_id
        in: path
        description: The QuiltPatchId encoded as URL-safe base64
        required: true
        schema:
          type: string
        example: DJHLsgUoKQKEPcw3uehNQwuJjMu5a2sRdn8r-f7iWSAAC8Pw
      responses:
        '200':
          description: The blob was retrieved successfully. Returns the raw blob bytes, the identifier and other attributes are returned as headers.
          content:
            application/octet-stream:
              schema:
                type: array
                items:
                  type: integer
                  format: int32
                  minimum: 0
        '404':
          description: May be returned when (1) The requested blob has not yet been stored on Walrus. (2) The requested quilt patch does not exist on Walrus.
          content:
            application/json:
              schema:
                $ref: '#/components/schemas/Status'
        '451':
          description: The blob cannot be returned as has been blocked.
          content:
            application/json:
              schema:
                $ref: '#/components/schemas/Status'
        '500':
          description: An internal server error has occurred. Please report this error.
          content:
            application/json:
              schema:
                $ref: '#/components/schemas/Status'
  /v1/blobs/{blob_id}:
    get:
      tags:
      - routes
      summary: Retrieve a Walrus blob.
      description: Reconstructs the blob identified by the provided blob ID from Walrus and return it binary data.
      operationId: get_blob
      parameters:
      - name: blob_id
        in: path
        required: true
        schema:
          $ref: '#/components/schemas/BlobId'
      responses:
        '200':
          description: The blob was reconstructed successfully
          content:
            application/octet-stream:
              schema:
                type: array
                items:
                  type: integer
                  format: int32
                  minimum: 0
        '404':
          description: May be returned when (1) The requested blob has not yet been stored on Walrus. (2) The requested quilt patch does not exist on Walrus.
          content:
            application/json:
              schema:
                $ref: '#/components/schemas/Status'
        '451':
          description: The blob cannot be returned as has been blocked.
          content:
            application/json:
              schema:
                $ref: '#/components/schemas/Status'
        '500':
          description: An internal server error has occurred. Please report this error.
          content:
            application/json:
              schema:
                $ref: '#/components/schemas/Status'
  /v1/quilts:
    put:
      tags:
      - routes
      summary: Store multiple blobs as a quilt using multipart/form-data.
      description: |-
        Accepts a multipart form with blobs and optional per blob Walrus-native metadata.
        The form contains:
        - Blobs identified by their identifiers as field names (required)
        - A `{WALRUS_NATIVE_METADATA_FIELD_NAME}` field containing a JSON array with per blob metadata
          (optional). This field must be valid JSON in array format.

        # Supported Walrus-native metadata fields
        - `identifier`: The identifier of the blob, must match the corresponding blob field name
        - `tags`: JSON object with string key-value pairs (optional)

        Blobs without corresponding metadata entries will be stored with empty tags.

        # Examples

        ## Blobs without Walrus-native metadata, with quilt version V1
        ```bash
        curl -X PUT "http://localhost:8080/v1/quilts?epochs=5&quilt_version=V1" \
          -F "contract-v2=@document.pdf" \
          -F "logo-2024=@image.png"
        ```

        ## Blobs with Walrus-native metadata, with default quilt version
        ```bash
        curl -X PUT "http://localhost:8080/v1/quilts?epochs=5" \
          -F "quilt-manual=@document.pdf" \
          -F "logo-2025=@image.png" \
          -F "{WALRUS_NATIVE_METADATA_FIELD_NAME}=[
            {"identifier": "quilt-manual", "tags": {"creator": "walrus", "version": "1.0"}},
            {"identifier": "logo-2025", "tags": {"type": "logo", "format": "png"}}
          ]'
        ```
      operationId: put_quilt
      parameters:
      - name: encoding_type
        in: query
        description: The encoding type to use for the blob.
        required: false
        schema:
          $ref: '#/components/schemas/EncodingType'
        style: form
      - name: epochs
        in: query
        description: |-
          The number of epochs, ahead of the current one, for which to store the blob.

          The default is 1 epoch.
        required: false
        schema:
          $ref: '#/components/schemas/u32'
        style: form
      - name: deletable
        in: query
        description: If true, the publisher creates a deletable blob instead of a permanent one.
        required: false
        schema:
          type: boolean
        style: form
      - name: force
        in: query
        description: |-
          If true, the publisher will always store the blob, creating a new Blob object.

          The blob will be stored even if the blob is already certified on Walrus for the specified
          number of epochs.
        required: false
        schema:
          type: boolean
        style: form
      - name: quilt_version
        in: query
        description: |-
          The quilt version to use (for quilt endpoints only).
          Valid values: "v1", "V1", or "1". Defaults to "v1" if not specified.
        required: false
        schema:
          $ref: '#/components/schemas/QuiltVersionEnum'
        style: form
      - name: send_or_share
        in: query
        required: false
        schema:
          oneOf:
          - type: object
            description: Send the blob to the specified Sui address.
            required:
            - send_object_to
            properties:
              send_object_to:
                $ref: '#/components/schemas/SuiAddress'
                description: Send the blob to the specified Sui address.
          - type: object
            description: Turn the created blob into a shared blob.
            required:
            - share
            properties:
              share:
                type: boolean
                description: Turn the created blob into a shared blob.
          description: The exclusive option to share the blob or to send it to an address.
        style: form
      requestBody:
        description: Multipart form with blobs and their Walrus-native metadata
        content:
          multipart/form-data: {}
      responses:
        '200':
          description: The quilt was stored successfully
          content:
            application/json:
              schema:
                $ref: '#/components/schemas/QuiltStoreResult'
        '400':
          description: The request is malformed.
          content:
            application/json:
              schema:
                $ref: '#/components/schemas/Status'
        '413':
          description: The quilt is too large
        '451':
          description: The blob cannot be returned as has been blocked.
          content:
            application/json:
              schema:
                $ref: '#/components/schemas/Status'
        '500':
          description: An internal server error has occurred. Please report this error.
          content:
            application/json:
              schema:
                $ref: '#/components/schemas/Status'
        '504':
          description: The service failed to store the blob to sufficient Walrus storage nodes before a timeout, please retry the operation.
          content:
            application/json:
              schema:
                $ref: '#/components/schemas/Status'
components:
  schemas:
    Binary:
      type: string
      format: binary
    Blob:
      type: object
      description: Sui object for a blob.
      required:
      - id
      - registeredEpoch
      - blobId
      - size
      - encodingType
      - storage
      - deletable
      properties:
        blobId:
          $ref: '#/components/schemas/BlobId'
          description: The blob ID.
        certifiedEpoch:
          oneOf:
          - type: 'null'
          - $ref: '#/components/schemas/u32'
            description: The epoch in which the blob was first certified, `None` if the blob is uncertified.
        deletable:
          type: boolean
          description: Marks the blob as deletable.
        encodingType:
          $ref: '#/components/schemas/EncodingType'
          description: The encoding coding type used for the blob.
        id:
          $ref: '#/components/schemas/ObjectID'
        registeredEpoch:
          $ref: '#/components/schemas/u32'
          description: The epoch in which the blob has been registered.
        size:
          type: integer
          format: int64
          description: The (unencoded) size of the blob.
          minimum: 0
        storage:
          $ref: '#/components/schemas/StorageResource'
          description: The [`StorageResource`] used to store the blob.
    BlobId:
      type: string
      format: byte
      description: The ID of a blob.
      examples:
      - E7_nNXvFU_3qZVu3OH1yycRG7LZlyn1-UxEDCDDqGGU
    BlobStoreResult:
      oneOf:
      - type: object
        description: |-
          The blob already exists within Walrus, was certified, and is stored for at least the
          intended duration.
        required:
        - alreadyCertified
        properties:
          alreadyCertified:
            allOf:
            - $ref: '#/components/schemas/EventOrObjectId'
              description: |-
                The event where the blob was certified, or the object ID of the registered blob.

                The object ID of the registered blob is used in place of the event ID when the blob is
                deletable, already certified, and owned by the client.
            - type: object
              required:
              - blob_id
              - end_epoch
              properties:
                blob_id:
                  $ref: '#/components/schemas/BlobId'
                  description: The blob ID.
                end_epoch:
                  type: integer
                  format: int64
                  description: The epoch until which the blob is stored (exclusive).
                  minimum: 0
            description: |-
              The blob already exists within Walrus, was certified, and is stored for at least the
              intended duration.
      - type: object
        description: |-
          The blob was newly created; this contains the newly created Sui object associated with the
          blob.
        required:
        - newlyCreated
        properties:
          newlyCreated:
            type: object
            description: |-
              The blob was newly created; this contains the newly created Sui object associated with the
              blob.
            required:
            - blob_object
            - resource_operation
            - cost
            properties:
              blob_object:
                $ref: '#/components/schemas/Blob'
                description: The Sui blob object that holds the newly created blob.
              cost:
                type: integer
                format: int64
                description: The storage cost, excluding gas.
                minimum: 0
              resource_operation:
                $ref: '#/components/schemas/RegisterBlobOp'
                description: The operation that created the blob.
              shared_blob_object:
                oneOf:
                - type: 'null'
                - $ref: '#/components/schemas/ObjectID'
                  description: The shared blob object ID if created.
      - type: object
        description: |-
          The blob is known to Walrus but was marked as invalid.

          This indicates a bug within the client, the storage nodes, or more than a third malicious
          storage nodes.
        required:
        - markedInvalid
        properties:
          markedInvalid:
            type: object
            description: |-
              The blob is known to Walrus but was marked as invalid.

              This indicates a bug within the client, the storage nodes, or more than a third malicious
              storage nodes.
            required:
            - blob_id
            - event
            properties:
              blob_id:
                $ref: '#/components/schemas/BlobId'
                description: The blob ID.
              event:
                $ref: '#/components/schemas/EventID'
                description: The event where the blob was marked as invalid.
      - type: object
        description: Operation failed.
        required:
        - error
        properties:
          error:
            type: object
            description: Operation failed.
            required:
            - error_msg
            properties:
              blob_id:
                oneOf:
                - type: 'null'
                - $ref: '#/components/schemas/BlobId'
                  description: The blob ID.
              error_msg:
                type: string
                description: The error message.
      description: Result when attempting to store a blob.
    EncodingType:
      type: string
      description: Supported Walrus encoding types.
      enum:
      - RS2
    Epoch:
      type: integer
      format: int32
      description: Walrus epoch.
      minimum: 0
    EventID:
      type: object
      description: Schema for the [`sui_types::event::EventID`] type.
      required:
      - txDigest
      - eventSeq
      properties:
        eventSeq:
          type: string
        txDigest:
          type: array
          items:
            type: integer
            format: byte
            minimum: 0
      examples:
      - txDigest: EhtoQF9UpPyg5PsPUs69LdkcRrjQ3R4cTsHnwxZVTNrC
        eventSeq:
          $serde_json::private::Number: '0'
    EventOrObjectId:
      oneOf:
      - type: object
        description: The variant representing an event ID.
        required:
        - event
        properties:
          event:
            $ref: '#/components/schemas/EventID'
            description: The variant representing an event ID.
      - type: object
        description: The variant representing an object ID.
        required:
        - object
        properties:
          object:
            $ref: '#/components/schemas/ObjectID'
            description: The variant representing an object ID.
      description: Either an event ID or an object ID.
    ObjectID:
      type: string
      title: Sui object ID
      description: Sui object ID as a hexadecimal string
      examples:
      - 0x56ae1c86e17db174ea002f8340e28880bc8a8587c56e8604a4fa6b1170b23a60
    QuiltStoreResult:
      type: object
      description: Result when attempting to store a quilt.
      required:
      - blobStoreResult
      - storedQuiltBlobs
      properties:
        blobStoreResult:
          $ref: '#/components/schemas/BlobStoreResult'
          description: The result of storing the quilt data as a blob.
        storedQuiltBlobs:
          type: array
          items:
            $ref: '#/components/schemas/StoredQuiltPatch'
          description: The structure of the quilt.
    RegisterBlobOp:
      oneOf:
      - type: object
        description: The storage and blob resources are purchased from scratch.
        required:
        - registerFromScratch
        properties:
          registerFromScratch:
            type: object
            description: The storage and blob resources are purchased from scratch.
            required:
            - encoded_length
            - epochs_ahead
            properties:
              encoded_length:
                type: integer
                format: int64
                description: The size of the encoded blob in bytes.
                minimum: 0
              epochs_ahead:
                type: integer
                format: int32
                description: The number of epochs ahead for which the blob is registered.
                minimum: 0
      - type: object
        description: The storage is reused, but the blob was not registered.
        required:
        - reuseStorage
        properties:
          reuseStorage:
            type: object
            description: The storage is reused, but the blob was not registered.
            required:
            - encoded_length
            properties:
              encoded_length:
                type: integer
                format: int64
                description: The size of the encoded blob in bytes.
                minimum: 0
      - type: object
        description: A registration was already present.
        required:
        - reuseRegistration
        properties:
          reuseRegistration:
            type: object
            description: A registration was already present.
            required:
            - encoded_length
            properties:
              encoded_length:
                type: integer
                format: int64
                description: The size of the encoded blob in bytes.
                minimum: 0
      - type: object
        description: The blob was already certified, but its lifetime is too short.
        required:
        - reuseAndExtend
        properties:
          reuseAndExtend:
            type: object
            description: The blob was already certified, but its lifetime is too short.
            required:
            - encoded_length
            - epochs_extended
            properties:
              encoded_length:
                type: integer
                format: int64
                description: The size of the encoded blob in bytes.
                minimum: 0
              epochs_extended:
                type: integer
                format: int32
                description: The number of epochs extended wrt the original epoch end.
                minimum: 0
      - type: object
        description: |-
          The blob was registered, but not certified, and its lifetime is shorter than
          the desired one.
        required:
        - reuseAndExtendNonCertified
        properties:
          reuseAndExtendNonCertified:
            type: object
            description: |-
              The blob was registered, but not certified, and its lifetime is shorter than
              the desired one.
            required:
            - encoded_length
            - epochs_extended
            properties:
              encoded_length:
                type: integer
                format: int64
                description: The size of the encoded blob in bytes.
                minimum: 0
              epochs_extended:
                type: integer
                format: int32
                description: The number of epochs extended wrt the original epoch end.
                minimum: 0
      description: The operation performed on blob and storage resources to register a blob.
    Status:
      type: object
      description: |-
        A message returned from a failed API call.

        Contains both human-readable and machine-readable details of the error,
        to assist in resolving the error.
      required:
      - error
      properties:
        error:
          allOf:
          - oneOf:
            - type: object
              required:
              - status
              - code
              properties:
                code:
                  type: integer
                  format: int32
                  description: HTTP status code associated with the error.
                  minimum: 0
                status:
                  type: string
                  description: General type of error, given as an UPPER_SNAKE_CASE string.
            description: The status code corresponding to the error.
          - type: object
            required:
            - message
            - details
            properties:
              details:
                type: array
                items:
                  type: object
                description: |-
                  Machine readable details of the error.

                  Always contains an [`ErrorInfo`], which provides a machine-readable
                  representation of the of the `message` field.
              message:
                type: string
                description: A message describing the error in detail.
    StorageResource:
      type: object
      description: Sui object for storage resources.
      required:
      - id
      - startEpoch
      - endEpoch
      - storageSize
      properties:
        endEpoch:
          $ref: '#/components/schemas/u32'
          description: The end epoch of the resource (exclusive).
        id:
          $ref: '#/components/schemas/ObjectID'
        startEpoch:
          $ref: '#/components/schemas/u32'
          description: The start epoch of the resource (inclusive).
        storageSize:
          type: integer
          format: int64
          description: The total amount of reserved storage.
          minimum: 0
    StoredQuiltPatch:
      type: object
      description: Identifies a stored quilt patch.
      required:
      - identifier
      - quiltPatchId
      properties:
        identifier:
          type: string
          description: The identifier of the quilt patch.
        quiltPatchId:
          type: string
          description: The quilt patch id.
    SuiAddress:
      type: string
      title: Sui address
      description: Sui address encoded as a hexadecimal string
      examples:
      - 0x02a212de6a9dfa3a69e22387acfbafbb1a9e591bd9d636e7895dcfc8de0
    u32:
      type: integer
      format: int32
      minimum: 0<|MERGE_RESOLUTION|>--- conflicted
+++ resolved
@@ -113,11 +113,7 @@
               schema:
                 $ref: '#/components/schemas/BlobStoreResult'
         '400':
-<<<<<<< HEAD
-          description: The request is malformed.
-=======
-          description: The blob cannot be defined as both deletable and permanent.
->>>>>>> 719038be
+          description: May be returned when (1) The blob cannot be defined as both deletable and permanent. (2) The request is malformed.
           content:
             application/json:
               schema:
@@ -383,7 +379,18 @@
         style: form
       - name: deletable
         in: query
-        description: If true, the publisher creates a deletable blob instead of a permanent one.
+        description: |-
+          If true, the publisher creates a deletable blob instead of a permanent one. *This will
+          become the default behavior in the future.*
+        required: false
+        schema:
+          type: boolean
+        style: form
+      - name: permanent
+        in: query
+        description: |-
+          If true, the publisher creates a permanent blob. This is currently the default behavior;
+          but *in the future, blobs will be deletable by default*.
         required: false
         schema:
           type: boolean
@@ -443,7 +450,7 @@
               schema:
                 $ref: '#/components/schemas/QuiltStoreResult'
         '400':
-          description: The request is malformed.
+          description: May be returned when (1) The blob cannot be defined as both deletable and permanent. (2) The request is malformed.
           content:
             application/json:
               schema:
@@ -451,7 +458,7 @@
         '413':
           description: The quilt is too large
         '451':
-          description: The blob cannot be returned as has been blocked.
+          description: The blob cannot be returned as it has been blocked.
           content:
             application/json:
               schema:
