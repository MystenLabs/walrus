openapi: 3.1.0
info:
  title: walrus-service
  description: ''
  contact:
    name: Mysten Labs
    email: build@mystenlabs.com
  license:
    name: Apache-2.0
    identifier: Apache-2.0
  version: <VERSION>
paths:
  /v1/blobs/{blob_id}/confirmation/deletable/{object_id}:
    get:
      tags:
      - Writing Blobs
      summary: Get storage confirmation for deletable blobs.
      description: |-
        Gets a signed storage confirmation from this storage node, indicating that all shards assigned
        to this storage node for the current epoch have stored their respective slivers.
      operationId: get_deletable_blob_confirmation
      parameters:
      - name: blob_id
        in: path
        required: true
        schema:
          $ref: '#/components/schemas/BlobId'
      - name: object_id
        in: path
        required: true
        schema:
          $ref: '#/components/schemas/ObjectID'
      responses:
        '200':
          description: A signed confirmation of storage
          content:
            application/json:
              schema:
                $ref: '#/components/schemas/ApiSuccess_StorageConfirmation'
        '400':
          description: May be returned when (1)  The blob has not been registered or has already expired. (2)  The storage node cannot produce a certificate, as it does not have the slivers for all of its shards. Complete the uploading of the slivers and then try again.
          content:
            application/json:
              schema:
                $ref: '#/components/schemas/Status'
        '500':
          description: An internal server error has occurred. Please report this error.
          content:
            application/json:
              schema:
                $ref: '#/components/schemas/Status'
  /v1/blobs/{blob_id}/confirmation/permanent:
    get:
      tags:
      - Writing Blobs
      summary: Get storage confirmation for permanent blobs.
      description: |-
        Gets a signed storage confirmation from this storage node, indicating that all shards assigned
        to this storage node for the current epoch have stored their respective slivers.
      operationId: get_permanent_blob_confirmation
      parameters:
      - name: blob_id
        in: path
        required: true
        schema:
          $ref: '#/components/schemas/BlobId'
      responses:
        '200':
          description: A signed confirmation of storage
          content:
            application/json:
              schema:
                $ref: '#/components/schemas/ApiSuccess_StorageConfirmation'
        '400':
          description: May be returned when (1)  The blob has not been registered or has already expired. (2)  The storage node cannot produce a certificate, as it does not have the slivers for all of its shards. Complete the uploading of the slivers and then try again.
          content:
            application/json:
              schema:
                $ref: '#/components/schemas/Status'
        '500':
          description: An internal server error has occurred. Please report this error.
          content:
            application/json:
              schema:
                $ref: '#/components/schemas/Status'
  /v1/blobs/{blob_id}/inconsistencyProof/{sliver_type}:
    post:
      tags:
      - Recovery
      summary: Verify blob inconsistency.
      description: |-
        Accepts an inconsistency proof from other storage nodes, verifies it, and returns an attestation
        that the specified blob is inconsistent.
      operationId: inconsistency_proof
      parameters:
      - name: blob_id
        in: path
        required: true
        schema:
          $ref: '#/components/schemas/BlobId'
      - name: sliver_type
        in: path
        required: true
        schema:
          $ref: '#/components/schemas/Axis'
      requestBody:
        description: BCS-encoded inconsistency proof
        content:
          application/octet-stream:
            schema:
              type: array
              items:
                type: integer
                format: int32
                minimum: 0
        required: true
      responses:
        '200':
          description: Signed invalid blob-id attestation
          content:
            application/json:
              schema:
                $ref: '#/components/schemas/ApiSuccess_SignedMessage_u8'
        '400':
          description: May be returned when (1)  The metadata for the blob is required but missing. (2)  The provided inconsistency proof is not valid.
          content:
            application/json:
              schema:
                $ref: '#/components/schemas/Status'
        '500':
          description: An internal server error has occurred. Please report this error.
          content:
            application/json:
              schema:
                $ref: '#/components/schemas/Status'
  /v1/blobs/{blob_id}/metadata:
    get:
      tags:
      - Reading Blobs
      summary: Get blob metadata.
      description: Gets the metadata associated with a Walrus blob, as a BCS encoded byte stream.
      operationId: get_metadata
      parameters:
      - name: blob_id
        in: path
        required: true
        schema:
          $ref: '#/components/schemas/BlobId'
      responses:
        '200':
          description: BCS encoded blob metadata
          content:
            application/octet-stream:
              schema:
                type: array
                items:
                  type: integer
                  format: int32
                  minimum: 0
        '404':
          description: ' The requested metadata could not be found at this storage node. It has either not been uploaded, does not exist, or has already been deleted.'
          content:
            application/json:
              schema:
                $ref: '#/components/schemas/Status'
        '451':
          description: ' The metadata cannot be returned, as the associated blob has been blocked on this storage node.'
          content:
            application/json:
              schema:
                $ref: '#/components/schemas/Status'
        '500':
          description: An internal server error has occurred. Please report this error.
          content:
            application/json:
              schema:
                $ref: '#/components/schemas/Status'
    put:
      tags:
      - Writing Blobs
      summary: Store blob metadata.
      description: |-
        Stores the metadata associated with a registered Walrus blob at this storage node. This is a
        pre-requisite for storing the encoded slivers of the blob. The ID of the blob must first be
        registered on Sui, after which storing the metadata becomes possible.

        This endpoint may return an error if the node has not yet received the registration event from
        the chain.
      operationId: put_metadata
      parameters:
      - name: blob_id
        in: path
        required: true
        schema:
          $ref: '#/components/schemas/BlobId'
      requestBody:
        description: BCS-encoded metadata octet-stream
        content:
          application/octet-stream:
            schema:
              type: array
              items:
                type: integer
                format: int32
                minimum: 0
        required: true
      responses:
        '200':
          description: Metadata is already stored
          content:
            application/json:
              schema:
                $ref: '#/components/schemas/ApiSuccess_String'
        '201':
          description: Metadata successfully stored
          content:
            application/json:
              schema:
                $ref: '#/components/schemas/ApiSuccess_String'
        '400':
          description: May be returned when (1)  Storing the metadata cannot be completed because the blob has been marked as invalid by the system. (2)  The blob has not been registered or has already expired. (3)  The provided metadata is not valid for the blob.
          content:
            application/json:
              schema:
                $ref: '#/components/schemas/Status'
        '500':
          description: An internal server error has occurred. Please report this error.
          content:
            application/json:
              schema:
                $ref: '#/components/schemas/Status'
  /v1/blobs/{blob_id}/recoverySymbols:
    get:
      tags:
      - Recovery
      summary: Get multiple recovery symbols.
      operationId: list_recovery_symbols
      parameters:
      - name: blob_id
        in: path
        required: true
        schema:
          $ref: '#/components/schemas/BlobId'
      - name: proofAxis
        in: query
        description: |-
          The sliver axis from which the proof should be constructed.

          Only necessary if you intend to construct inconsistency proofs with the returned symbols.
        required: false
        schema:
          $ref: '#/components/schemas/Axis'
        style: form
      - name: ids
        in: query
        required: true
        schema:
          oneOf:
          - type: object
            description: Limit the results to the specified symbols.
            required:
            - id
            properties:
              id:
                type: array
                items:
                  $ref: '#/components/schemas/SymbolId'
          - type: object
            description: Return all available symbols that can be used to recover the specified sliver.
            required:
            - targetSliver
            - targetType
            properties:
              targetSliver:
                $ref: '#/components/schemas/SliverIndex'
                description: The ID of the target sliver being recovered.
              targetType:
                $ref: '#/components/schemas/Axis'
                description: The type of the sliver being recovered.
        style: form
      responses:
        '200':
          description: List of BCS-encoded recovery symbols
          content:
            application/octet-stream:
              schema:
                type: array
                items:
                  type: integer
                  format: int32
                  minimum: 0
        '400':
          description: May be returned when (1)  The index identifying the resource is out-of-range for the system. (2)  The shard associated with the operation is not assigned to this storage node.
          content:
            application/json:
              schema:
                $ref: '#/components/schemas/Status'
        '404':
          description: ' The requested sliver could not be found at this storage node. It has either not been uploaded, does not exist, or has already been deleted.'
          content:
            application/json:
              schema:
                $ref: '#/components/schemas/Status'
        '451':
          description: ' The sliver cannot be returned, as the associated blob has been blocked on this storage node.'
          content:
            application/json:
              schema:
                $ref: '#/components/schemas/Status'
        '500':
          description: An internal server error has occurred. Please report this error.
          content:
            application/json:
              schema:
                $ref: '#/components/schemas/Status'
        '503':
          description: ''
          content:
            application/json:
              schema:
                $ref: '#/components/schemas/Status'
  /v1/blobs/{blob_id}/slivers/{sliver_pair_index}/{sliver_type}:
    get:
      tags:
      - Reading Blobs
      summary: Get blob slivers.
      description: |-
        Gets the primary or secondary sliver identified by the specified blob ID and index. The
        index should represent a sliver that is assigned to be stored at one of the shards managed
        by this storage node during this epoch.
      operationId: get_sliver
      parameters:
      - name: blob_id
        in: path
        required: true
        schema:
          $ref: '#/components/schemas/BlobId'
      - name: sliver_pair_index
        in: path
        required: true
        schema:
          $ref: '#/components/schemas/SliverPairIndex'
      - name: sliver_type
        in: path
        required: true
        schema:
          $ref: '#/components/schemas/Axis'
      responses:
        '200':
          description: BCS encoded primary or secondary sliver
          content:
            application/octet-stream:
              schema:
                type: array
                items:
                  type: integer
                  format: int32
                  minimum: 0
        '400':
          description: May be returned when (1)  The index identifying the resource is out-of-range for the system. (2)  The shard associated with the operation is not assigned to this storage node.
          content:
            application/json:
              schema:
                $ref: '#/components/schemas/Status'
        '404':
          description: ' The requested sliver could not be found at this storage node. It has either not been uploaded, does not exist, or has already been deleted.'
          content:
            application/json:
              schema:
                $ref: '#/components/schemas/Status'
        '451':
          description: ' The sliver cannot be returned, as the associated blob has been blocked on this storage node.'
          content:
            application/json:
              schema:
                $ref: '#/components/schemas/Status'
        '500':
          description: An internal server error has occurred. Please report this error.
          content:
            application/json:
              schema:
                $ref: '#/components/schemas/Status'
    put:
      tags:
      - Writing Blobs
      summary: Store blob slivers.
      description: Stores a primary or secondary blob sliver at the storage node.
      operationId: put_sliver
      parameters:
      - name: blob_id
        in: path
        required: true
        schema:
          $ref: '#/components/schemas/BlobId'
      - name: sliver_pair_index
        in: path
        required: true
        schema:
          $ref: '#/components/schemas/SliverPairIndex'
      - name: sliver_type
        in: path
        required: true
        schema:
          $ref: '#/components/schemas/Axis'
      requestBody:
        description: BCS-encoded sliver octet-stream
        content:
          application/octet-stream:
            schema:
              type: array
              items:
                type: integer
                format: int32
                minimum: 0
        required: true
      responses:
        '200':
          description: Sliver successfully stored
          content:
            application/json:
              schema:
                $ref: '#/components/schemas/ApiSuccess_String'
        '400':
          description: May be returned when (1)  The blob has not been registered or has already expired. (2)  The index identifying the resource is out-of-range for the system. (3)  The metadata for the blob is required but missing. (4)  The provided sliver failed verification against the previously uploaded metadata for that blob ID. (5)  The shard associated with the operation is not assigned to this storage node.
          content:
            application/json:
              schema:
                $ref: '#/components/schemas/Status'
        '500':
          description: An internal server error has occurred. Please report this error.
          content:
            application/json:
              schema:
                $ref: '#/components/schemas/Status'
  /v1/blobs/{blob_id}/slivers/{sliver_pair_index}/{sliver_type}/{target_pair_index}:
    get:
      tags:
      - Recovery
      summary: Get recovery symbols.
      description: |-
        Gets a symbol held by this storage node to aid in sliver recovery.

        The `sliver_type` is the target type of the sliver that will be recovered.
        The `sliver_pair_index` is the index of the sliver pair that we want to access.
        The `target_pair_index` is the index of the target sliver.
      operationId: get_recovery_symbol
      parameters:
      - name: blob_id
        in: path
        required: true
        schema:
          $ref: '#/components/schemas/BlobId'
      - name: sliver_pair_index
        in: path
        required: true
        schema:
          $ref: '#/components/schemas/SliverPairIndex'
      - name: target_pair_index
        in: path
        required: true
        schema:
          $ref: '#/components/schemas/SliverPairIndex'
      - name: sliver_type
        in: path
        required: true
        schema:
          $ref: '#/components/schemas/Axis'
      responses:
        '200':
          description: BCS encoded symbol
          content:
            application/octet-stream:
              schema:
                type: array
                items:
                  type: integer
                  format: int32
                  minimum: 0
        '400':
          description: May be returned when (1)  The index identifying the resource is out-of-range for the system. (2)  The shard associated with the operation is not assigned to this storage node.
          content:
            application/json:
              schema:
                $ref: '#/components/schemas/Status'
        '404':
          description: ' The requested sliver could not be found at this storage node. It has either not been uploaded, does not exist, or has already been deleted.'
          content:
            application/json:
              schema:
                $ref: '#/components/schemas/Status'
        '451':
          description: ' The sliver cannot be returned, as the associated blob has been blocked on this storage node.'
          content:
            application/json:
              schema:
                $ref: '#/components/schemas/Status'
        '500':
          description: An internal server error has occurred. Please report this error.
          content:
            application/json:
              schema:
                $ref: '#/components/schemas/Status'
        '503':
          description: ''
          content:
            application/json:
              schema:
                $ref: '#/components/schemas/Status'
      deprecated: true
  /v1/blobs/{blob_id}/status:
    get:
      tags:
      - Reading Blobs
      summary: Get the status of a blob.
      description: |-
        Gets the status of a blob as viewed by this storage node, such as whether it is registered,
        certified, or invalid, and the event identifier on Sui that led to the change in status.
      operationId: get_blob_status
      parameters:
      - name: blob_id
        in: path
        required: true
        schema:
          $ref: '#/components/schemas/BlobId'
      responses:
        '200':
          description: The status of the blob
          content:
            application/json:
              schema:
                $ref: '#/components/schemas/ApiSuccess_BlobStatus'
        '500':
          description: An internal server error has occurred. Please report this error.
          content:
            application/json:
              schema:
                $ref: '#/components/schemas/Status'
  /v1/health:
    get:
      tags:
      - Status
      summary: Get storage health information.
      description: Gets the storage node's health information and basic running stats.
      operationId: health_info
      parameters:
      - name: detailed
        in: query
        description: When true, includes the status of each start in the health info.
        required: false
        schema:
          type: boolean
      responses:
        '200':
          description: Server is running
          content:
            application/json:
              schema:
                $ref: '#/components/schemas/ApiSuccess_ServiceHealthInfo'
components:
  schemas:
    ApiSuccess_BlobStatus:
      oneOf:
      - type: object
        required:
        - success
        properties:
          success:
            type: object
            required:
            - code
            - data
            properties:
              code:
                type: integer
                format: int32
                description: 'INV: This is a valid status code.'
                minimum: 0
              data:
                oneOf:
                - type: string
                  description: The blob does not exist (anymore) within Walrus.
                  enum:
                  - nonexistent
                - type: object
                  description: The blob ID has been marked as invalid.
                  required:
                  - invalid
                  properties:
                    invalid:
                      type: object
                      description: The blob ID has been marked as invalid.
                      required:
                      - event
                      properties:
                        event:
                          $ref: '#/components/schemas/EventID'
                - type: object
                  description: The blob exists within Walrus in a permanent state.
                  required:
                  - permanent
                  properties:
                    permanent:
                      type: object
                      description: The blob exists within Walrus in a permanent state.
                      required:
                      - end_epoch
                      - is_certified
                      - status_event
                      - deletable_counts
                      properties:
                        deletable_counts:
                          oneOf:
                          - type: object
                            description: Contains counts of all and certified deletable `Blob` objects.
                            required:
                            - count_deletable_total
                            - count_deletable_certified
                            properties:
                              count_deletable_certified:
                                type: integer
                                format: int32
                                description: Number of certified deletable `Blob` objects for the given blob ID.
                                minimum: 0
                              count_deletable_total:
                                type: integer
                                format: int32
                                description: Total number of active deletable `Blob` objects for the given blob ID.
                                minimum: 0
                          description: Counts of deletable `Blob` objects.
                        end_epoch:
                          type: integer
                          format: int64
                          description: The latest epoch at which the blob expires (non-inclusive).
                          minimum: 0
                        initial_certified_epoch:
                          oneOf:
                          - type: 'null'
                          - $ref: '#/components/schemas/u32'
                            description: If the blob is certified, contains the epoch where it was initially certified.
                        is_certified:
                          type: boolean
                          description: Whether the blob is certified (true) or only registered (false).
                        status_event:
                          $ref: '#/components/schemas/EventID'
                - type: object
                  description: |-
                    The blob exists within Walrus; but there is no related permanent object, so it may be
                    deleted at any time.
                  required:
                  - deletable
                  properties:
                    deletable:
                      type: object
                      description: |-
                        The blob exists within Walrus; but there is no related permanent object, so it may be
                        deleted at any time.
                      required:
                      - deletable_counts
                      properties:
                        deletable_counts:
                          oneOf:
                          - type: object
                            description: Contains counts of all and certified deletable `Blob` objects.
                            required:
                            - count_deletable_total
                            - count_deletable_certified
                            properties:
                              count_deletable_certified:
                                type: integer
                                format: int32
                                description: Number of certified deletable `Blob` objects for the given blob ID.
                                minimum: 0
                              count_deletable_total:
                                type: integer
                                format: int32
                                description: Total number of active deletable `Blob` objects for the given blob ID.
                                minimum: 0
                          description: Counts of deletable `Blob` objects.
                        initial_certified_epoch:
                          oneOf:
                          - type: 'null'
                          - $ref: '#/components/schemas/u32'
                            description: If the blob is certified, contains the epoch where it was initially certified.
                description: |-
                  Contains the certification status of a blob.

                  If the a permanent blob exists, it also contains its end epoch and the ID of the Sui event
                  from which the latest status (registered or certified) resulted.
      description: |-
        Successful API response body as JSON.

        Contains the HTTP code as well as a message or response object.
    ApiSuccess_ServiceHealthInfo:
      oneOf:
      - type: object
        required:
        - success
        properties:
          success:
            type: object
            required:
            - code
            - data
            properties:
              code:
                type: integer
                format: int32
                description: 'INV: This is a valid status code.'
                minimum: 0
              data:
                type: object
                description: Represents information about the health of the storage node service.
                required:
                - uptime
                - epoch
                - publicKey
                - nodeStatus
                - eventProgress
                - shardSummary
                properties:
                  epoch:
                    type: integer
                    format: int64
                    description: The epoch of the storage node.
                    minimum: 0
                  eventProgress:
                    oneOf:
                    - type: object
                      description: Represents the progress of the events.
                      required:
                      - persisted
                      - pending
                      properties:
                        highestFinishedEventIndex:
                          type:
                          - integer
                          - 'null'
                          format: int64
                          description: The highest event index that has been finished.
                          minimum: 0
                        pending:
                          type: integer
                          format: int64
                          description: The number of events that are pending in memory.
                          minimum: 0
                        persisted:
                          type: integer
                          format: int64
                          description: The number of events that have been persisted.
                          minimum: 0
                    description: The event progress of the storage node.
                  latestCheckpointSequenceNumber:
                    type:
                    - integer
                    - 'null'
                    format: int64
<<<<<<< HEAD
                    description: The latest checkpoint sequence number processed by the node.
=======
                    description: The latest checkpoint sequence number downloaded by the node.
>>>>>>> 2166f917
                    minimum: 0
                  nodeStatus:
                    type: string
                    description: The status of the storage node.
                  publicKey:
                    type: array
                    items:
                      type: integer
                      format: Base58
                      minimum: 0
                    description: The public key of the storage node.
                  shardDetail:
                    oneOf:
                    - type: 'null'
                    - $ref: '#/components/schemas/ShardStatusDetail'
                      description: The status of the shards for which the node is responsible.
                  shardSummary:
                    $ref: '#/components/schemas/ShardStatusSummary'
                    description: The overall status of the shards.
                  uptime:
                    type: object
                    description: The uptime of the service.
      description: |-
        Successful API response body as JSON.

        Contains the HTTP code as well as a message or response object.
    ApiSuccess_SignedMessage_u8:
      oneOf:
      - type: object
        required:
        - success
        properties:
          success:
            type: object
            required:
            - code
            - data
            properties:
              code:
                type: integer
                format: int32
                description: 'INV: This is a valid status code.'
                minimum: 0
              data:
                type: object
                description: A signed message from a storage node.
                required:
                - serializedMessage
                - signature
                properties:
                  serializedMessage:
                    type: array
                    items:
                      type: integer
                      format: byte
                      minimum: 0
                    description: |-
                      The BCS-encoded message.

                      This is serialized as a base64 string in human-readable encoding formats such as JSON.
                  signature:
                    type: array
                    items:
                      type: integer
                      format: byte
                      minimum: 0
                    description: The signature over the BCS encoded message.
      description: |-
        Successful API response body as JSON.

        Contains the HTTP code as well as a message or response object.
    ApiSuccess_StorageConfirmation:
      oneOf:
      - type: object
        required:
        - success
        properties:
          success:
            type: object
            required:
            - code
            - data
            properties:
              code:
                type: integer
                format: int32
                description: 'INV: This is a valid status code.'
                minimum: 0
              data:
                oneOf:
                - type: object
                  description: Confirmation based on the storage node's signature.
                  required:
                  - signed
                  properties:
                    signed:
                      $ref: '#/components/schemas/SignedMessage_u8'
                      description: Confirmation based on the storage node's signature.
                description: Confirmation from a storage node that it has stored the sliver pairs for a given blob.
      description: |-
        Successful API response body as JSON.

        Contains the HTTP code as well as a message or response object.
    ApiSuccess_String:
      oneOf:
      - type: object
        required:
        - success
        properties:
          success:
            type: object
            required:
            - code
            - data
            properties:
              code:
                type: integer
                format: int32
                description: 'INV: This is a valid status code.'
                minimum: 0
              data:
                type: string
      description: |-
        Successful API response body as JSON.

        Contains the HTTP code as well as a message or response object.
    Axis:
      type: string
      description: A type indicating either the primary or secondary axis.
      enum:
      - primary
      - secondary
    BlobStatus:
      oneOf:
      - type: string
        description: The blob does not exist (anymore) within Walrus.
        enum:
        - nonexistent
      - type: object
        description: The blob ID has been marked as invalid.
        required:
        - invalid
        properties:
          invalid:
            type: object
            description: The blob ID has been marked as invalid.
            required:
            - event
            properties:
              event:
                $ref: '#/components/schemas/EventID'
      - type: object
        description: The blob exists within Walrus in a permanent state.
        required:
        - permanent
        properties:
          permanent:
            type: object
            description: The blob exists within Walrus in a permanent state.
            required:
            - end_epoch
            - is_certified
            - status_event
            - deletable_counts
            properties:
              deletable_counts:
                oneOf:
                - type: object
                  description: Contains counts of all and certified deletable `Blob` objects.
                  required:
                  - count_deletable_total
                  - count_deletable_certified
                  properties:
                    count_deletable_certified:
                      type: integer
                      format: int32
                      description: Number of certified deletable `Blob` objects for the given blob ID.
                      minimum: 0
                    count_deletable_total:
                      type: integer
                      format: int32
                      description: Total number of active deletable `Blob` objects for the given blob ID.
                      minimum: 0
                description: Counts of deletable `Blob` objects.
              end_epoch:
                type: integer
                format: int64
                description: The latest epoch at which the blob expires (non-inclusive).
                minimum: 0
              initial_certified_epoch:
                oneOf:
                - type: 'null'
                - $ref: '#/components/schemas/u32'
                  description: If the blob is certified, contains the epoch where it was initially certified.
              is_certified:
                type: boolean
                description: Whether the blob is certified (true) or only registered (false).
              status_event:
                $ref: '#/components/schemas/EventID'
      - type: object
        description: |-
          The blob exists within Walrus; but there is no related permanent object, so it may be
          deleted at any time.
        required:
        - deletable
        properties:
          deletable:
            type: object
            description: |-
              The blob exists within Walrus; but there is no related permanent object, so it may be
              deleted at any time.
            required:
            - deletable_counts
            properties:
              deletable_counts:
                oneOf:
                - type: object
                  description: Contains counts of all and certified deletable `Blob` objects.
                  required:
                  - count_deletable_total
                  - count_deletable_certified
                  properties:
                    count_deletable_certified:
                      type: integer
                      format: int32
                      description: Number of certified deletable `Blob` objects for the given blob ID.
                      minimum: 0
                    count_deletable_total:
                      type: integer
                      format: int32
                      description: Total number of active deletable `Blob` objects for the given blob ID.
                      minimum: 0
                description: Counts of deletable `Blob` objects.
              initial_certified_epoch:
                oneOf:
                - type: 'null'
                - $ref: '#/components/schemas/u32'
                  description: If the blob is certified, contains the epoch where it was initially certified.
      description: |-
        Contains the certification status of a blob.

        If the a permanent blob exists, it also contains its end epoch and the ID of the Sui event
        from which the latest status (registered or certified) resulted.
    Epoch:
      type: integer
      format: int32
      description: Walrus epoch.
      minimum: 0
    EventID:
      type: object
      description: Schema for the [`sui_types::event::EventID`] type.
      required:
      - txDigest
      - eventSeq
      properties:
        eventSeq:
          type: string
        txDigest:
          type: array
          items:
            type: integer
            format: byte
            minimum: 0
      examples:
      - txDigest: EhtoQF9UpPyg5PsPUs69LdkcRrjQ3R4cTsHnwxZVTNrC
        eventSeq:
          $serde_json::private::Number: '0'
    ObjectID:
      type: string
      title: Sui object ID
      description: Sui object ID as a hexadecimal string
      examples:
      - 0x56ae1c86e17db174ea002f8340e28880bc8a8587c56e8604a4fa6b1170b23a60
    ServiceHealthInfo:
      type: object
      description: Represents information about the health of the storage node service.
      required:
      - uptime
      - epoch
      - publicKey
      - nodeStatus
      - eventProgress
      - shardSummary
      properties:
        epoch:
          type: integer
          format: int64
          description: The epoch of the storage node.
          minimum: 0
        eventProgress:
          oneOf:
          - type: object
            description: Represents the progress of the events.
            required:
            - persisted
            - pending
            properties:
              highestFinishedEventIndex:
                type:
                - integer
                - 'null'
                format: int64
                description: The highest event index that has been finished.
                minimum: 0
              pending:
                type: integer
                format: int64
                description: The number of events that are pending in memory.
                minimum: 0
              persisted:
                type: integer
                format: int64
                description: The number of events that have been persisted.
                minimum: 0
          description: The event progress of the storage node.
        latestCheckpointSequenceNumber:
          type:
          - integer
          - 'null'
          format: int64
<<<<<<< HEAD
          description: The latest checkpoint sequence number processed by the node.
=======
          description: The latest checkpoint sequence number downloaded by the node.
>>>>>>> 2166f917
          minimum: 0
        nodeStatus:
          type: string
          description: The status of the storage node.
        publicKey:
          type: array
          items:
            type: integer
            format: Base58
            minimum: 0
          description: The public key of the storage node.
        shardDetail:
          oneOf:
          - type: 'null'
          - $ref: '#/components/schemas/ShardStatusDetail'
            description: The status of the shards for which the node is responsible.
        shardSummary:
          $ref: '#/components/schemas/ShardStatusSummary'
          description: The overall status of the shards.
        uptime:
          type: object
          description: The uptime of the service.
    ShardHealthInfo:
      type: object
      description: A shard with its status.
      required:
      - shard
      - status
      properties:
        shard:
          type: integer
          format: int32
          description: The identifier of the shard in the walrus system.
          minimum: 0
        status:
          $ref: '#/components/schemas/ShardStatus'
          description: The status of the shard, None if unavailable.
    ShardStatus:
      type: string
      description: The current state of a shard on the storage node.
      enum:
      - unknown
      - ready
      - inTransfer
      - inRecovery
      - readOnly
    ShardStatusDetail:
      type: object
      description: |-
        Detail statuses of individual shards.

        Provides the status of each shard for which the node is responsible. Additionally, will provide
        the status of shards which the node is not responsible for in the current epoch, but
        nonetheless currently stores. These will not appear in the [`ShardStatusSummary`].
      required:
      - owned
      - other
      properties:
        other:
          type: array
          items:
            $ref: '#/components/schemas/ShardHealthInfo'
          description: Statuses of other shards the node currently stores.
        owned:
          type: array
          items:
            $ref: '#/components/schemas/ShardHealthInfo'
          description: Statuses of the shards for which the node is responsible in this epoch.
    ShardStatusSummary:
      type: object
      description: |-
        Summary of the shard statuses.

        Summarises the number of nodes for which this node is responsible, as well as those that are
        being transferred to another storage node.
      required:
      - owned
      - ownedShardStatus
      - readOnly
      properties:
        owned:
          type: integer
          description: |-
            The number of shards, for which this node is responsible.

            Their statuses are summarized in `owned_shard_status`.
          minimum: 0
        ownedShardStatus:
          oneOf:
          - type: object
            description: The status of the shards for which the node is responsible.
            required:
            - unknown
            - ready
            - inTransfer
            - inRecovery
            properties:
              inRecovery:
                type: integer
                description: The number of owned shards that are being recovered.
                minimum: 0
              inTransfer:
                type: integer
                description: The number of owned shards that are being transferred to the node.
                minimum: 0
              ready:
                type: integer
                description: The number of owned shards that are up-to-date for the epoch.
                minimum: 0
              unknown:
                type: integer
                description: The number of owned shards in an unknown state.
                minimum: 0
          description: The statuses of the shards for which this node is responsible.
        readOnly:
          type: integer
          description: |-
            The number of shards, no longer owned by the node, that are read only,
            i.e., only serving reads from this node.
          minimum: 0
    SignedMessage_u8:
      type: object
      description: A signed message from a storage node.
      required:
      - serializedMessage
      - signature
      properties:
        serializedMessage:
          type: array
          items:
            type: integer
            format: byte
            minimum: 0
          description: |-
            The BCS-encoded message.

            This is serialized as a base64 string in human-readable encoding formats such as JSON.
        signature:
          type: array
          items:
            type: integer
            format: byte
            minimum: 0
          description: The signature over the BCS encoded message.
    SliverPairIndex:
      type: integer
      format: int32
      description: |-
        Represents the index of a sliver pair.

        As blobs are encoded into as many pairs of slivers as there are shards in the committee,
        this value ranges be from 0 to the number of shards (exclusive).
      minimum: 0
    Status:
      type: object
      description: |-
        A message returned from a failed API call.

        Contains both human-readable and machine-readable details of the error,
        to assist in resolving the error.
      required:
      - error
      properties:
        error:
          allOf:
          - oneOf:
            - type: object
              required:
              - status
              - code
              properties:
                code:
                  type: integer
                  format: int32
                  description: HTTP status code associated with the error.
                  minimum: 0
                status:
                  type: string
                  description: General type of error, given as an UPPER_SNAKE_CASE string.
            description: The status code corresponding to the error.
          - type: object
            required:
            - message
            - details
            properties:
              details:
                type: array
                items:
                  type: object
                description: |-
                  Machine readable details of the error.

                  Always contains an [`ErrorInfo`], which provides a machine-readable
                  representation of the of the `message` field.
              message:
                type: string
                description: A message describing the error in detail.
    StorageConfirmation:
      oneOf:
      - type: object
        description: Confirmation based on the storage node's signature.
        required:
        - signed
        properties:
          signed:
            $ref: '#/components/schemas/SignedMessage_u8'
            description: Confirmation based on the storage node's signature.
      description: Confirmation from a storage node that it has stored the sliver pairs for a given blob.
    SymbolId:
      type: string
      description: An ID of primary and secondary sliver indices that identifies a recovery symbol
      examples:
      - 0-0
      - 999-32
      pattern: '[0-9]+-[0-9]+'
    u32:
      type: integer
      format: int32
      minimum: 0<|MERGE_RESOLUTION|>--- conflicted
+++ resolved
@@ -754,11 +754,7 @@
                     - integer
                     - 'null'
                     format: int64
-<<<<<<< HEAD
-                    description: The latest checkpoint sequence number processed by the node.
-=======
                     description: The latest checkpoint sequence number downloaded by the node.
->>>>>>> 2166f917
                     minimum: 0
                   nodeStatus:
                     type: string
@@ -1079,11 +1075,7 @@
           - integer
           - 'null'
           format: int64
-<<<<<<< HEAD
-          description: The latest checkpoint sequence number processed by the node.
-=======
           description: The latest checkpoint sequence number downloaded by the node.
->>>>>>> 2166f917
           minimum: 0
         nodeStatus:
           type: string
