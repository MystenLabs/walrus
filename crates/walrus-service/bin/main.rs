--- conflicted
+++ resolved
@@ -6,7 +6,7 @@
     fs,
     io,
     net::SocketAddr,
-    num::{NonZeroU16, NonZeroUsize},
+    num::{NonZeroU16, NonZeroU32},
     path::PathBuf,
     sync::Arc,
 };
@@ -22,8 +22,7 @@
     task::JoinHandle,
 };
 use tokio_util::sync::CancellationToken;
-<<<<<<< HEAD
-use walrus_core::{encoding::initialize_encoding_config, ShardIndex};
+use walrus_core::{encoding::EncodingConfig, ShardIndex};
 use walrus_service::{
     client,
     config::{LoadConfig, StorageNodeConfig},
@@ -31,10 +30,6 @@
     testbed::{node_config_name_prefix, testbed_configs},
     StorageNode,
 };
-=======
-use walrus_core::encoding::EncodingConfig;
-use walrus_service::{config::StorageNodeConfig, server::UserServer, StorageNode};
->>>>>>> b4da9aa0
 
 const GIT_REVISION: &str = {
     if let Some(revision) = option_env!("GIT_REVISION") {
@@ -117,7 +112,13 @@
     Manual {
         /// The total number of shards.
         #[clap(long, default_value = "100")]
-        total_shards: NonZeroUsize,
+        total_shards: NonZeroU32,
+        /// The number of source symbols for the primary encoding.
+        #[clap(long, default_value = "30")]
+        source_symbols_primary: NonZeroU16,
+        /// The number of source symbols for the secondary encoding.
+        #[clap(long, default_value = "62")]
+        source_symbols_secondary: NonZeroU16,
         /// The shards to be handled by this node.
         #[clap(long)]
         handled_shards: Vec<u16>,
@@ -133,7 +134,7 @@
             cleanup_storage,
         } => {
             let config = StorageNodeConfig::load(config_path)?;
-            let (total_shards, shards) = match committee_config {
+            let (encoding_config, shards) = match committee_config {
                 CommitteeConfig::OnChain => {
                     // TODO(alberto): Get the committee from the chain. (#212)
                     todo!()
@@ -143,27 +144,28 @@
                     storage_node_index,
                 } => {
                     let client_config = client::Config::load(client_config_path)?;
-                    initialize_encoding_config(
-                        client_config.source_symbols_primary,
-                        client_config.source_symbols_secondary,
-                        client_config.committee.total_weight as u32,
-                    );
-                    let total_shards = client_config.total_shards();
+                    let encoding_config = client_config.encoding_config();
                     let handled_shards = client_config.shards_for_node(storage_node_index);
-                    (total_shards, handled_shards)
+                    (encoding_config, handled_shards)
                 }
                 CommitteeConfig::Manual {
                     total_shards,
+                    source_symbols_primary,
+                    source_symbols_secondary,
                     handled_shards,
                 } => (
-                    total_shards,
+                    EncodingConfig::new(
+                        source_symbols_primary.get(),
+                        source_symbols_secondary.get(),
+                        total_shards.get(),
+                    ),
                     handled_shards
                         .into_iter()
                         .map(ShardIndex)
                         .collect::<Vec<_>>(),
                 ),
             };
-            run_storage_node(config, cleanup_storage, total_shards, &shards)?;
+            run_storage_node(config, encoding_config, cleanup_storage, &shards)?;
         }
         Commands::GenerateDryRunConfigs {
             working_dir,
@@ -188,15 +190,14 @@
     Ok(())
 }
 
-<<<<<<< HEAD
 fn run_storage_node(
-    mut config: StorageNodeConfig,
+    mut node_config: StorageNodeConfig,
+    encoding_config: EncodingConfig,
     cleanup_storage: bool,
-    total_shards: NonZeroUsize,
     handled_shards: &[ShardIndex],
 ) -> anyhow::Result<()> {
     if cleanup_storage {
-        let storage_path = &config.storage_path;
+        let storage_path = &node_config.storage_path;
         match fs::remove_dir_all(storage_path) {
             Ok(_) => {}
             Err(e) if e.kind() == std::io::ErrorKind::NotFound => {}
@@ -208,11 +209,6 @@
             }
         }
     }
-=======
-    let mut node_config = StorageNodeConfig::load(args.config_path)?;
-    // TODO(mlegner): Dummy config; properly read encoding config from file/chain. (#200)
-    let encoding_config = EncodingConfig::new(2, 4, 10);
->>>>>>> b4da9aa0
 
     let metrics_runtime = MetricsAndLoggingRuntime::start(node_config.metrics_address)?;
 
@@ -230,13 +226,8 @@
     let (exit_notifier, exit_listener) = oneshot::channel::<()>();
 
     let mut node_runtime = StorageNodeRuntime::start(
-<<<<<<< HEAD
-        &config,
-        total_shards,
+        &node_config,
         handled_shards,
-=======
-        &node_config,
->>>>>>> b4da9aa0
         metrics_runtime.registry_service.clone(),
         encoding_config,
         exit_notifier,
@@ -346,13 +337,8 @@
 
 impl StorageNodeRuntime {
     fn start(
-<<<<<<< HEAD
-        config: &StorageNodeConfig,
-        total_shards: NonZeroUsize,
+        node_config: &StorageNodeConfig,
         handled_shards: &[ShardIndex],
-=======
-        node_config: &StorageNodeConfig,
->>>>>>> b4da9aa0
         registry_service: RegistryService,
         encoding_config: EncodingConfig,
         exit_notifier: oneshot::Sender<()>,
@@ -365,19 +351,15 @@
             .expect("walrus-node runtime creation must succeed");
         let _guard = runtime.enter();
 
-<<<<<<< HEAD
         let walrus_node = Arc::new(
-            StorageNode::new(config, registry_service)?
-                .with_total_shards(total_shards)
+            runtime
+                .block_on(StorageNode::new(
+                    node_config,
+                    registry_service,
+                    encoding_config,
+                ))?
                 .with_storage_shards(handled_shards),
         );
-=======
-        let walrus_node = Arc::new(runtime.block_on(StorageNode::new(
-            node_config,
-            registry_service,
-            encoding_config,
-        ))?);
->>>>>>> b4da9aa0
 
         let walrus_node_clone = walrus_node.clone();
         let walrus_node_cancel_token = cancel_token.child_token();
