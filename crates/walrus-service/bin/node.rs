// Copyright (c) Walrus Foundation
// SPDX-License-Identifier: Apache-2.0

//! Walrus Storage Node entry point.

use std::{
    fmt::Display,
    fs,
    io::{self, Write},
    net::{IpAddr, Ipv4Addr, SocketAddr},
    os::unix::fs::PermissionsExt,
    path::{Path, PathBuf},
    sync::Arc,
    time::Duration,
};

use anyhow::{Context, bail};
use clap::{Parser, Subcommand, ValueEnum as _};
use commands::generate_or_convert_key;
use config::PathOrInPlace;
use fs::File;
use serde::{Deserialize, Serialize};
use sui_types::base_types::{ObjectID, SuiAddress};
use tokio::{
    io::{AsyncBufReadExt, AsyncWriteExt, BufReader},
    net::{UnixListener, UnixStream},
    runtime::{self, Runtime},
    sync::oneshot,
    task::JoinHandle,
};
use tokio_util::sync::CancellationToken;
use walrus_core::{
    Epoch,
    keys::{NetworkKeyPair, ProtocolKeyPair},
};
use walrus_service::{
    SyncNodeConfigError,
    common::config::SuiConfig,
    node::{
        ConfigLoader,
        StorageNode,
        StorageNodeConfigLoader,
        config::{self, StorageNodeConfig, defaults::REST_API_PORT},
        dbtool::DbToolCommands,
        events::event_processor_runtime::EventProcessorRuntime,
        server::{RestApiConfig, RestApiServer},
        system_events::EventManager,
    },
    utils::{
        self,
        ByteCount,
        EnableMetricsPush,
        MAX_NODE_NAME_LENGTH,
        MetricPushRuntime,
        MetricsAndLoggingRuntime,
        version,
        wait_until_terminated,
    },
<<<<<<< HEAD
    CheckpointManager,
    SyncNodeConfigError,
=======
>>>>>>> 9fb0227a
};
use walrus_sui::{
    client::{SuiContractClient, rpc_config::RpcFallbackConfigArgs},
    types::move_structs::VotingParams,
    utils::SuiNetwork,
};
use walrus_utils::load_from_yaml;

const VERSION: &str = version!();

/// Manage and run a Walrus storage node.
#[derive(Debug, Parser)]
#[command(rename_all = "kebab-case", name = env!("CARGO_BIN_NAME"), version = VERSION)]
struct Args {
    #[command(subcommand)]
    command: Commands,
}

/// A wrapper around the necessary components required by the admin commands.
#[derive(Debug, Clone)]
struct AdminArgs {
    /// Checkpoint manager.
    checkpoint_manager: Option<Arc<CheckpointManager>>,
    /// Admin socket path.
    admin_socket_path: Option<PathBuf>,
}

#[derive(Subcommand, Debug, Clone)]
#[command(rename_all = "kebab-case")]
enum Commands {
    /// Generate Sui wallet, keys, and configuration for a Walrus node and optionally generates a
    /// YAML file that can be used to register the node by a third party.
    ///
    /// Attempts to create the specified directory. Fails if the directory is not empty (unless the
    /// `--force` option is provided).
    Setup(SetupArgs),

    /// Register a new node with the Walrus storage network.
    Register {
        /// The path to the node's configuration file.
        #[arg(long)]
        config_path: PathBuf,
        /// Overwrite existing storage node capability object if the input config already has one.
        #[arg(long)]
        force: bool,
    },

    /// Run a storage node with the provided configuration.
    Run {
        /// Path to the Walrus node configuration file.
        #[arg(long)]
        config_path: PathBuf,
        /// Whether to cleanup the storage directory before starting the node.
        #[arg(long, default_value_t = false)]
        cleanup_storage: bool,
        /// Whether to ignore the failures from node parameter synchronization with on-chain values.
        #[deprecated(note = "This flag is being removed and will have no effect")]
        #[arg(long, default_value_t = false)]
        ignore_sync_failures: bool,
    },

    /// Generate a new key for use with the Walrus protocol, and writes it to a file.
    KeyGen {
        /// Path to the file at which the key will be created [default: ./<KEY_TYPE>.key].
        ///
        /// If the file already exists, it is not overwritten and the operation will fail unless
        /// the `--force` option is provided.
        #[arg(long)]
        out: Option<PathBuf>,
        /// Which type of key to generate.
        #[arg(long, value_enum)]
        key_type: KeyType,
        /// Output the key in the specified format.
        #[arg(long, value_enum, default_value_t = KeyFormat::Tagged)]
        format: KeyFormat,
        /// Overwrite existing files.
        #[arg(long)]
        force: bool,
        /// Convert an existing key instead of generating a new key.
        ///
        /// Provide a path to an existing key in a supported format. The key is converted to the
        /// format specified by `--format` before being written.
        #[arg(long, value_name = "INPUT_KEY_PATH")]
        convert: Option<PathBuf>,
    },

    /// Generate a new node configuration.
    GenerateConfig {
        #[command(flatten)]
        path_args: PathArgs,
        #[command(flatten)]
        config_args: ConfigArgs,
        /// Overwrite existing files.
        #[arg(long)]
        force: bool,
    },

    /// Database inspection and maintenance tools.
    /// Hidden command for emergency use only.
    #[command(hide = true)]
    DbTool {
        #[command(subcommand)]
        command: DbToolCommands,
    },

    /// Catchup events using event blobs.
    /// Hidden command for emergency use only.
    #[command(hide = true)]
    Catchup(CatchupArgs),

    /// Admin commands for managing a running node.
    Admin {
        /// Admin subcommand to execute.
        #[command(subcommand)]
        command: AdminCommands,
        /// Path to the admin socket.
        #[arg(long)]
        socket_path: PathBuf,
    },
}

/// Admin subcommands for remote node management.
#[derive(Subcommand, Debug, Clone, Serialize, Deserialize)]
enum AdminCommands {
    /// Checkpoint management.
    Checkpoint {
        /// Subcommand to execute.
        #[command(subcommand)]
        command: CheckpointCommands,
    },
}

/// Standard response format for admin commands.
#[derive(Serialize, Deserialize)]
struct AdminCommandResponse {
    /// Whether the command was successful.
    success: bool,
    /// A message describing the command.
    message: String,
}

/// Commands for checkpoint management.
#[derive(Subcommand, Debug, Clone, Serialize, Deserialize)]
#[command(rename_all = "kebab-case")]
enum CheckpointCommands {
    /// Create a new checkpoint.
    Create {
        /// The path where the checkpoint will be created. If not specified, the checkpoint will be
        /// created in the `checkpoint_dir` specified in [`StorageNodeConfig::checkpoint_config`].
        #[arg(long)]
        #[serde(default)]
        path: Option<PathBuf>,
        /// The delay before creating the checkpoint.
        #[arg(long)]
        delay_secs: Option<u64>,
    },

    /// List existing checkpoints.
    List,

    /// Cancel an ongoing checkpoint creation.
    Cancel,
}

#[derive(Debug, Clone, Copy, PartialEq, Eq, clap::ValueEnum)]
enum KeyType {
    /// A protocol key used to sign Walrus protocol messages.
    Protocol,
    /// A network key used to authenticate nodes in network communication.
    Network,
}

impl Display for KeyType {
    fn fmt(&self, f: &mut std::fmt::Formatter<'_>) -> std::fmt::Result {
        self.to_possible_value()
            .expect("no values are skipped")
            .get_name()
            .fmt(f)
    }
}

impl KeyType {
    fn default_filename(&self) -> &'static str {
        match self {
            KeyType::Protocol => "protocol.key",
            KeyType::Network => "network.key",
        }
    }
}

#[derive(Debug, Clone, Copy, PartialEq, Eq, clap::ValueEnum)]
enum KeyFormat {
    /// Format the key as a base64 value comprised of (tag || private-key-bytes).
    Tagged,
    /// Format the key as a PKCS#8 PEM-encoded private-key (only supported for the network key
    /// type).
    Pkcs8,
}

impl Display for KeyFormat {
    fn fmt(&self, f: &mut std::fmt::Formatter<'_>) -> std::fmt::Result {
        self.to_possible_value()
            .expect("no values are skipped")
            .get_name()
            .fmt(f)
    }
}

#[derive(Debug, Clone, clap::Args)]
struct SetupArgs {
    /// The path to the directory in which to set up wallet and node configuration.
    #[arg(long)]
    config_directory: PathBuf,
    /// The path where the Walrus database will be stored.
    #[arg(long)]
    storage_path: PathBuf,
    /// Sui network for which the config is generated.
    ///
    /// Available options are `devnet`, `testnet`, `mainnet`, and `localnet`, or a custom Sui
    /// network. To specify a custom Sui network, pass a string of the format
    /// `<RPC_URL>(;<FAUCET_URL>)?`.
    #[arg(long, default_value = "testnet")]
    sui_network: SuiNetwork,
    /// Whether to attempt to get SUI tokens from the faucet.
    #[arg(long)]
    use_faucet: bool,
    /// Timeout for the faucet call.
    #[arg(
        long,
        value_parser = humantime::parse_duration,
        default_value = "1min",
        requires = "use_faucet",
    )]
    faucet_timeout: Duration,
    /// Additional arguments for the generated configuration.
    #[command(flatten)]
    config_args: ConfigArgs,
    /// Path to an existing network key. If not specified, a new key will be generated.
    #[arg(long)]
    network_key_path: Option<PathBuf>,
    /// Overwrite existing files.
    #[arg(long)]
    force: bool,
    /// The wallet address of the third party that will register the node.
    ///
    /// If this is set, a YAML file is generated that can be used to register the node by a
    /// third party.
    #[arg(long)]
    registering_third_party: Option<SuiAddress>,
    /// The epoch at which the node will be registered.
    #[arg(long, requires = "registering_third_party", default_value_t = 0)]
    registration_epoch: Epoch,
}

#[derive(Debug, Clone, clap::Args)]
struct ConfigArgs {
    /// Object ID of the Walrus system object. If not provided, a dummy value is used and the
    /// system object needs to be manually added to the configuration file at a later time.
    #[arg(long)]
    system_object: Option<ObjectID>,
    /// Object ID of the Walrus staking object. If not provided, a dummy value is used and the
    /// staking object needs to be manually added to the configuration file at a later time.
    #[arg(long)]
    staking_object: Option<ObjectID>,
    /// Initial storage capacity of this node in bytes.
    ///
    /// The value can either by unitless; have suffixes for powers of 1000, such as (B),
    /// kilobytes (K), etc.; or have suffixes for the IEC units such as kibibytes (Ki),
    /// mebibytes (Mi), etc.
    #[arg(long)]
    node_capacity: ByteCount,
    /// The host name or public IP address of the node.
    #[arg(long)]
    public_host: String,
    /// The name of the storage node used in the registration.
    #[arg(long)]
    name: String,

    // ***************************
    //   Optional fields below
    // ***************************
    /// HTTP URL of the Sui full-node RPC endpoint (including scheme and port) to use for event
    /// processing.
    ///
    /// If not provided, the RPC node from the wallet's active environment will be used.
    #[arg(long)]
    sui_rpc: Option<String>,
    /// The port on which the storage node will serve requests.
    #[arg(long, default_value_t = REST_API_PORT)]
    public_port: u16,
    /// Socket address on which the REST API listens.
    #[arg(long, default_value_t = config::defaults::rest_api_address())]
    rest_api_address: SocketAddr,
    /// Socket address on which the Prometheus server should export its metrics.
    #[arg(long, default_value_t = config::defaults::metrics_address())]
    metrics_address: SocketAddr,
    /// URL of the Walrus proxy to push metrics to.
    #[arg(long)]
    metrics_push_url: Option<String>,
    /// Path to an existing TLS certificate. If not specified, the node will automatically generate
    /// self-signed certificates.
    #[arg(long)]
    certificate_path: Option<PathBuf>,
    /// Gas budget for transactions.
    ///
    /// If not specified, the gas budget is estimated automatically.
    #[arg(long)]
    gas_budget: Option<u64>,
    /// Initial vote for the storage price in FROST per MiB per epoch.
    #[arg(long, default_value_t = config::defaults::storage_price())]
    storage_price: u64,
    /// Initial vote for the write price in FROST per MiB.
    #[arg(long, default_value_t = config::defaults::write_price())]
    write_price: u64,
    /// The commission rate of the storage node, in basis points (1% = 100 basis points).
    #[arg(long, default_value_t = config::defaults::commission_rate())]
    commission_rate: u16,
    /// The image URL of the storage node.
    #[arg(long, default_value = "")]
    image_url: String,
    /// The project URL of the storage node.
    #[arg(long, default_value = "")]
    project_url: String,
    /// The description of the storage node.
    #[arg(long, default_value = "")]
    description: String,
    /// The config for rpc fallback.
    #[command(flatten)]
    rpc_fallback_config_args: Option<RpcFallbackConfigArgs>,
    /// Additional Sui full-node RPC endpoints.
    #[arg(long, default_values_t = Vec::<String>::new())]
    additional_rpc_endpoints: Vec<String>,
}

#[derive(Debug, Clone, clap::Args)]
struct PathArgs {
    /// The output path for the generated configuration file. If the file already exists, it is
    /// not overwritten and the operation will fail unless the `--force` option is provided.
    #[arg(long)]
    config_path: PathBuf,
    /// The path where the Walrus database will be stored.
    #[arg(long)]
    storage_path: PathBuf,
    /// The path to the key pair used in Walrus protocol messages.
    #[arg(long)]
    protocol_key_path: PathBuf,
    /// The path to the key pair used to authenticate nodes in network communication.
    #[arg(long)]
    network_key_path: PathBuf,
    /// Location of the node's wallet config.
    #[arg(long)]
    wallet_config: PathBuf,
}

#[derive(Debug, Clone, clap::Args)]
struct CatchupArgs {
    #[arg(long)]
    /// Path to the RocksDB database directory.
    db_path: PathBuf,
    #[arg(long)]
    /// Object ID of the Walrus system object.
    system_object_id: ObjectID,
    #[arg(long)]
    /// Object ID of the Walrus staking object.
    staking_object_id: ObjectID,
    #[arg(long, default_value = "http://localhost:9000")]
    /// The Sui RPC URL to use for catchup.
    sui_rpc_url: String,
    #[arg(long, value_parser = humantime::parse_duration, default_value = "10s")]
    /// The timeout for each request to the Sui RPC node.
    checkpoint_request_timeout: Duration,
    #[arg(long, value_parser = humantime::parse_duration, default_value = "1min")]
    /// The duration to run the event processor for.
    runtime_duration: Duration,
    #[arg(long)]
    /// The minimum checkpoint lag to use for event stream catchup.
    event_stream_catchup_min_checkpoint_lag: u64,
    #[command(flatten)]
    /// The config for RPC fallback.
    rpc_fallback_config_args: Option<RpcFallbackConfigArgs>,
}

fn main() -> anyhow::Result<()> {
    let args = Args::parse();

    if !matches!(args.command, Commands::Run { .. }) {
        utils::init_tracing_subscriber()?;
    }

    match args.command {
        Commands::Setup(setup_args) => commands::setup(setup_args)?,

        Commands::Register { config_path, force } => commands::register_node(config_path, force)?,

        #[allow(deprecated)]
        Commands::Run {
            config_path,
            cleanup_storage,
            ignore_sync_failures: _,
        } => loop {
            let result = commands::run(
                load_from_yaml(&config_path)?,
                cleanup_storage,
                Arc::new(StorageNodeConfigLoader::new(config_path.clone())),
            );

            match result {
                Err(e)
                    if matches!(
                        e.downcast_ref::<SyncNodeConfigError>(),
                        Some(SyncNodeConfigError::ProtocolKeyPairRotationRequired)
                    ) =>
                {
                    tracing::info!("protocol key pair rotation required, rotating key pair...");
                    StorageNodeConfig::rotate_protocol_key_pair_persist(&config_path)?;
                    continue;
                }
                Err(e)
                    if matches!(
                        e.downcast_ref::<SyncNodeConfigError>(),
                        Some(SyncNodeConfigError::NodeNeedsReboot)
                    ) =>
                {
                    tracing::info!("node needs reboot, restarting...");
                    continue;
                }
                Err(e) => return Err(e),
                Ok(()) => return Ok(()),
            }
        },

        Commands::KeyGen {
            out,
            key_type,
            force,
            format,
            convert,
        } => generate_or_convert_key(
            out.as_deref()
                .unwrap_or_else(|| Path::new(key_type.default_filename())),
            key_type,
            force,
            format,
            convert.as_deref(),
        )?,

        Commands::GenerateConfig {
            path_args,
            config_args,
            force,
        } => {
            commands::generate_config(path_args, config_args, force)?;
        }

        Commands::DbTool { command } => command.execute()?,

        Commands::Catchup(catchup_args) => commands::catchup(catchup_args)?,

        Commands::Admin {
            command,
            socket_path,
        } => commands::handle_admin_command(command, socket_path)?,
    }
    Ok(())
}

mod commands {
    use checkpoint_downloader::AdaptiveDownloaderConfig;
    use config::{
        LoadsFromPath,
        MetricsPushConfig,
        NodeRegistrationParamsForThirdPartyRegistration,
        ServiceRole,
    };
    #[cfg(not(msim))]
    use tokio::task::JoinSet;
    use walrus_core::{
        ensure,
        keys::{SupportedKeyPair, TaggedKeyPair},
    };
    use walrus_service::{
        node::{
            DatabaseConfig,
            config::TlsConfig,
            events::{
                EventProcessorConfig,
                event_processor::{EventProcessor, EventProcessorRuntimeConfig, SystemConfig},
            },
        },
        utils,
    };
    use walrus_sui::{
        client::{
            ReadClient as _,
            SuiReadClient,
            contract_config::ContractConfig,
            retry_client::{RetriableSuiClient, retriable_sui_client::LazySuiClientBuilder},
        },
        config::{WalletConfig, load_wallet_context_from_path},
        types::move_structs::NodeMetadata,
    };
    use walrus_utils::{backoff::ExponentialBackoffConfig, metrics::Registry};

    use super::*;

    pub(super) fn run(
        mut config: StorageNodeConfig,
        cleanup_storage: bool,
        config_loader: Arc<dyn ConfigLoader>,
    ) -> anyhow::Result<()> {
        if cleanup_storage {
            let storage_path = &config.storage_path;

            match fs::remove_dir_all(storage_path) {
                Err(e) if e.kind() != io::ErrorKind::NotFound => {
                    return Err(e).context(format!(
                        "Failed to remove directory '{}'",
                        storage_path.display()
                    ));
                }
                _ => (),
            }
        }

        let metrics_runtime = MetricsAndLoggingRuntime::start(config.metrics_address)?;
        let registry_clone = metrics_runtime.registry.clone();
        metrics_runtime
            .runtime
            .as_ref()
            .expect("Storage node requires metrics to have their own runtime")
            .spawn(async move {
                registry_clone
                    .register(mysten_metrics::uptime_metric(
                        "walrus_node",
                        VERSION,
                        "walrus",
                    ))
                    .unwrap();
            });

        tracing::info!(version = VERSION, "Walrus binary version");
        config.load_keys()?;
        tracing::info!(
            walrus.node.public_key = %config.protocol_key_pair().public(),
            "Walrus protocol public key",
        );
        let network_key_pair = config.network_key_pair().clone();
        tracing::info!(
            walrus.node.network_key = %network_key_pair.public(),
            "Walrus network public key",
        );
        tracing::info!(
            metrics_address = %config.metrics_address, "started Prometheus HTTP endpoint",
        );

        utils::export_build_info(&metrics_runtime.registry, VERSION);
        if let Some(config) = config.sui.as_ref() {
            utils::export_contract_info(
                &metrics_runtime.registry,
                &config.contract_config.system_object,
                &config.contract_config.staking_object,
                WalletConfig::load_wallet_context(
                    Some(&config.wallet_config),
                    config.request_timeout,
                )
                .and_then(|mut wallet| wallet.active_address())
                .ok(),
            );
        }

        let cancel_token = CancellationToken::new();
        let (exit_notifier, exit_listener) = oneshot::channel::<()>();

        let metrics_push_registry_clone = metrics_runtime.registry.clone();
        let metrics_push_runtime = match config.metrics_push.take() {
            Some(mut mc) => {
                mc.set_name_and_host_label(&config.name);
                mc.set_role_label(ServiceRole::StorageNode);
                let network_key_pair = network_key_pair.0.clone();
                let mp_config = EnableMetricsPush {
                    cancel: cancel_token.child_token(),
                    network_key_pair,
                    config: mc,
                };
                Some(MetricPushRuntime::start(
                    metrics_push_registry_clone,
                    mp_config,
                )?)
            }
            None => None,
        };

        let (event_manager, event_processor_runtime) = EventProcessorRuntime::start(
            config
                .sui
                .as_ref()
                .map(|config| config.into())
                .expect("SUI configuration must be present"),
            config.event_processor_config.clone(),
            config.use_legacy_event_provider,
            &config.storage_path,
            &metrics_runtime.registry,
            cancel_token.child_token(),
            &config.db_config,
        )?;

        let node_runtime = StorageNodeRuntime::start(
            &config,
            metrics_runtime,
            exit_notifier,
            event_manager,
            cancel_token.child_token(),
            Some(config_loader),
        )?;

        monitor_runtimes(
            node_runtime,
            event_processor_runtime,
            metrics_push_runtime,
            exit_listener,
            cancel_token,
        )?;

        Ok(())
    }

    #[cfg(not(msim))]
    fn monitor_runtimes(
        mut node_runtime: StorageNodeRuntime,
        mut event_processor_runtime: EventProcessorRuntime,
        metrics_push_runtime: Option<MetricPushRuntime>,
        exit_listener: oneshot::Receiver<()>,
        cancel_token: CancellationToken,
    ) -> anyhow::Result<()> {
        let monitor_runtime = Runtime::new()?;
        monitor_runtime.block_on(async move {
            tokio::spawn(async move {
                let mut set = JoinSet::new();
                set.spawn_blocking(move || node_runtime.join());
                set.spawn_blocking(move || event_processor_runtime.join());
                if let Some(mut metrics_push_runtime) = metrics_push_runtime {
                    set.spawn_blocking(move || metrics_push_runtime.join());
                }
                tokio::select! {
                    _ = wait_until_terminated(exit_listener) => {
                        tracing::info!("received termination signal, shutting down...");
                    }
                    _ = set.join_next() => {
                        tracing::info!("runtime stopped successfully");
                    }
                }
                cancel_token.cancel();
                tracing::info!("cancellation token triggered, waiting for tasks to shut down...");

                // Drain remaining runtimes
                while set.join_next().await.is_some() {}
                tracing::info!("all runtimes have shut down");
            })
            .await
        })?;
        Ok(())
    }

    #[cfg(msim)]
    fn monitor_runtimes(
        mut node_runtime: StorageNodeRuntime,
        mut event_processor_runtime: EventProcessorRuntime,
        metrics_push_runtime: Option<MetricPushRuntime>,
        exit_listener: oneshot::Receiver<()>,
        cancel_token: CancellationToken,
    ) -> anyhow::Result<()> {
        let monitor_runtime = Runtime::new()?;
        monitor_runtime.block_on(async {
            tokio::spawn(async move { wait_until_terminated(exit_listener).await }).await
        })?;
        // Cancel the node runtime, if it is still executing.
        cancel_token.cancel();
        event_processor_runtime.join()?;
        // Wait for the node runtime to complete, may take a moment as
        // the REST-API waits for open connections to close before exiting.
        node_runtime.join()?;
        if let Some(mut metrics_push_runtime) = metrics_push_runtime {
            // Wait for metrics to flush
            metrics_push_runtime.join()?;
        }
        Ok(())
    }

    pub(super) fn generate_or_convert_key(
        output_path: &Path,
        key_type: KeyType,
        force: bool,
        format: KeyFormat,
        key_source: Option<&Path>,
    ) -> anyhow::Result<()> {
        walrus_core::ensure!(
            format != KeyFormat::Pkcs8 || key_type == KeyType::Network,
            "`--format=pkcs8` is only supported with `--key-type=network`"
        );

        if let Some(path) = key_source {
            print!("Converting {key_type} key pair from '{}'", path.display());
        } else {
            print!("Generating {key_type} key pair")
        }
        println!(" and writing it to '{}'", output_path.display());

        let key_string = match (key_type, format) {
            (KeyType::Network, KeyFormat::Pkcs8) => {
                NetworkKeyPair::to_pem(&load_or_generate_key(key_source, key_type)?)
            }

            (KeyType::Network, KeyFormat::Tagged) => {
                NetworkKeyPair::to_base64(&load_or_generate_key(key_source, key_type)?).into()
            }
            (KeyType::Protocol, _) => {
                ProtocolKeyPair::to_base64(&load_or_generate_key(key_source, key_type)?).into()
            }
        };

        write_key_to_file(output_path, force, &key_string)
    }

    fn load_or_generate_key<T>(
        key_source: Option<&Path>,
        key_type: KeyType,
    ) -> Result<TaggedKeyPair<T>, anyhow::Error>
    where
        TaggedKeyPair<T>: LoadsFromPath,
        T: SupportedKeyPair,
    {
        if let Some(path) = key_source {
            TaggedKeyPair::<T>::load(path).with_context(|| {
                format!(
                    "unable to load the input keyfile at '{}' as type '{}'",
                    path.display(),
                    key_type
                )
            })
        } else {
            Ok(TaggedKeyPair::<T>::generate())
        }
    }

    pub(super) fn keygen(
        path: &Path,
        key_type: KeyType,
        force: bool,
        format: KeyFormat,
    ) -> anyhow::Result<()> {
        generate_or_convert_key(path, key_type, force, format, None)
    }

    fn write_key_to_file(output_file: &Path, force: bool, contents: &str) -> anyhow::Result<()> {
        let mut file = create_file(output_file, force)
            .with_context(|| format!("Cannot create the keyfile '{}'", output_file.display()))?;

        file.write_all(contents.as_bytes())?;

        Ok(())
    }

    /// Register the node to the Sui contract.
    ///
    /// This function will update the config file with the new storage node capability object ID.
    /// Note that if the config file contains any configuration that matches the default values,
    /// the new config file may not contain it after adding the storage node capability object ID.
    #[tokio::main]
    pub(crate) async fn register_node(config_path: PathBuf, force: bool) -> anyhow::Result<()> {
        let mut config: StorageNodeConfig = load_from_yaml(&config_path)?;
        let contract_client = get_contract_client_from_node_config(&config).await?;

        if !force
            && (config.storage_node_cap.is_some()
                || !matches!(
                    contract_client
                        .read_client()
                        .get_address_capability_object(contract_client.address())
                        .await,
                    Ok(None)
                ))
        {
            bail!(
                "storage node capability object already exists, \
                use the '--force' option to overwrite it"
            );
        }

        config.load_keys()?;

        // If we have an IP address, use a SocketAddr to get the string representation
        // as IPv6 addresses are enclosed in square brackets.
        ensure!(
            !config.public_host.contains(':'),
            "DNS names must not contain ':'; the public port can be specified in the config file \
                with the `public_port` parameter."
        );
        let registration_params = config.to_registration_params();

        // Uses the Sui wallet configuration in the storage node config to register the node.
        let proof_of_possession = walrus_sui::utils::generate_proof_of_possession(
            config.protocol_key_pair(),
            &contract_client,
            contract_client.current_epoch().await?,
        );

        let node_capability = contract_client
            .register_candidate(&registration_params, proof_of_possession)
            .await?;

        println!("Successfully registered storage node:",);
        println!("      Capability object ID: {}", node_capability.id);
        println!("      Node ID: {}", node_capability.node_id);

        // Update the config in `config_path` with the new storage node capability object ID.
        config.storage_node_cap = Some(node_capability.id);
        write_config_to_file(&config, &config_path, true)?;

        Ok(())
    }

    pub(crate) fn generate_config(
        PathArgs {
            config_path,
            storage_path,
            protocol_key_path,
            network_key_path,
            wallet_config,
        }: PathArgs,
        ConfigArgs {
            system_object,
            staking_object,
            node_capacity,
            public_host,
            sui_rpc,
            public_port,
            rest_api_address,
            metrics_address,
            metrics_push_url,
            certificate_path,
            gas_budget,
            storage_price,
            write_price,
            commission_rate,
            name,
            image_url,
            project_url,
            description,
            rpc_fallback_config_args,
            additional_rpc_endpoints,
        }: ConfigArgs,
        force: bool,
    ) -> anyhow::Result<StorageNodeConfig> {
        let sui_rpc = if let Some(rpc) = sui_rpc {
            rpc
        } else {
            tracing::debug!(
                "getting Sui RPC URL from wallet at '{}'",
                wallet_config.display()
            );
            let wallet_context = load_wallet_context_from_path(Some(&wallet_config), None)
                .context("Reading Sui wallet failed")?;
            wallet_context
                .config
                .get_active_env()
                .context("Unable to get the wallet's active environment")?
                .rpc
                .clone()
        };

        // Do a minor sanity check that the user has not included a port in the hostname.
        ensure!(
            !public_host.contains(':'),
            "DNS names must not contain ':'; to specify a port different from the default, use the \
                '--public-port' option."
        );

        // Check that the name does not exceed the maximum length.
        ensure!(
            name.len() <= MAX_NODE_NAME_LENGTH,
            "name must not exceed {} characters",
            MAX_NODE_NAME_LENGTH
        );

        let system_object = system_object.unwrap_or_else(|| {
            tracing::warn!(
                "no system object provided; \
                please replace the dummy value in the config file manually"
            );
            ObjectID::ZERO
        });
        let staking_object = staking_object.unwrap_or_else(|| {
            tracing::warn!(
                "no staking object provided; \
                please replace the dummy value in the config file manually"
            );
            ObjectID::ZERO
        });
        let contract_config = ContractConfig::new(system_object, staking_object);
        let metadata = NodeMetadata::new(image_url, project_url, description);
        let metrics_push = metrics_push_url.map(MetricsPushConfig::new_for_url);

        let config = StorageNodeConfig {
            storage_path,
            protocol_key_pair: PathOrInPlace::from_path(protocol_key_path),
            network_key_pair: PathOrInPlace::from_path(network_key_path),
            public_host,
            public_port,
            rest_api_address,
            metrics_address,
            sui: Some(SuiConfig {
                rpc: sui_rpc,
                contract_config,
                wallet_config: WalletConfig::from_path(&wallet_config),
                event_polling_interval: config::defaults::polling_interval(),
                backoff_config: ExponentialBackoffConfig::default(),
                gas_budget,
                rpc_fallback_config: rpc_fallback_config_args
                    .clone()
                    .and_then(|args| args.to_config()),
                additional_rpc_endpoints,
                request_timeout: None,
            }),
            tls: TlsConfig {
                certificate_path,
                ..Default::default()
            },
            voting_params: VotingParams {
                storage_price,
                write_price,
                node_capacity: node_capacity.as_u64(),
            },
            commission_rate,
            name,
            metadata,
            metrics_push,
            ..Default::default()
        };

        write_config_to_file(&config, &config_path, force)?;

        Ok(config)
    }

    #[tokio::main]
    pub async fn catchup(
        CatchupArgs {
            db_path,
            system_object_id,
            staking_object_id,
            sui_rpc_url,
            checkpoint_request_timeout,
            runtime_duration,
            event_stream_catchup_min_checkpoint_lag,
            rpc_fallback_config_args,
        }: CatchupArgs,
    ) -> anyhow::Result<()> {
        let event_processor_config = EventProcessorConfig {
            pruning_interval: Duration::from_secs(3600),
            checkpoint_request_timeout,
            adaptive_downloader_config: AdaptiveDownloaderConfig::default(),
            event_stream_catchup_min_checkpoint_lag,
        };

        // Since this is a manual catchup, we use a single RPC address.
        let runtime_config = EventProcessorRuntimeConfig {
            rpc_addresses: vec![sui_rpc_url.clone()],
            event_polling_interval: Duration::from_secs(1),
            db_path: db_path.clone(),
            rpc_fallback_config: rpc_fallback_config_args.and_then(|args| args.to_config()),
            db_config: DatabaseConfig::default(),
        };

        let retriable_sui_client = RetriableSuiClient::new(
            vec![LazySuiClientBuilder::new(sui_rpc_url, None)],
            ExponentialBackoffConfig::default(),
        )
        .await?;
        let contract_config = ContractConfig::new(system_object_id, staking_object_id);
        let sui_read_client =
            SuiReadClient::new(retriable_sui_client.clone(), &contract_config).await?;
        let system_pkg_id = sui_read_client.get_system_package_id();

        let system_config = SystemConfig::new(system_pkg_id, system_object_id, staking_object_id);
        let event_processor = EventProcessor::new(
            &event_processor_config,
            runtime_config,
            system_config,
            &Registry::default(),
        )
        .await?;
        let cancel_token = CancellationToken::new();
        let cancel_token_clone = cancel_token.clone();
        tokio::spawn(async move {
            event_processor.start(cancel_token_clone).await.unwrap();
        });

        tokio::time::sleep(runtime_duration).await;

        cancel_token.cancel();
        Ok(())
    }

    #[tokio::main]
    pub(crate) async fn setup(
        SetupArgs {
            config_directory,
            storage_path,
            sui_network,
            use_faucet,
            faucet_timeout,
            config_args,
            force,
            network_key_path,
            registering_third_party,
            registration_epoch,
        }: SetupArgs,
    ) -> anyhow::Result<()> {
        fs::create_dir_all(&config_directory).context(format!(
            "failed to create the config directory '{}'",
            config_directory.display()
        ))?;
        if !force && config_directory.read_dir()?.next().is_some() {
            bail!(
                "the specified configuration directory '{}' is not empty; \
                use the '--force' option to overwrite existing files",
                config_directory.display()
            );
        }
        let config_path = config_directory.join("walrus-node.yaml");
        let protocol_key_path = config_directory.join("protocol.key");
        let wallet_config = config_directory.join("sui_config.yaml");
        ensure!(
            config_directory.is_dir(),
            "The directory '{}' does not exist.",
            config_directory.display()
        );

        keygen(
            &protocol_key_path,
            KeyType::Protocol,
            true,
            KeyFormat::Tagged,
        )?;
        let network_key_path = if let Some(network_key_path) = network_key_path {
            network_key_path
        } else {
            let network_key_path = config_directory.join("network.key");
            keygen(&network_key_path, KeyType::Network, true, KeyFormat::Pkcs8)?;
            network_key_path
        };

        let wallet_address =
            utils::generate_sui_wallet(sui_network, &wallet_config, use_faucet, faucet_timeout)
                .await?;
        println!(
            "Successfully generated a new Sui wallet with address {}",
            wallet_address
        );

        let mut config = generate_config(
            PathArgs {
                config_path,
                storage_path,
                protocol_key_path,
                network_key_path,
                wallet_config,
            },
            config_args,
            force,
        )?;

        if let Some(registering_third_party) = registering_third_party {
            let registration_params_path = config_directory.join("registration-params.yaml");
            config.load_keys()?;
            let proof_of_possession = walrus_sui::utils::generate_proof_of_possession_for_address(
                config.protocol_key_pair(),
                registering_third_party,
                registration_epoch,
            );
            let registration_params = NodeRegistrationParamsForThirdPartyRegistration {
                node_registration_params: config.to_registration_params(),
                proof_of_possession,
                wallet_address,
            };
            let yaml_config = serde_yaml::to_string(&registration_params)
                .context("failed to serialize registration parameters to YAML")?;
            let mut file = create_file(&registration_params_path, force).with_context(|| {
                format!(
                    "failed to create the registration parameters file '{}'",
                    registration_params_path.display()
                )
            })?;
            file.write_all(yaml_config.as_bytes()).context(format!(
                "failed to write the generated registration parameters to '{}'",
                registration_params_path.display()
            ))?;
        }

        Ok(())
    }

    /// Creates a new file at the given path. If force is true, overwrites any existing file.
    /// Otherwise, fails if the file already exists.
    fn create_file(path: &Path, force: bool) -> Result<File, std::io::Error> {
        if force {
            File::create(path)
        } else {
            File::create_new(path)
        }
    }

    /// Writes the given storage node config to the specified file.
    fn write_config_to_file(
        config: &StorageNodeConfig,
        config_path: &Path,
        force: bool,
    ) -> anyhow::Result<()> {
        let yaml_config =
            serde_yaml::to_string(&config).context("failed to serialize configuration to YAML")?;
        let mut file = create_file(config_path, force).with_context(|| {
            format!(
                "failed to create the config file '{}'",
                config_path.display()
            )
        })?;
        file.write_all(yaml_config.as_bytes()).context(format!(
            "failed to write the generated configuration to '{}'",
            config_path.display()
        ))?;
        Ok(())
    }

    /// Handle admin commands.
    #[tokio::main]
    pub(crate) async fn handle_admin_command(
        command: AdminCommands,
        socket_path: PathBuf,
    ) -> anyhow::Result<()> {
        // Connect to the socket.
        let socket = UnixStream::connect(&socket_path).await.context(format!(
            "failed to connect to admin socket at '{}'",
            socket_path.display()
        ))?;
        let (reader, mut writer) = tokio::io::split(socket);

        // Serialize and send the AdminCommands.
        let cmd_json = serde_json::to_string(&command)?;
        writer.write_all(cmd_json.as_bytes()).await?;
        writer.write_all(b"\n").await?;

        // Wait for response.
        let mut buf_reader = BufReader::new(reader);
        let mut response = String::new();
        buf_reader.read_line(&mut response).await?;

        // Parse and print response.
        match serde_json::from_str::<AdminCommandResponse>(&response) {
            Ok(resp) => {
                if resp.success {
                    println!("{}", resp.message);
                } else {
                    eprintln!("Error: {}", resp.message);
                    std::process::exit(1);
                }
            }
            Err(_) => {
                eprintln!("Error: Invalid response format");
                std::process::exit(1);
            }
        }

        Ok(())
    }
}

/// Creates a [`SuiContractClient`] from the Sui config in the provided storage node config.
async fn get_contract_client_from_node_config(
    storage_config: &StorageNodeConfig,
) -> anyhow::Result<SuiContractClient> {
    let Some(ref node_wallet_config) = storage_config.sui else {
        bail!("storage config does not contain Sui wallet configuration");
    };
    Ok(node_wallet_config.new_contract_client(None).await?)
}

struct StorageNodeRuntime {
    walrus_node_handle: JoinHandle<anyhow::Result<()>>,
    rest_api_handle: JoinHandle<Result<(), anyhow::Error>>,
    // Preserve the metrics runtime to keep the runtime alive
    metrics_runtime: MetricsAndLoggingRuntime,
    // INV: Runtime must be dropped last
    runtime: Runtime,
    /// Path to the admin socket.
    admin_socket_handle: Option<JoinHandle<()>>,
}

impl StorageNodeRuntime {
    fn start(
        node_config: &StorageNodeConfig,
        metrics_runtime: MetricsAndLoggingRuntime,
        exit_notifier: oneshot::Sender<()>,
        event_manager: Box<dyn EventManager>,
        cancel_token: CancellationToken,
        config_loader: Option<Arc<dyn ConfigLoader>>,
    ) -> anyhow::Result<Self> {
        let runtime = runtime::Builder::new_multi_thread()
            .thread_name("walrus-node-runtime")
            .enable_all()
            .max_blocking_threads(node_config.thread_pool.max_blocking_io_threads)
            .build()
            .expect("walrus-node runtime creation must succeed");
        let _guard = runtime.enter();

        let walrus_node = Arc::new(
            runtime.block_on(
                StorageNode::builder()
                    .with_system_event_manager(event_manager)
                    .with_config_loader(config_loader)
                    .build(node_config, metrics_runtime.registry.clone()),
            )?,
        );

        let walrus_node_clone = walrus_node.clone();
        let walrus_node_cancel_token = cancel_token.child_token();
        let walrus_node_handle = tokio::spawn(async move {
            let cancel_token = walrus_node_cancel_token.clone();
            let result = walrus_node_clone.run(walrus_node_cancel_token).await;

            if exit_notifier.send(()).is_err() && !cancel_token.is_cancelled() {
                tracing::warn!(
                    "unable to notify that the node has exited, but shutdown is not in progress?"
                )
            }
            if let Err(ref error) = result {
                tracing::error!(?error, "storage node exited with an error");
            }

            result
        });

        let checkpoint_manager = walrus_node.checkpoint_manager();
        let rest_api = RestApiServer::new(
            walrus_node,
            cancel_token.child_token(),
            RestApiConfig::from(node_config),
            &metrics_runtime.registry,
        );
        let mut rest_api_address = node_config.rest_api_address;
        rest_api_address.set_ip(IpAddr::V4(Ipv4Addr::UNSPECIFIED));
        let admin_cancel_token = cancel_token.child_token();
        let rest_api_handle = tokio::spawn(async move {
            let result = rest_api
                .run()
                .await
                .inspect_err(|error| tracing::error!(?error, "REST API exited with an error"));

            if !cancel_token.is_cancelled() {
                tracing::info!("signalling the storage node to shutdown");
                cancel_token.cancel();
            }

            result
        });
        tracing::info!("started REST API on {}", node_config.rest_api_address);

        let admin_socket_handle = Self::start_admin_socket(
            AdminArgs {
                checkpoint_manager,
                admin_socket_path: node_config.admin_socket_path.clone(),
            },
            admin_cancel_token,
        )?;

        Ok(Self {
            walrus_node_handle,
            rest_api_handle,
            admin_socket_handle,
            metrics_runtime,
            runtime,
        })
    }

    fn join(&mut self) -> Result<(), anyhow::Error> {
        tracing::debug!("waiting for the REST API to shutdown...");
        let _ = self.runtime.block_on(&mut self.rest_api_handle)?;
        tracing::debug!("waiting for the storage node to shutdown...");
        let _ = self.runtime.block_on(&mut self.walrus_node_handle)?;
        if let Some(handle) = self.admin_socket_handle.take() {
            handle.abort();
        }

        // Shutdown the metrics runtime.
        if let Some(runtime) = self.metrics_runtime.runtime.take() {
            runtime.shutdown_background();
        }

        Ok(())
    }

    fn start_admin_socket(
        admin_args: AdminArgs,
        cancel_token: CancellationToken,
    ) -> anyhow::Result<Option<JoinHandle<()>>> {
        if admin_args.checkpoint_manager.is_none() {
            tracing::warn!("checkpoint manager is not initialized, skipping admin socket");
            return Ok(None);
        }
        let Some(socket_path) = admin_args.admin_socket_path.clone() else {
            tracing::warn!("admin socket path is not specified, skipping admin socket");
            return Ok(None);
        };

        if let Some(parent) = socket_path.parent() {
            std::fs::create_dir_all(parent)?;
        }

        let _ = std::fs::remove_file(&socket_path);

        let listener = UnixListener::bind(&socket_path)?;

        // Set the permissions to 600 to ensure only the owner can access the socket.
        std::fs::set_permissions(&socket_path, std::fs::Permissions::from_mode(0o600))?;

        let handle = tokio::spawn(async move {
            tracing::info!("Admin socket listening on {}", socket_path.display());

            loop {
                tokio::select! {
                    result = listener.accept() => {
                        if let Ok((stream, _)) = result {
                            let args = admin_args.clone();
                            tokio::spawn(async move {
                                handle_connection(stream, args).await;
                            });
                        }
                    }
                    _ = cancel_token.cancelled() => {
                        break;
                    }
                }
            }

            let _ = std::fs::remove_file(socket_path);
            tracing::info!("Admin socket stopped");
        });

        Ok(Some(handle))
    }
}

/// Handle checkpoint commands from admin socket.
async fn handle_checkpoint_command(
    command: CheckpointCommands,
    manager: &Arc<CheckpointManager>,
) -> Result<String, String> {
    match command {
        CheckpointCommands::Create { path, delay_secs } => {
            match manager
                .schedule_and_wait_for_checkpoint_creation(
                    path.as_deref(),
                    delay_secs.map(std::time::Duration::from_secs),
                )
                .await
            {
                Ok(_) => Ok("Checkpoint created successfully".to_string()),
                Err(e) => Err(format!("Failed to create checkpoint: {:?}", e)),
            }
        }
        CheckpointCommands::List => {
            // List operation not yet implemented.
            Ok("Checkpoint listing not implemented yet".to_string())
        }
        CheckpointCommands::Cancel => {
            let result = manager.cancel_checkpoint_creation().await;
            match result {
                Ok(true) => Ok("Checkpoint creation cancelled".to_string()),
                Ok(false) => Ok("No backup was in progress".to_string()),
                Err(e) => Err(format!("Failed to cancel checkpoint creation: {}", e)),
            }
        }
    }
}

/// Handles a connection to the admin socket.
async fn handle_connection(stream: UnixStream, args: AdminArgs) {
    let (reader, mut writer) = tokio::io::split(stream);
    let mut reader = BufReader::new(reader);
    let mut line = String::new();

    while reader.read_line(&mut line).await.unwrap_or(0) > 0 {
        let response = if let Some(manager) = args.checkpoint_manager.as_ref() {
            match serde_json::from_str::<AdminCommands>(&line) {
                Ok(AdminCommands::Checkpoint { command }) => {
                    match handle_checkpoint_command(command, manager).await {
                        Ok(message) => AdminCommandResponse {
                            success: true,
                            message,
                        },
                        Err(error) => AdminCommandResponse {
                            success: false,
                            message: error,
                        },
                    }
                }
                Err(e) => AdminCommandResponse {
                    success: false,
                    message: format!("Failed to parse command: {}", e),
                },
            }
        } else {
            AdminCommandResponse {
                success: false,
                message: "Checkpoint manager is not initialized".into(),
            }
        };

        // Serialize and send response
        if let Ok(json) = serde_json::to_string(&response) {
            let _ = writer.write_all((json + "\n").as_bytes()).await;
        }

        line.clear();
    }
}

#[cfg(test)]
mod tests {
    use config::LoadsFromPath;
    use tempfile::TempDir;
    use walrus_test_utils::{Result, param_test};

    use super::*;

    #[test]
    fn generate_key_pair_saves_base64_key_to_file() -> Result<()> {
        let dir = TempDir::new()?;
        let filename = dir.path().join("keyfile.key");

        commands::keygen(&filename, KeyType::Protocol, false, KeyFormat::Tagged)?;

        let file_content = std::fs::read_to_string(filename)
            .expect("a file should have been created with the key");

        assert_eq!(
            file_content.len(),
            44,
            "33-byte key should be 44 characters in base64"
        );

        let _: ProtocolKeyPair = file_content
            .parse()
            .expect("a protocol keypair must be parseable from the the file's contents");

        Ok(())
    }

    #[test]
    fn generate_key_pair_does_not_overwrite_files() -> Result<()> {
        let dir = TempDir::new()?;
        let filename = dir.path().join("keyfile.key");

        std::fs::write(filename.as_path(), "original-file-contents".as_bytes())?;

        commands::keygen(&filename, KeyType::Protocol, false, KeyFormat::Tagged)
            .expect_err("must fail as the file already exists");

        let file_content = std::fs::read_to_string(filename).expect("the file should still exist");
        assert_eq!(file_content, "original-file-contents");

        Ok(())
    }

    #[test]
    fn generate_key_pair_with_force_overwrites_files() -> Result<()> {
        let dir = TempDir::new()?;
        let filename = dir.path().join("keyfile.key");

        std::fs::write(filename.as_path(), "original-file-contents".as_bytes())?;

        commands::keygen(&filename, KeyType::Protocol, true, KeyFormat::Tagged)?;

        let file_content = std::fs::read_to_string(filename).expect("the file should still exist");

        let _: ProtocolKeyPair = file_content
            .parse()
            .expect("a protocol keypair must be parseable from the the file's contents");

        Ok(())
    }

    #[test]
    fn generate_key_pair_errs_for_unsupported_format() -> Result<()> {
        let dir = TempDir::new()?;
        let filename = dir.path().join("keyfile.key");

        commands::keygen(&filename, KeyType::Protocol, false, KeyFormat::Pkcs8)
            .expect_err("pkcs8 should be unsupported for protocol keys");

        Ok(())
    }

    #[test]
    fn generate_key_pair_saves_pkcs8_to_file() -> Result<()> {
        let dir = TempDir::new()?;
        let filename = dir.path().join("keyfile.pem");

        commands::keygen(&filename, KeyType::Network, false, KeyFormat::Pkcs8)?;

        let file_content = std::fs::read_to_string(&filename)
            .expect("a file should have been created with the key");

        assert!(file_content.starts_with("-----BEGIN PRIVATE KEY-----"));

        NetworkKeyPair::load(&filename)
            .expect("network keypair must be parseable from the the file's contents");

        Ok(())
    }

    param_test! {
        converts_key_type -> Result<()>: [
            network_tagged_to_tagged: (KeyType::Network, KeyFormat::Tagged, KeyFormat::Tagged),
            network_tagged_to_pkcs8: (KeyType::Network, KeyFormat::Tagged, KeyFormat::Pkcs8),
            network_pkcs8_to_tagged: (KeyType::Network, KeyFormat::Pkcs8, KeyFormat::Tagged),
            protocol_tagged_to_tagged: (KeyType::Protocol, KeyFormat::Tagged, KeyFormat::Tagged)
        ]
    }
    fn converts_key_type(
        key_type: KeyType,
        input_format: KeyFormat,
        output_format: KeyFormat,
    ) -> Result<()> {
        let dir = TempDir::new()?;
        let input_file = dir.path().join("input.key");
        let output_file = dir.path().join("output.key");

        // Create the input keyfile.
        commands::keygen(&input_file, key_type, false, input_format)?;

        // Convert the file to the new format.
        commands::generate_or_convert_key(
            &output_file,
            key_type,
            false,
            output_format,
            Some(&input_file),
        )?;

        assert_key_format(&output_file, output_format);
        assert_valid_key_of_type(&output_file, key_type);

        Ok(())
    }

    fn assert_key_format(path: &Path, format: KeyFormat) {
        let pkcs8_header = "-----BEGIN PRIVATE KEY-----";
        let file_content =
            std::fs::read_to_string(path).expect("a file should have been created with the key");

        match format {
            KeyFormat::Tagged => assert!(!file_content.starts_with(pkcs8_header)),
            KeyFormat::Pkcs8 => assert!(file_content.starts_with(pkcs8_header)),
        }
    }

    fn assert_valid_key_of_type(path: &Path, key_type: KeyType) {
        match key_type {
            KeyType::Protocol => {
                ProtocolKeyPair::load(path).expect("file contents should be a valid protoocl key");
            }
            KeyType::Network => {
                NetworkKeyPair::load(path).expect("file contents should be a valid netwrk key");
            }
        }
    }
}<|MERGE_RESOLUTION|>--- conflicted
+++ resolved
@@ -34,6 +34,7 @@
     keys::{NetworkKeyPair, ProtocolKeyPair},
 };
 use walrus_service::{
+    CheckpointManager,
     SyncNodeConfigError,
     common::config::SuiConfig,
     node::{
@@ -56,11 +57,6 @@
         version,
         wait_until_terminated,
     },
-<<<<<<< HEAD
-    CheckpointManager,
-    SyncNodeConfigError,
-=======
->>>>>>> 9fb0227a
 };
 use walrus_sui::{
     client::{SuiContractClient, rpc_config::RpcFallbackConfigArgs},
