// Copyright (c) Mysten Labs, Inc.
// SPDX-License-Identifier: Apache-2.0

use std::{
    collections::{hash_map::Entry, HashMap},
    ops::Not,
    sync::{Arc, Mutex},
    time::Duration,
};

use futures::{
    future::try_join_all,
    stream::{self, FuturesUnordered},
    FutureExt as _,
    StreamExt,
    TryFutureExt,
};
use mysten_metrics::{GaugeGuard, GaugeGuardFutureExt};
use sui_types::event::EventID;
use tokio::{
    select,
    sync::{Notify, Semaphore},
    task::JoinHandle,
};
use tokio_util::sync::CancellationToken;
use tracing::{field, Instrument as _, Span};
use typed_store::TypedStoreError;
use walrus_core::{
    encoding::{EncodingAxis, EncodingConfig, Primary, Secondary},
    metadata::VerifiedBlobMetadataWithId,
    BlobId,
    Epoch,
    InconsistencyProof,
    ShardIndex,
};

use super::{
    committee::CommitteeService,
    contract_service::SystemContractService,
    metrics::{self, NodeMetricSet, STATUS_IN_PROGRESS, STATUS_QUEUED},
    storage::Storage,
    StorageNodeInner,
};
use crate::common::utils::FutureHelpers as _;

#[derive(Debug, Clone)]
struct Permits {
    blob: Arc<Semaphore>,
    sliver: Arc<Semaphore>,
}

#[must_use]
#[derive(Debug, Clone, Copy, PartialEq, Eq)]
pub(super) struct EventInfo {
    pub event_index: usize,
    pub event_id: EventID,
}

#[derive(Debug, Clone)]
pub(crate) struct BlobSyncHandler {
    // INV: For each blob id at most one sync is in progress at a time.
    blob_syncs_in_progress: Arc<Mutex<HashMap<BlobId, InProgressSyncHandle>>>,
    node: Arc<StorageNodeInner>,
    permits: Permits,
}

impl BlobSyncHandler {
    pub fn new(
        node: Arc<StorageNodeInner>,
        max_concurrent_blob_syncs: usize,
        max_concurrent_sliver_syncs: usize,
    ) -> Self {
        Self {
            blob_syncs_in_progress: Arc::default(),
            node,
            permits: Permits {
                blob: Arc::new(Semaphore::new(max_concurrent_blob_syncs)),
                sliver: Arc::new(Semaphore::new(max_concurrent_sliver_syncs)),
            },
        }
    }

    // Periodically checks the status of all in-progress blob syncs and return any that panicked.
    pub fn spawn_task_monitor(&self) -> JoinHandle<()> {
        let blob_syncs = self.blob_syncs_in_progress.clone();
        tokio::spawn(async move {
            loop {
                // Collect all finished in-progress syncs. Note that at the end of blob sync, the
                // handle should have been removed from the map. So handles that are still in the
                // map are either still running or panicked.
                let mut handles = Vec::new();
                {
                    // Collect all finished in-progress syncs;
                    let mut syncs = blob_syncs.lock().expect("should be able to acquire lock");
                    let mut completed = Vec::new();

                    // Collect handles to be awaited
                    for (blob_id, handle) in syncs.iter_mut() {
                        if let Some(sync_handle) = &handle.blob_sync_handle {
                            if sync_handle.is_finished() {
                                tracing::info!(
                                    %blob_id,
                                    "blob sync monitor observed blob sync finished"
                                );
                                if let Some(join_handle) = handle.blob_sync_handle.take() {
                                    handles.push((*blob_id, join_handle));
                                }
                                completed.push(*blob_id);
                            }
                        }
                    }

                    // Remove completed syncs
                    for blob_id in completed {
                        syncs.remove(&blob_id);
                    }
                }

                // Now await the handles
                for (blob_id, handle) in handles {
                    match handle.await {
                        Ok(Ok(_)) => {
                            // Normal completion. This should not happen.
                            // The blob sync handler should have removed the handle after the sync
                            // finished. So technically the sync handle should not be in the map.
                            tracing::warn!(
                                %blob_id,
                                "Blob sync finished with success, but still exists in \
                                BlobSyncHandler"
                            );
                        }
                        Ok(Err(e)) => {
                            // This case is also unexpected.
                            tracing::warn!(
                                blob_id = %blob_id,
                                error = %e,
                                "Blob sync failed with error, and still exists in BlobSyncHandler"
                            );
                        }
                        Err(e) => {
                            tracing::error!(
                                %blob_id,
                                error = ?e,
                                "Blob sync task exited with error"
                            );
                            if e.is_panic() {
                                std::panic::resume_unwind(e.into_panic());
                            }
                        }
                    }
                }

                if cfg!(test) {
                    tokio::time::sleep(Duration::from_secs(5)).await;
                } else {
                    tokio::time::sleep(Duration::from_secs(60)).await;
                }
            }
        })
    }

    fn mark_event_completed(&self, sync_result: EventInfo) -> Result<(), TypedStoreError> {
        self.node
            .mark_event_completed(sync_result.event_index, &sync_result.event_id)
    }

    /// Cancels any existing blob sync for the provided `blob_id` and marks the corresponding event
    /// as completed.
    ///
    /// Returns `true` if an event was marked as complete.
    ///
    /// To avoid interference with later events (e.g., cancelling a sync initiated by a later event
    /// or immediately restarting the sync that is cancelled here), this function should be called
    /// before any later events are being handled.
    #[tracing::instrument(skip_all)]
    pub async fn cancel_sync_and_mark_event_complete(
        &self,
        blob_id: &BlobId,
    ) -> anyhow::Result<()> {
        let Some(handle) = self
            .blob_syncs_in_progress
            .lock()
            .expect("should be able to acquire lock")
            .get_mut(blob_id)
            .and_then(|sync| {
                tracing::debug!("cancelling in-progress sync");
                sync.cancel()
            })
        else {
            return Ok(());
        };

        if let Some(sync_result) = handle.await?? {
            self.mark_event_completed(sync_result)?;
        }

        Ok(())
    }

    /// Cancels all existing blob syncs for blobs that are already expired in the `current_epoch`
    /// and marks the corresponding events as completed.
    ///
    /// Returns the number of thus completed events.
    ///
    /// To avoid interference with later events (e.g., cancelling a sync initiated by a later event
    /// or immediately restarting the sync that is cancelled here), this function should be called
    /// before any later events are being handled.
    #[tracing::instrument(skip(self))]
    pub async fn cancel_all_expired_syncs_and_mark_events_completed(
        &self,
    ) -> anyhow::Result<usize> {
        tracing::debug!("cancelling all blob syncs for expired blobs");

        let join_handles: Vec<_> = self
            .blob_syncs_in_progress
            .lock()
            .expect("should be able to acquire lock")
            .iter_mut()
            .filter_map(|(blob_id, sync)| {
                self.node
                    .is_blob_certified(blob_id)
                    .is_ok_and(Not::not)
                    .then(|| sync.cancel())
                    .flatten()
            })
            .collect();
        let count = join_handles.len();

        let join_results = try_join_all(join_handles)
            .await?
            .into_iter()
            .collect::<Result<Vec<_>, _>>()?;
        for sync_result in join_results.into_iter().flatten() {
            self.mark_event_completed(sync_result)?;
        }

        if count > 0 {
            tracing::info!("cancelled {count} blob syncs for now expired blobs");
        } else {
            tracing::debug!("no blob syncs cancelled");
        }

        Ok(count)
    }

    async fn remove_sync_handle(&self, blob_id: &BlobId) {
        self.blob_syncs_in_progress
            .lock()
            .expect("should be able to acquire lock")
            .remove(blob_id);
    }

    #[tracing::instrument(skip_all, fields(otel.kind = "PRODUCER"))]
    pub async fn start_sync(
        &self,
        blob_id: BlobId,
        certified_epoch: Epoch,
        event_info: Option<EventInfo>,
        start: tokio::time::Instant,
    ) -> Result<Arc<Notify>, TypedStoreError> {
        let mut in_progress = self
            .blob_syncs_in_progress
            .lock()
            .expect("should be able to acquire lock");

        let finish_notify = Arc::new(Notify::new());
        match in_progress.entry(blob_id) {
            Entry::Vacant(entry) => {
<<<<<<< HEAD
                let spawned_trace = tracing::info_span!(
                    parent: None,
=======
                let spawned_trace = info_span!(
                    parent: &Span::current(),
>>>>>>> 2ced143a
                    "blob_sync",
                    "otel.kind" = "CONSUMER",
                    "otel.status_code" = field::Empty,
                    "otel.status_message" = field::Empty,
                    "walrus.event.index" = event_info.map(|info| info.event_index),
                    "walrus.event.tx_digest" = ?event_info.map(|info| info.event_id.tx_digest),
                    "walrus.event.event_seq" = ?event_info.map(|event| event.event_id.event_seq),
                    "walrus.event.kind" = "certified",
                    "walrus.blob_id" = %blob_id,
                    "error.type" = field::Empty,
                );
                spawned_trace.follows_from(Span::current());

                let cancel_token = CancellationToken::new();
                let synchronizer = BlobSynchronizer::new(
                    blob_id,
                    certified_epoch,
                    event_info,
                    self.node.clone(),
                    cancel_token.clone(),
                );

                let notify_clone = finish_notify.clone();
                let blob_sync_handler_clone = self.clone();
                let permits_clone = self.permits.clone();

                let sync_handle = tokio::spawn(async move {
                    let result = blob_sync_handler_clone
                        .sync(synchronizer, start, permits_clone)
                        .inspect_err(|err| {
                            let span = Span::current();
                            span.record("otel.status_code", "ERROR");
                            span.record("otel.status_message", field::display(err));
                            span.record("error.type", "_OTHER");
                        })
                        .instrument(spawned_trace)
                        .await;
                    notify_clone.notify_one();
                    result
                });
                entry.insert(InProgressSyncHandle {
                    cancel_token,
                    blob_sync_handle: Some(sync_handle),
                });
            }
            Entry::Occupied(_) => {
                if let Some(EventInfo {
                    event_id,
                    event_index,
                }) = event_info
                {
                    // A blob sync with a lower sequence number is already in progress. We can
                    // safely try to increase the event cursor since it will only be advanced once
                    // that sync is finished or cancelled due to an invalid blob event.
                    self.node.mark_event_completed(event_index, &event_id)?;
                }
                finish_notify.notify_one();
            }
        }
        Ok(finish_notify)
    }

    #[tracing::instrument(skip_all, err)]
    pub async fn sync(
        self,
        synchronizer: BlobSynchronizer,
        start: tokio::time::Instant,
        permits: Permits,
    ) -> Result<Option<EventInfo>, anyhow::Error> {
        let node = &synchronizer.node;

        let queued_gauge = metrics::with_label!(node.metrics.recover_blob_backlog, STATUS_QUEUED);
        let _permit = permits
            .blob
            .acquire_owned()
            .count_in_flight(&queued_gauge)
            .await
            .expect("semaphore should not be dropped");

        let in_progress_gauge =
            metrics::with_label!(node.metrics.recover_blob_backlog, STATUS_IN_PROGRESS);
        let _decrement_guard = GaugeGuard::acquire(&in_progress_gauge);

        let output = async {
            select! {
                _ = synchronizer.cancel_token.cancelled() => {
                    tracing::info!("cancelled blob sync");
                    Ok((false, synchronizer.event_info))
                }
                sync_result = synchronizer.run(permits.sliver) => match sync_result {
                    Ok(()) => {
                        if let Some(EventInfo {
                            event_id,
                            event_index,
                        }) = synchronizer.event_info
                        {
                            node.mark_event_completed(event_index, &event_id)?;
                        }
                        Ok((true, None))
                    }
                    Err(err) => Err(err),
                }

            }
        }
        .await
        .inspect_err(|error| tracing::error!(?error, "blob synchronization failed"));

        // We remove the bob handler regardless of the result.
        self.remove_sync_handle(&synchronizer.blob_id).await;

        let label = match output {
            Ok((true, _)) => metrics::STATUS_SUCCESS,
            Ok((false, _)) => metrics::STATUS_CANCELLED,
            Err(_) => metrics::STATUS_FAILURE,
        };
        metrics::with_label!(node.metrics.recover_blob_duration_seconds, label)
            .observe(start.elapsed().as_secs_f64());

        output.map(|output| output.1)
    }

    /// Cancels all blob syncs and returns the number of cancelled syncs.
    #[tracing::instrument(skip_all)]
    pub async fn cancel_all(&self) -> anyhow::Result<usize> {
        let join_handles: Vec<_> = self
            .blob_syncs_in_progress
            .lock()
            .expect("should be able to acquire lock")
            .iter_mut()
            .filter_map(|(_, sync)| sync.cancel())
            .collect();
        let count = join_handles.len();

        try_join_all(join_handles)
            .await?
            .into_iter()
            .collect::<Result<Vec<_>, _>>()?;
        Ok(count)
    }
}

type SyncJoinHandle = JoinHandle<Result<Option<EventInfo>, anyhow::Error>>;

#[derive(Debug)]
struct InProgressSyncHandle {
    cancel_token: CancellationToken,
    blob_sync_handle: Option<SyncJoinHandle>,
}

impl InProgressSyncHandle {
    // Important: Awaiting the returned `SyncJoinHandle` requires a lock on the
    // `blob_syncs_in_progress`.
    fn cancel(&mut self) -> Option<SyncJoinHandle> {
        self.cancel_token.cancel();
        self.blob_sync_handle.take()
    }
}

#[derive(Debug, thiserror::Error)]
enum RecoverSliverError {
    #[error("sliver inconsistent with metadata")]
    Inconsistent(InconsistencyProof),
    #[error(transparent)]
    Database(#[from] TypedStoreError),
}

#[derive(Debug)]
pub(super) struct BlobSynchronizer {
    blob_id: BlobId,
    node: Arc<StorageNodeInner>,
    event_info: Option<EventInfo>,
    certified_epoch: Epoch,
    cancel_token: CancellationToken,
}

impl BlobSynchronizer {
    pub fn new(
        blob_id: BlobId,
        certified_epoch: Epoch,
        event_info: Option<EventInfo>,
        node: Arc<StorageNodeInner>,
        cancel_token: CancellationToken,
    ) -> Self {
        Self {
            blob_id,
            node,
            event_info,
            certified_epoch,
            cancel_token,
        }
    }

    fn storage(&self) -> &Storage {
        &self.node.storage
    }

    fn encoding_config(&self) -> &EncodingConfig {
        &self.node.encoding_config
    }

    fn committee_service(&self) -> &dyn CommitteeService {
        self.node.committee_service.as_ref()
    }

    fn contract_service(&self) -> &dyn SystemContractService {
        self.node.contract_service.as_ref()
    }

    fn metrics(&self) -> &NodeMetricSet {
        &self.node.metrics
    }

    #[tracing::instrument(skip_all)]
    async fn run(&self, sliver_permits: Arc<Semaphore>) -> anyhow::Result<()> {
        let histograms = &self.metrics().recover_blob_part_duration_seconds;

        let (_, metadata) = self
            .recover_metadata()
            .observe(histograms.clone(), labels_from_metadata_result)
            .await?;
        let metadata = Arc::new(metadata);

        let futures_iter = self.storage().shards().into_iter().flat_map(|shard| {
            [
                self.recover_sliver::<Primary>(shard, metadata.clone())
                    .observe(histograms.clone(), labels_from_sliver_result::<Primary>)
                    .left_future(),
                self.recover_sliver::<Secondary>(shard, metadata.clone())
                    .observe(histograms.clone(), labels_from_sliver_result::<Secondary>)
                    .right_future(),
            ]
        });

        let mut futures_with_permits = stream::iter(futures_iter).then(move |future| {
            let permits = sliver_permits.clone();

            // We use a future to get the permit. Only then is the future returned from the stream
            // to be awaited.
            #[allow(clippy::async_yields_async)]
            async move {
                let claimed_permit = permits
                    .acquire_owned()
                    .await
                    .expect("semaphore has not been dropped");
                // Attach the permit to the future, so that it is held until the future completes.
                future.map(|result| (result, claimed_permit))
            }
        });
        let mut futures_with_permits = std::pin::pin!(futures_with_permits);
        let mut pending_futures = FuturesUnordered::new();

        loop {
            tokio::select! {
                biased;

                Some(future) = futures_with_permits.next() => {
                    // Add the permit and the future to the list of pending futures
                    pending_futures.push(future);
                }
                Some((result, _permit)) = pending_futures.next() => {
                    match result {
                        Err(RecoverSliverError::Inconsistent(inconsistency_proof)) => {
                            tracing::warn!("received an inconsistency proof");
                            // No need to recover other slivers, sync the proof and return
                            self.sync_inconsistency_proof(&inconsistency_proof)
                                .observe(histograms.clone(), labels_from_inconsistency_sync_result)
                                .await;
                            break;
                        }
                        Err(RecoverSliverError::Database(err)) => {
                            panic!("database operations should not fail: {:?}", err)
                        }
                        _ => (),
                    }
                }
                else => {
                    // Both the pending futures and the waiting futures streams have completed, we
                    // are therefore complete.
                    break;
                }
            }
        }

        Ok(())
    }

    /// Returns the metadata and true if it was recovered, false if it was retrieved from storage.
    #[tracing::instrument(skip_all, err)]
    async fn recover_metadata(
        &self,
    ) -> Result<(bool, VerifiedBlobMetadataWithId), TypedStoreError> {
        if let Some(metadata) = self.storage().get_metadata(&self.blob_id)? {
            tracing::debug!("not syncing metadata: already stored");
            return Ok((false, metadata));
        }
        tracing::debug!("syncing metadata");

        let metadata = self
            .node
            .committee_service
            .get_and_verify_metadata(self.blob_id, self.certified_epoch)
            .await;

        self.storage().put_verified_metadata(&metadata)?;

        tracing::debug!("metadata successfully synced");
        Ok((true, metadata))
    }

    #[tracing::instrument(
        skip_all,
        fields(
            walrus.shard_index = %shard,
            walrus.sliver.r#type = A::NAME,
            walrus.sliver.pair_index
        )
    )]
    async fn recover_sliver<A: EncodingAxis>(
        &self,
        shard: ShardIndex,
        metadata: Arc<VerifiedBlobMetadataWithId>,
    ) -> Result<bool, RecoverSliverError> {
        {
            let shard_storage = self
                .storage()
                .shard_storage(shard)
                .expect("shard is managed by this node");
            let sliver_id = shard.to_pair_index(self.encoding_config().n_shards(), &self.blob_id);

            Span::current().record("walrus.sliver.pair_index", field::display(sliver_id));

            if shard_storage.is_sliver_stored::<A>(&self.blob_id)? {
                tracing::debug!("not syncing sliver: already stored");
                return Ok(false);
            }
            tracing::debug!("syncing sliver");

            let sliver_or_proof = self
                .committee_service()
                .recover_sliver(metadata, sliver_id, A::sliver_type(), self.certified_epoch)
                .await;

            match sliver_or_proof {
                Ok(sliver) => {
                    shard_storage.put_sliver(&self.blob_id, &sliver)?;
                    tracing::debug!("sliver successfully synced");
                    Ok(true)
                }
                Err(proof) => {
                    tracing::debug!("sliver inconsistent");
                    Err(RecoverSliverError::Inconsistent(proof))
                }
            }
        }
        .inspect_err(|error| match error {
            RecoverSliverError::Inconsistent(_) => tracing::debug!(?error),
            RecoverSliverError::Database(_) => {
                tracing::error!(?error, "database error during sliver sync")
            }
        })
    }

    async fn sync_inconsistency_proof(&self, inconsistency_proof: &InconsistencyProof) {
        let invalid_blob_certificate = self
            .committee_service()
            .get_invalid_blob_certificate(self.blob_id, inconsistency_proof)
            .await;
        self.contract_service()
            .invalidate_blob_id(&invalid_blob_certificate)
            .await
    }
}

fn labels_from_metadata_result(
    result: Option<&Result<(bool, VerifiedBlobMetadataWithId), TypedStoreError>>,
) -> [&'static str; 2] {
    const METADATA: &str = "metadata";

    let status = match result {
        None => metrics::STATUS_ABORTED,
        Some(Ok((true, _))) => metrics::STATUS_SUCCESS,
        Some(Ok((false, _))) => metrics::STATUS_SKIPPED,
        Some(Err(_)) => metrics::STATUS_FAILURE,
    };

    [METADATA, status]
}

const fn labels_from_sliver_result<A: EncodingAxis>(
    result: Option<&Result<bool, RecoverSliverError>>,
) -> [&'static str; 2] {
    let part = A::NAME;

    let status = match result {
        None => metrics::STATUS_ABORTED,
        Some(Ok(true)) => metrics::STATUS_SUCCESS,
        Some(Ok(false)) => metrics::STATUS_SKIPPED,
        Some(Err(RecoverSliverError::Database(_))) => metrics::STATUS_FAILURE,
        Some(Err(RecoverSliverError::Inconsistent(_))) => metrics::STATUS_INCONSISTENT,
    };

    [part, status]
}

const fn labels_from_inconsistency_sync_result(result: Option<&()>) -> [&'static str; 2] {
    const INCONSISTENCY_PROOF: &str = "inconsistency-proof";

    let status = if result.is_none() {
        metrics::STATUS_ABORTED
    } else {
        metrics::STATUS_SUCCESS
    };

    [INCONSISTENCY_PROOF, status]
}<|MERGE_RESOLUTION|>--- conflicted
+++ resolved
@@ -266,13 +266,8 @@
         let finish_notify = Arc::new(Notify::new());
         match in_progress.entry(blob_id) {
             Entry::Vacant(entry) => {
-<<<<<<< HEAD
                 let spawned_trace = tracing::info_span!(
-                    parent: None,
-=======
-                let spawned_trace = info_span!(
                     parent: &Span::current(),
->>>>>>> 2ced143a
                     "blob_sync",
                     "otel.kind" = "CONSUMER",
                     "otel.status_code" = field::Empty,
