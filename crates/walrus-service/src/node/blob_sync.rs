--- conflicted
+++ resolved
@@ -121,19 +121,7 @@
                                 BlobSyncHandler"
                             );
                         }
-<<<<<<< HEAD
-                        Err(e) => {
-=======
-                        Ok(Err(error)) => {
-                            // This case is also unexpected.
-                            tracing::warn!(
-                                walrus.blob_id = %blob_id,
-                                ?error,
-                                "blob sync failed with error, but still exists in BlobSyncHandler"
-                            );
-                        }
                         Err(error) => {
->>>>>>> 2fab22d2
                             tracing::error!(
                                 walrus.blob_id = %blob_id,
                                 ?error,
