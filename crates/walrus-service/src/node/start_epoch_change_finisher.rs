--- conflicted
+++ resolved
@@ -73,21 +73,12 @@
                     .await?;
                 anyhow::Ok(())
             })
-<<<<<<< HEAD
             .await
             {
                 // This should never happen as we don't have a max retry count.
                 tracing::error!(
                     walrus.epoch = %event_clone.epoch,
-                    %error,
-=======
-            .await;
-
-            if let Err(error) = result {
-                tracing::error!(
-                    epoch = %event_clone.epoch,
                     ?error,
->>>>>>> 2fab22d2
                     "failed to finish epoch change start tasks",
                 );
             }
