--- conflicted
+++ resolved
@@ -660,13 +660,9 @@
             .map(|t| *t.inner().sequence_number())
             .unwrap_or(0);
 
-<<<<<<< HEAD
         event_processor.update_checkpoint_cache(current_checkpoint);
 
-        let latest_checkpoint = retry_client.get_latest_checkpoint().await?;
-=======
         let latest_checkpoint = retry_client.get_latest_checkpoint_summary().await?;
->>>>>>> e67f1d29
         if current_checkpoint > latest_checkpoint.sequence_number {
             tracing::error!(
                 current_checkpoint,
