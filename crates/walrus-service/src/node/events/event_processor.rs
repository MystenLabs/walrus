// Copyright (c) Walrus Foundation
// SPDX-License-Identifier: Apache-2.0

//! Event processor for processing events from the full node.

use std::{
    collections::HashMap,
    fmt::Debug,
    fs,
    path::{Path, PathBuf},
    str::FromStr,
    sync::{
        atomic::{AtomicU64, Ordering},
        Arc,
    },
    time::Duration,
};

use anyhow::{anyhow, bail, Context, Result};
use async_trait::async_trait;
use bincode::Options as _;
use checkpoint_downloader::ParallelCheckpointDownloader;
use chrono::Utc;
use futures_util::future::try_join_all;
use move_core_types::{
    account_address::AccountAddress,
    annotated_value::{MoveDatatypeLayout, MoveTypeLayout},
};
use prometheus::{IntCounter, IntCounterVec, IntGauge, Registry};
use rocksdb::Options;
use sui_package_resolver::{
    error::Error as PackageResolverError,
    Package,
    PackageStore,
    PackageStoreWithLruCache,
    Resolver,
};
use sui_sdk::{
    rpc_types::{SuiEvent, SuiObjectDataOptions, SuiTransactionBlockResponseOptions},
    SuiClientBuilder,
};
use sui_storage::verify_checkpoint_with_committee;
use sui_types::{
    base_types::ObjectID,
    committee::Committee,
    effects::TransactionEffectsAPI,
    full_checkpoint_content::CheckpointData,
    message_envelope::Message,
    messages_checkpoint::{TrustedCheckpoint, VerifiedCheckpoint},
    object::{Data, Object},
    sui_serde::BigInt,
    SYSTEM_PACKAGE_ADDRESSES,
};
use tokio::{
    select,
    sync::{Mutex, RwLock},
    time::sleep,
};
use tokio_util::sync::CancellationToken;
use typed_store::{
    rocks,
    rocks::{errors::typed_store_err_from_rocks_err, DBMap, MetricConf, ReadWriteOptions, RocksDB},
    Map,
    TypedStoreError,
};
use walrus_core::{ensure, BlobId};
use walrus_sui::{
    client::{
        retry_client::{RetriableRpcClient, RetriableSuiClient},
        rpc_config::RpcFallbackConfig,
    },
    types::ContractEvent,
};
use walrus_utils::backoff::ExponentialBackoffConfig;

use crate::{
    node::events::{
        ensure_experimental_rest_endpoint_exists,
        event_blob::EventBlob,
        CheckpointEventPosition,
        EventProcessorConfig,
        IndexedStreamEvent,
        InitState,
        PositionedStreamEvent,
        StreamEventWithInitState,
    },
    utils::collect_event_blobs_for_catchup,
};

/// The name of the checkpoint store.
const CHECKPOINT_STORE: &str = "checkpoint_store";
/// The name of the Walrus package store.
const WALRUS_PACKAGE_STORE: &str = "walrus_package_store";
/// The name of the committee store.
const COMMITTEE_STORE: &str = "committee_store";
/// The name of the event store.
const EVENT_STORE: &str = "event_store";
/// Event blob state to consider before the first event is processed.
const INIT_STATE: &str = "init_state";
/// Max events per stream poll
const MAX_EVENTS_PER_POLL: usize = 1000;

pub(crate) type PackageCache = PackageStoreWithLruCache<LocalDBPackageStore>;

pub(crate) fn event_store_cf_name() -> &'static str {
    EVENT_STORE
}

/// Store which keeps package objects in a local rocksdb store. It is expected that this store is
/// kept updated with latest version of package objects while iterating over checkpoints. If the
// local db is missing (or gets deleted), packages are fetched from a full node and local store is
// updated
#[derive(Clone)]
pub struct LocalDBPackageStore {
    /// The table which stores the package objects.
    package_store_table: DBMap<ObjectID, Object>,
    /// The full node REST client.
    fallback_client: RetriableRpcClient,
    /// Cache for original package ids.
    original_id_cache: Arc<RwLock<HashMap<AccountAddress, ObjectID>>>,
}

walrus_utils::metrics::define_metric_set! {
    #[namespace = "walrus"]
    /// Metrics for the event processor.
    pub struct EventProcessorMetrics {
        #[help = "Latest downloaded full checkpoint"]
        event_processor_latest_downloaded_checkpoint: IntGauge[],
        #[help = "The number of checkpoints downloaded. Useful for computing the download rate"]
        event_processor_total_downloaded_checkpoints: IntCounter[],
        #[help = "The number of event blobs fetched with their source"]
        event_processor_event_blob_fetched: IntCounterVec["blob_source"],
    }
}

/// Stores for the event processor.
#[derive(Clone, Debug)]
pub struct EventProcessorStores {
    /// The checkpoint store.
    pub checkpoint_store: DBMap<(), TrustedCheckpoint>,
    /// The Walrus package store.
    pub walrus_package_store: DBMap<ObjectID, Object>,
    /// The committee store.
    pub committee_store: DBMap<(), Committee>,
    /// The event store.
    pub event_store: DBMap<u64, PositionedStreamEvent>,
    /// The init state store. Key is the event index
    /// of the first event in an event blob.
    pub init_state: DBMap<u64, InitState>,
}

/// Event processor for processing checkpoint and extract Walrus events from the full node.
#[derive(Clone)]
pub struct EventProcessor {
    /// Full node REST client.
    pub client: RetriableRpcClient,
    /// Event polling interval.
    pub event_polling_interval: Duration,
    /// The address of the Walrus system package.
    pub system_pkg_id: ObjectID,
    /// Event index before which events are pruned.
    pub event_store_commit_index: Arc<Mutex<u64>>,
    /// Event store pruning interval.
    pub pruning_interval: Duration,
    /// Store which only stores the latest checkpoint.
    pub stores: EventProcessorStores,
    /// Package resolver.
    pub package_resolver: Arc<Resolver<PackageCache>>,
    /// Event processor metrics.
    pub metrics: EventProcessorMetrics,
    /// Pipelined checkpoint downloader.
    pub checkpoint_downloader: ParallelCheckpointDownloader,
    /// Local package store.
    pub package_store: LocalDBPackageStore,
    /// The cached latest checkpoint sequence number.
    latest_checkpoint_seq_cache: Arc<AtomicU64>,
}

impl Debug for LocalDBPackageStore {
    fn fmt(&self, f: &mut std::fmt::Formatter<'_>) -> std::fmt::Result {
        f.debug_struct("LocalDBPackageStore")
            .field("package_store_table", &self.package_store_table)
            .finish()
    }
}

impl Debug for EventProcessor {
    fn fmt(&self, f: &mut std::fmt::Formatter<'_>) -> std::fmt::Result {
        f.debug_struct("EventProcessor")
            .field("system_pkg_id", &self.system_pkg_id)
            .field("checkpoint_store", &self.stores.checkpoint_store)
            .field("walrus_package_store", &self.stores.walrus_package_store)
            .field("committee_store", &self.stores.committee_store)
            .field("event_store", &self.stores.event_store)
            .finish()
    }
}

/// Struct to group system-related parameters.
#[derive(Debug, Clone)]
pub struct SystemConfig {
    /// The package ID of the system package.
    pub system_pkg_id: ObjectID,
    /// The object ID of the system object.
    pub system_object_id: ObjectID,
    /// The object ID of the staking object.
    pub staking_object_id: ObjectID,
}

impl SystemConfig {
    /// Creates a new instance of the system configuration.
    pub fn new(
        system_pkg_id: ObjectID,
        system_object_id: ObjectID,
        staking_object_id: ObjectID,
    ) -> Self {
        Self {
            system_pkg_id,
            system_object_id,
            staking_object_id,
        }
    }
}

/// Struct to group general configuration parameters.
#[derive(Debug)]
pub struct EventProcessorRuntimeConfig {
    /// The address of the RPC server.
    pub rpc_addresses: Vec<String>,
    /// The event polling interval.
    pub event_polling_interval: Duration,
    /// The path to the database.
    pub db_path: PathBuf,
    /// The path to the rpc fallback config.
    pub rpc_fallback_config: Option<RpcFallbackConfig>,
}

/// Struct to group client-related parameters.
pub struct SuiClientSet {
    /// Sui client.
    pub sui_client: RetriableSuiClient,
    /// Rest client for the full node.
    client: RetriableRpcClient,
}

impl SuiClientSet {
    /// Creates a new instance of the Sui client set.
    pub fn new(sui_client: RetriableSuiClient, client: RetriableRpcClient) -> Self {
        Self { sui_client, client }
    }
}
impl Debug for SuiClientSet {
    fn fmt(&self, f: &mut std::fmt::Formatter<'_>) -> std::fmt::Result {
        f.debug_struct("ClientConfig").finish()
    }
}

impl EventProcessor {
    /// Returns the initialization state for the given event index. If the event index is not found,
    /// it will return `None`. This method is used to recover the state of the event blob writer.
    pub fn get_init_state(&self, from: u64) -> Result<Option<InitState>> {
        let res = self.stores.init_state.get(&from)?;
        Ok(res)
    }

    /// Polls the event store for new events starting from the given sequence number.
    pub fn poll(&self, from: u64) -> Result<Vec<PositionedStreamEvent>, TypedStoreError> {
        self.stores
            .event_store
            .safe_iter_with_bounds(Some(from), None)
            .take(MAX_EVENTS_PER_POLL)
            .map(|result| result.map(|(_, event)| event))
            .collect()
    }

    /// Polls the event store for the next event starting from the given sequence number,
    /// and returns the event along with any InitState that exists at that index.
    pub fn poll_next(&self, from: u64) -> Result<Option<StreamEventWithInitState>> {
        let mut iter = self
            .stores
            .event_store
            .safe_iter_with_bounds(Some(from), None);
        let Some(result) = iter.next() else {
            return Ok(None);
        };
        let (index, event) = result?;
        let init_state = self.get_init_state(index)?;
        let event_with_cursor = StreamEventWithInitState::new(event, init_state);
        Ok(Some(event_with_cursor))
    }

    /// Starts the event processor. This method will run until the cancellation token is cancelled.
    pub async fn start(&self, cancellation_token: CancellationToken) -> Result<(), anyhow::Error> {
        tracing::info!("Starting event processor");
        let pruning_task = self.start_pruning_events(cancellation_token.clone());
        let tailing_task = self.start_tailing_checkpoints(cancellation_token.clone());
        select! {
            pruning_result = pruning_task => {
                cancellation_token.cancel();
                pruning_result
            }
            tailing_result = tailing_task => {
                cancellation_token.cancel();
                tailing_result
            }
        }
    }

    /// Updates the package store with the given objects.
    fn update_package_store(&self, objects: &[Object]) -> Result<(), TypedStoreError> {
        let mut write_batch = self.stores.walrus_package_store.batch();
        for object in objects {
            // Update the package store with the given object.We want to track not just the
            // walrus package but all its transitive dependencies as well. While it is possible
            // to get the transitive dependencies for a package, it is more efficient to just
            // track all packages as we are not expecting a large number of packages.
            if !object.is_package() {
                continue;
            }
            write_batch.insert_batch(
                &self.stores.walrus_package_store,
                std::iter::once((object.id(), object)),
            )?;
        }
        write_batch.write()?;
        Ok(())
    }

    /// Starts a periodic pruning process for events in the event store. This method will run until
    /// the cancellation token is cancelled.
    pub async fn start_pruning_events(&self, cancel_token: CancellationToken) -> Result<()> {
        loop {
            select! {
                _ = sleep(self.pruning_interval) => {
                    let commit_index = *self.event_store_commit_index.lock().await;
                    if commit_index == 0 {
                        continue;
                    }
                    let mut write_batch = self.stores.event_store.batch();
                    write_batch.schedule_delete_range(&self.stores.event_store, &0, &commit_index)?;
                    write_batch.schedule_delete_range(&self.stores.init_state, &0, &commit_index)?;
                    write_batch.write()?;

                    // This will prune the event store by deleting all the sst files relevant to the
                    // events before the commit index
                    let start = bincode::DefaultOptions::new()
                        .with_big_endian()
                        .with_fixint_encoding()
                        .serialize(&0)?;
                    let end = bincode::DefaultOptions::new()
                        .with_big_endian()
                        .with_fixint_encoding()
                        .serialize(&commit_index)?;
                    self.stores.event_store.rocksdb.delete_file_in_range(
                        &self.stores.event_store.cf(),
                        &start,
                        &end,
                    )?;
                }
                _ = cancel_token.cancelled() => {
                    return Ok(());
                },
            }
        }
    }

    /// Verifies the given checkpoint with the given previous checkpoint. This method will verify
    /// that the checkpoint summary matches the content and that the checkpoint contents match the
    /// transactions.
    pub fn verify_checkpoint(
        &self,
        checkpoint: &CheckpointData,
        prev_checkpoint: VerifiedCheckpoint,
    ) -> Result<VerifiedCheckpoint> {
        let Some(committee) = self.stores.committee_store.get(&())? else {
            bail!("No committee found in the committee store");
        };

        let verified_checkpoint = verify_checkpoint_with_committee(
            Arc::new(committee.clone()),
            &prev_checkpoint,
            checkpoint.checkpoint_summary.clone(),
        )
        .map_err(|checkpoint| {
            anyhow!(
                "Failed to verify sui checkpoint: {}",
                checkpoint.sequence_number
            )
        })?;

        // Verify that checkpoint summary matches the content
        if verified_checkpoint.content_digest != *checkpoint.checkpoint_contents.digest() {
            bail!("Checkpoint summary does not match the content");
        }

        // Verify that the checkpoint contents match the transactions
        for (digests, transaction) in checkpoint
            .checkpoint_contents
            .iter()
            .zip(checkpoint.transactions.iter())
        {
            if *transaction.transaction.digest() != digests.transaction {
                bail!("Transaction digest does not match");
            }

            if transaction.effects.digest() != digests.effects {
                bail!("Effects digest does not match");
            }

            if transaction.effects.events_digest().is_some() != transaction.events.is_some() {
                bail!("Events digest and events are inconsistent");
            }

            if let Some((events_digest, events)) = transaction
                .effects
                .events_digest()
                .zip(transaction.events.as_ref())
            {
                if *events_digest != events.digest() {
                    bail!("Events digest does not match");
                }
            }
        }

        Ok(verified_checkpoint)
    }

    /// Tails the full node for new checkpoints and processes them. This method will run until the
    /// cancellation token is cancelled. If the checkpoint processor falls behind the full node, it
    /// will read events from the event blobs so it can catch up.
    pub async fn start_tailing_checkpoints(&self, cancel_token: CancellationToken) -> Result<()> {
        let mut next_event_index = self
            .stores
            .event_store
            .reversed_safe_iter_with_bounds(None, None)?
            .next()
            .transpose()?
            .map(|(k, _)| k + 1)
            .unwrap_or(0);
        let Some(prev_checkpoint) = self.stores.checkpoint_store.get(&())? else {
            bail!("No checkpoint found in the checkpoint store");
        };
        let mut next_checkpoint = prev_checkpoint.inner().sequence_number().saturating_add(1);
        let mut prev_verified_checkpoint =
            VerifiedCheckpoint::new_from_verified(prev_checkpoint.into_inner());
        let mut rx = self
            .checkpoint_downloader
            .start(next_checkpoint, cancel_token);

        // TODO(WAL-667): remove special case
        let on_public_testnet = self
            .package_store
            .get_original_package_id(self.system_pkg_id.into())
            .await?
            == ObjectID::from_str(
                "0x795ddbc26b8cfff2551f45e198b87fc19473f2df50f995376b924ac80e56f88b",
            )?;
        let march_7_7_pm_utc =
            chrono::DateTime::parse_from_rfc3339("2025-03-07T19:00:00+00:00")?.to_utc();

        while let Some(entry) = rx.recv().await {
            let Ok(checkpoint) = entry.result else {
                let error = entry.result.err().unwrap_or(anyhow!("unknown error"));
                tracing::error!(
                    ?error,
                    "failed to download checkpoint {}",
                    entry.sequence_number,
                );
                bail!("failed to download checkpoint: {}", entry.sequence_number);
            };
            ensure!(
                *checkpoint.checkpoint_summary.sequence_number() == next_checkpoint,
                "received out-of-order checkpoint: expected {}, got {}",
                next_checkpoint,
                checkpoint.checkpoint_summary.sequence_number()
            );
            self.metrics
                .event_processor_latest_downloaded_checkpoint
                .set(next_checkpoint as i64);
            self.metrics
                .event_processor_total_downloaded_checkpoints
                .inc();
            let verified_checkpoint =
                self.verify_checkpoint(&checkpoint, prev_verified_checkpoint)?;

<<<<<<< HEAD
            // Update the checkpoint cache immediately after verification.
            self.update_checkpoint_cache(*verified_checkpoint.sequence_number());

=======
>>>>>>> 2166f917
            let mut write_batch = self.stores.event_store.batch();
            let mut counter = 0;
            // TODO(WAL-667): remove special case
            let checkpoint_datetime =
                chrono::DateTime::<Utc>::from(verified_checkpoint.timestamp());
            let before_march_7_7pm_utc = checkpoint_datetime < march_7_7_pm_utc;
            for tx in checkpoint.transactions.into_iter() {
                self.update_package_store(&tx.output_objects)
                    .map_err(|e| anyhow!("Failed to update walrus package store: {}", e))?;
                let tx_events = tx.events.unwrap_or_default();
                let original_package_ids: Vec<ObjectID> =
                    try_join_all(tx_events.data.iter().map(|event| {
                        // TODO(WAL-667): remove special case
                        let pkg_address = if on_public_testnet && before_march_7_7pm_utc {
                            event.package_id.into()
                        } else {
                            event.type_.address
                        };
                        self.package_store.get_original_package_id(pkg_address)
                    }))
                    .await?;
                for (seq, tx_event) in tx_events
                    .data
                    .into_iter()
                    .zip(original_package_ids)
                    // Filter out events that are not from the Walrus system package.
                    .filter(|(_, original_id)| *original_id == self.system_pkg_id)
                    .map(|(event, _)| event)
                    .enumerate()
                {
                    tracing::trace!(?tx_event, "event received");
                    let move_type_layout = self
                        .package_resolver
                        .type_layout(move_core_types::language_storage::TypeTag::Struct(
                            Box::new(tx_event.type_.clone()),
                        ))
                        .await?;
                    let move_datatype_layout = match move_type_layout {
                        MoveTypeLayout::Struct(s) => Some(MoveDatatypeLayout::Struct(s)),
                        MoveTypeLayout::Enum(e) => Some(MoveDatatypeLayout::Enum(e)),
                        _ => None,
                    }
                    .ok_or(anyhow!("Failed to get move datatype layout"))?;
                    let sui_event = SuiEvent::try_from(
                        tx_event,
                        *tx.transaction.digest(),
                        seq as u64,
                        None,
                        move_datatype_layout,
                    )?;
                    let contract_event: ContractEvent = sui_event.try_into()?;
                    let event_sequence_number = CheckpointEventPosition::new(
                        *checkpoint.checkpoint_summary.sequence_number(),
                        counter,
                    );
                    let walrus_event =
                        PositionedStreamEvent::new(contract_event, event_sequence_number);
                    write_batch
                        .insert_batch(
                            &self.stores.event_store,
                            std::iter::once((next_event_index, walrus_event)),
                        )
                        .map_err(|e| anyhow!("Failed to insert event into event store: {}", e))?;
                    counter += 1;
                    next_event_index += 1;
                }
            }
            let end_of_checkpoint = PositionedStreamEvent::new_checkpoint_boundary(
                checkpoint.checkpoint_summary.sequence_number,
                counter,
            );
            write_batch.insert_batch(
                &self.stores.event_store,
                std::iter::once((next_event_index, end_of_checkpoint)),
            )?;
            next_event_index += 1;
            if let Some(end_of_epoch_data) = &checkpoint.checkpoint_summary.end_of_epoch_data {
                let next_committee = end_of_epoch_data
                    .next_epoch_committee
                    .iter()
                    .cloned()
                    .collect();
                let committee = Committee::new(
                    checkpoint.checkpoint_summary.epoch().saturating_add(1),
                    next_committee,
                );
                write_batch
                    .insert_batch(
                        &self.stores.committee_store,
                        std::iter::once(((), committee)),
                    )
                    .map_err(|e| {
                        anyhow!("Failed to insert committee into committee store: {}", e)
                    })?;
                self.package_resolver
                    .package_store()
                    .evict(SYSTEM_PACKAGE_ADDRESSES.iter().copied());
            }
            write_batch
                .insert_batch(
                    &self.stores.checkpoint_store,
                    std::iter::once(((), verified_checkpoint.serializable_ref())),
                )
                .map_err(|e| anyhow!("Failed to insert checkpoint into checkpoint store: {}", e))?;
            write_batch.write()?;
            self.update_checkpoint_cache(*verified_checkpoint.sequence_number());
            prev_verified_checkpoint = verified_checkpoint;
            next_checkpoint += 1;
        }
        Ok(())
    }

    /// Clears all stores by scheduling deletion of all entries.
    fn clear_stores(&self) -> Result<(), TypedStoreError> {
        self.stores.committee_store.schedule_delete_all()?;
        self.stores.event_store.schedule_delete_all()?;
        self.stores.walrus_package_store.schedule_delete_all()?;
        Ok(())
    }

    /// Creates a new checkpoint processor with the given configuration. The processor will use the
    /// given configuration to connect to the full node and the checkpoint store. If the checkpoint
    /// store is not found, it will be created. If the checkpoint store is found, the processor will
    /// resume from the last checkpoint.
    pub async fn new(
        config: &EventProcessorConfig,
        runtime_config: EventProcessorRuntimeConfig,
        system_config: SystemConfig,
        registry: &Registry,
    ) -> Result<Self, anyhow::Error> {
        let retry_client = Self::create_and_validate_client(
            &runtime_config.rpc_addresses,
            config.checkpoint_request_timeout,
            runtime_config.rpc_fallback_config.as_ref(),
        )
        .await?;
        let database = Self::initialize_database(&runtime_config)?;
        let stores = Self::open_stores(&database)?;
        let package_store =
            LocalDBPackageStore::new(stores.walrus_package_store.clone(), retry_client.clone());
        let original_system_package_id = package_store
            .get_original_package_id(system_config.system_pkg_id.into())
            .await?;
        let checkpoint_downloader = ParallelCheckpointDownloader::new(
            retry_client.clone(),
            stores.checkpoint_store.clone(),
            config.adaptive_downloader_config.clone(),
            registry,
        )?;
        let metrics = EventProcessorMetrics::new(registry);
        let event_processor = EventProcessor {
            client: retry_client.clone(),
            stores: stores.clone(),
            system_pkg_id: original_system_package_id,
            event_polling_interval: runtime_config.event_polling_interval,
            event_store_commit_index: Arc::new(Mutex::new(0)),
            pruning_interval: config.pruning_interval,
            package_resolver: Arc::new(Resolver::new(PackageCache::new(package_store.clone()))),
            metrics,
            checkpoint_downloader,
            package_store,
            latest_checkpoint_seq_cache: Arc::new(AtomicU64::new(0)),
        };

        if event_processor.stores.checkpoint_store.is_empty() {
            event_processor.clear_stores()?;
        }

        let current_checkpoint = event_processor
            .stores
            .checkpoint_store
            .get(&())?
            .map(|t| *t.inner().sequence_number())
            .unwrap_or(0);

        event_processor.update_checkpoint_cache(current_checkpoint);

        let latest_checkpoint = retry_client.get_latest_checkpoint_summary().await?;
        if current_checkpoint > latest_checkpoint.sequence_number {
            tracing::error!(
                current_checkpoint,
                ?latest_checkpoint,
                "Current store has a checkpoint that is greater than latest network checkpoint! \
                    This is especially likely when a node is restarted running against a newer \
                    localnet, testnet or devnet network."
            );
            return Err(anyhow!("Invalid checkpoint state"));
        }
        let current_lag = latest_checkpoint.sequence_number - current_checkpoint;

        let url = runtime_config.rpc_addresses[0].clone();
        let sui_client = SuiClientBuilder::default()
            .build(&url)
            .await
            .context(format!("cannot connect to Sui RPC node at {url}"))?;
        let retriable_sui_client =
            RetriableSuiClient::new(sui_client.clone(), ExponentialBackoffConfig::default());
        if current_lag > config.event_stream_catchup_min_checkpoint_lag {
            let clients = SuiClientSet {
                sui_client: retriable_sui_client.clone(),
                client: retry_client.clone(),
            };
            let recovery_path = runtime_config.db_path.join("recovery");
            if let Err(error) = event_processor
                .catchup_using_event_blobs(
                    clients,
                    system_config.clone(),
                    stores.clone(),
                    &recovery_path,
                    Some(&event_processor.metrics),
                )
                .await
            {
                tracing::error!(?error, "failed to catch up using event blobs");
            } else {
                tracing::info!("successfully caught up using event blobs");
            }
        }

        if event_processor.stores.checkpoint_store.is_empty() {
            let (committee, verified_checkpoint) = Self::get_bootstrap_committee_and_checkpoint(
                retriable_sui_client.clone(),
                retry_client.clone(),
                event_processor.system_pkg_id,
            )
            .await?;
            event_processor
                .stores
                .committee_store
                .insert(&(), &committee)?;
            event_processor
                .stores
                .checkpoint_store
                .insert(&(), verified_checkpoint.serializable_ref())?;

            // Also update the cache with the bootstrap checkpoint sequence number.
            event_processor.update_checkpoint_cache(*verified_checkpoint.sequence_number());
        }

        Ok(event_processor)
    }

    async fn create_and_validate_client(
        rest_urls: &[String],
        request_timeout: Duration,
        rpc_fallback_config: Option<&RpcFallbackConfig>,
    ) -> Result<RetriableRpcClient, anyhow::Error> {
        let clients = rest_urls
            .iter()
            .map(
                |rest_url| -> Result<(sui_rpc_api::Client, String), anyhow::Error> {
                    let client = sui_rpc_api::Client::new(rest_url)?;
                    // Ensure the experimental REST endpoint exists - this needs to be awaited
                    // so we'll handle it outside the closure
                    Ok((client, rest_url.clone()))
                },
            )
            .collect::<Result<Vec<_>, _>>()?;

        // Validate each client and filter out invalid ones
        let mut valid_clients = Vec::new();
        for (client, rest_url) in clients {
            match ensure_experimental_rest_endpoint_exists(client.clone()).await {
                Ok(()) => valid_clients.push((client, rest_url)),
                Err(e) => {
                    tracing::warn!("Client validation failed for {:?}: {:?}", rest_url, e);
                }
            }
        }

        if valid_clients.is_empty() {
            anyhow::bail!("No valid clients found after validation");
        }

        RetriableRpcClient::new(
            valid_clients,
            request_timeout,
            ExponentialBackoffConfig::default(),
            rpc_fallback_config.cloned(),
        )
    }

    /// Initializes the database for the event processor.
    pub fn initialize_database(
        processor_config: &EventProcessorRuntimeConfig,
    ) -> Result<Arc<RocksDB>> {
        let metric_conf = MetricConf::default();
        let mut db_opts = Options::default();
        db_opts.create_missing_column_families(true);
        db_opts.create_if_missing(true);
        let database = rocks::open_cf_opts(
            processor_config.db_path.clone(),
            Some(db_opts),
            metric_conf,
            &[
                (CHECKPOINT_STORE, Options::default()),
                (WALRUS_PACKAGE_STORE, Options::default()),
                (COMMITTEE_STORE, Options::default()),
                (EVENT_STORE, Options::default()),
                (INIT_STATE, Options::default()),
            ],
        )?;

        if database.cf_handle(CHECKPOINT_STORE).is_none() {
            database
                .create_cf(CHECKPOINT_STORE, &Options::default())
                .map_err(typed_store_err_from_rocks_err)?;
        }
        if database.cf_handle(WALRUS_PACKAGE_STORE).is_none() {
            database
                .create_cf(WALRUS_PACKAGE_STORE, &Options::default())
                .map_err(typed_store_err_from_rocks_err)?;
        }
        if database.cf_handle(COMMITTEE_STORE).is_none() {
            database
                .create_cf(COMMITTEE_STORE, &Options::default())
                .map_err(typed_store_err_from_rocks_err)?;
        }
        if database.cf_handle(EVENT_STORE).is_none() {
            database
                .create_cf(EVENT_STORE, &Options::default())
                .map_err(typed_store_err_from_rocks_err)?;
        }
        if database.cf_handle(INIT_STATE).is_none() {
            database
                .create_cf(INIT_STATE, &Options::default())
                .map_err(typed_store_err_from_rocks_err)?;
        }
        Ok(database)
    }

    /// Opens the stores for the event processor.
    pub fn open_stores(database: &Arc<RocksDB>) -> Result<EventProcessorStores, anyhow::Error> {
        let checkpoint_store = DBMap::reopen(
            database,
            Some(CHECKPOINT_STORE),
            &ReadWriteOptions::default(),
            false,
        )?;
        let walrus_package_store = DBMap::reopen(
            database,
            Some(WALRUS_PACKAGE_STORE),
            &ReadWriteOptions::default(),
            false,
        )?;
        let committee_store = DBMap::reopen(
            database,
            Some(COMMITTEE_STORE),
            &ReadWriteOptions::default(),
            false,
        )?;
        let event_store = DBMap::reopen(
            database,
            Some(EVENT_STORE),
            &ReadWriteOptions::default().set_ignore_range_deletions(true),
            false,
        )?;
        let init_state = DBMap::reopen(
            database,
            Some(INIT_STATE),
            &ReadWriteOptions::default().set_ignore_range_deletions(true),
            false,
        )?;

        let event_processor_stores = EventProcessorStores {
            checkpoint_store,
            walrus_package_store,
            committee_store,
            event_store,
            init_state,
        };

        Ok(event_processor_stores)
    }

    /// Gets the initial committee and checkpoint information by:
    /// 1. Fetching the system package object
    /// 2. Getting its previous transaction
    /// 3. Using that transaction's checkpoint to get the committee and checkpoint data
    ///
    /// Returns a tuple containing:
    /// - The committee for the current or next epoch
    /// - The verified checkpoint containing the system package deployment
    pub async fn get_bootstrap_committee_and_checkpoint(
        sui_client: RetriableSuiClient,
        client: RetriableRpcClient,
        system_pkg_id: ObjectID,
    ) -> Result<(Committee, VerifiedCheckpoint)> {
        let object_options = SuiObjectDataOptions::new()
            .with_bcs()
            .with_type()
            .with_previous_transaction();
        let object = sui_client
            .get_object_with_options(system_pkg_id, object_options)
            .await?;
        let txn_options = SuiTransactionBlockResponseOptions::new();
        let txn_digest = object
            .data
            .ok_or(anyhow!("No object data"))?
            .previous_transaction
            .ok_or(anyhow!("No transaction data"))?;
        let txn = sui_client
            .get_transaction_with_options(txn_digest, txn_options)
            .await?;
        let checkpoint_data = client
            .get_full_checkpoint(txn.checkpoint.ok_or(anyhow!("No checkpoint data"))?)
            .await?;
        let epoch = checkpoint_data.checkpoint_summary.epoch;
        let checkpoint_summary = checkpoint_data.checkpoint_summary.clone();
        let committee = if let Some(end_of_epoch_data) = &checkpoint_summary.end_of_epoch_data {
            let next_committee = end_of_epoch_data
                .next_epoch_committee
                .iter()
                .cloned()
                .collect();
            Committee::new(epoch + 1, next_committee)
        } else {
            let committee_info = sui_client
                .get_committee_info(Some(BigInt::from(epoch)))
                .await?;
            Committee::new(
                committee_info.epoch,
                committee_info.validators.into_iter().collect(),
            )
        };
        let verified_checkpoint = VerifiedCheckpoint::new_unchecked(checkpoint_summary);
        Ok((committee, verified_checkpoint))
    }

    /// Catch up the local event store using certified event blobs stored on Walrus nodes.
    ///
    /// This function performs the following steps:
    /// 1. Initializes Sui and Walrus clients for network communication.
    /// 2. Retrieves the last certified event blob from the network.
    /// 3. Iteratively fetches event blobs backwards from the latest, storing relevant ones locally:
    ///    - Stops when it reaches a blob containing events earlier than the local store's next
    ///      checkpoint.
    ///    - Temporarily stores relevant blobs in a local directory.
    /// 4. Processes stored blobs in reverse order (oldest to newest):
    ///    - Extracts events and inserts them into the local event database.
    ///    - Skips events that are already present in the local store.
    ///    - Updates checkpoints and committee information.
    ///    - Maintains initialization state for continuity.
    ///
    /// This catch-up mechanism ensures that it never introduces any gaps in stored events (i.e., if
    /// the last stored event index in local store is `N`, the catch-up will only store events
    /// starting from `N+1`). If however, the local store is empty, the catch-up will store all
    /// events from the earliest available event blob (in which case the first stored event index
    /// could be greater than `0`).
    pub async fn catchup_using_event_blobs(
        &self,
        clients: SuiClientSet,
        system_objects: SystemConfig,
        stores: EventProcessorStores,
        recovery_path: &Path,
        metrics: Option<&EventProcessorMetrics>,
    ) -> Result<()> {
        tracing::info!("Starting event catchup using event blobs");
        let next_checkpoint = stores
            .checkpoint_store
            .reversed_safe_iter_with_bounds(None, None)?
            .next()
            .transpose()?
            .map(|(_, checkpoint)| checkpoint.inner().sequence_number + 1);

        if !recovery_path.exists() {
            fs::create_dir_all(recovery_path)?;
        }

        let blobs = collect_event_blobs_for_catchup(
            clients.sui_client.clone(),
            system_objects.staking_object_id,
            system_objects.system_object_id,
            next_checkpoint,
            recovery_path,
            metrics,
        )
        .await?;

        let next_event_index = stores
            .event_store
            .reversed_safe_iter_with_bounds(None, None)?
            .next()
            .transpose()?
            .map(|(i, _)| i + 1);

        self.process_event_blobs(blobs, &stores, recovery_path, &clients, next_event_index)
            .await?;

        Ok(())
    }

    async fn process_event_blobs(
        &self,
        blobs: Vec<BlobId>,
        stores: &EventProcessorStores,
        recovery_path: &Path,
        clients: &SuiClientSet,
        next_event_index: Option<u64>,
    ) -> Result<()> {
        tracing::info!("starting to process event blobs");

        let mut num_events_recovered = 0;
        let mut next_event_index = next_event_index;
        for blob_id in blobs.iter().rev() {
            let blob_path = recovery_path.join(blob_id.to_string());
            let buf = std::fs::read(&blob_path)?;
            let event_blob = EventBlob::new(&buf)?;
            let prev_blob_id = event_blob.prev_blob_id();
            let prev_event_id = event_blob.prev_event_id();
            let epoch = event_blob.epoch();
            let last_checkpoint = event_blob.end_checkpoint_sequence_number();

            let (first_event, events) = Self::collect_relevant_events(event_blob, next_event_index);

            if events.is_empty() {
                // We break (rather than continue) because empty events indicates we've hit our
                // first "gap" in the sequence, and all future blobs will also have gaps. Here's
                // why:
                // We process blobs from oldest to newest (in chronological order)
                // For each blob, we only collect events that maintain a continuous sequence (no
                // gaps) with what's already in our database. If our last stored event in the DB has
                // index N, we only accept events starting at index N+1.
                // If a blob returns empty events, it means none of its events could maintain this
                // continuous sequence - there's a gap between our DB's last event and this blob's
                // first event. Since we're going forward in time, all future blobs will have even
                // larger gaps so there's no point in processing them.
                //
                // For example:
                // If our DB's last event has index 100
                // And we find a blob with events [200,201,202], it will return empty events
                // All future blobs will have indices > 200, making gaps even larger
                // So we can safely break the loop
                tracing::info!(
                    event_blob_id = %blob_id,
                    next_event_index = ?next_event_index,
                    "no relevant events found in event blob; breaking the loop"
                );
                break;
            }

            num_events_recovered += events.len();

            let first_event_index = first_event.expect("Event list is not empty").index;
            let last_event_index = events.last().expect("Event list is not empty").index;

            let mut batch = stores.event_store.batch();
            batch.insert_batch(
                &stores.event_store,
                events
                    .iter()
                    .map(|event| (event.index, event.element.clone())),
            )?;

            let checkpoint_summary = clients
                .client
                .get_checkpoint_summary(last_checkpoint)
                .await?;
            let verified_checkpoint = VerifiedCheckpoint::new_unchecked(checkpoint_summary.clone());
            batch.insert_batch(
                &stores.checkpoint_store,
                [((), verified_checkpoint.serializable_ref())],
            )?;

            let next_committee =
                if let Some(end_of_epoch_data) = &checkpoint_summary.end_of_epoch_data {
                    Committee::new(
                        checkpoint_summary.epoch + 1,
                        end_of_epoch_data
                            .next_epoch_committee
                            .iter()
                            .cloned()
                            .collect(),
                    )
                } else {
                    let committee_info = clients
                        .sui_client
                        .governance_api()
                        .get_committee_info(Some(BigInt::from(checkpoint_summary.epoch)))
                        .await?;
                    Committee::new(
                        committee_info.epoch,
                        committee_info.validators.into_iter().collect(),
                    )
                };

            batch.insert_batch(
                &stores.committee_store,
                std::iter::once(((), next_committee)),
            )?;

            let state = InitState::new(prev_blob_id, prev_event_id, first_event_index, epoch);
            batch.insert_batch(
                &stores.init_state,
                std::iter::once((first_event_index, state)),
            )?;

            batch.write()?;
            self.update_checkpoint_cache(last_checkpoint);
            fs::remove_file(blob_path)?;
            next_event_index = Some(last_event_index + 1);
            tracing::info!(
                "processed event blob {} with {} events, last event index: {}",
                blob_id,
                events.len(),
                last_event_index
            );
        }
        tracing::info!("recovered {} events from event blobs", num_events_recovered);
        Ok(())
    }

    /// Processes an event blob and returns relevant events that maintain a continuous sequence with
    /// the local store.
    ///
    /// Returns a tuple containing:
    /// - The first event in the blob (regardless of relevance)
    /// - A vector of relevant events paired with their indices
    ///
    /// Events are considered relevant if they either:
    /// - Start at the next expected index (when next_event_index is Some)
    /// - Or all events in the blob (when next_event_index is None)
    ///
    /// The function stops collecting events as soon as it encounters a gap in the sequence.
    fn collect_relevant_events(
        event_blob: EventBlob,
        next_event_index: Option<u64>,
    ) -> (Option<IndexedStreamEvent>, Vec<IndexedStreamEvent>) {
        let mut iterator = event_blob.peekable();
        let first_event = iterator.peek().cloned();
        let relevant_events: Vec<IndexedStreamEvent> = iterator
            .skip_while(|event| next_event_index.is_some_and(|index| event.index < index))
            .scan(next_event_index, |state, event| match state {
                Some(expected_index) if event.index == *expected_index => {
                    *state = Some(*expected_index + 1);
                    Some(event)
                }
                None => Some(event),
                _ => None,
            })
            .collect();
        (first_event, relevant_events)
    }

    /// Updates the cached checkpoint sequence number.
    fn update_checkpoint_cache(&self, sequence_number: u64) {
        self.latest_checkpoint_seq_cache
            .fetch_max(sequence_number, Ordering::SeqCst);
    }

    /// Gets the latest checkpoint sequence number, preferring the cache.
    pub fn get_latest_checkpoint_sequence_number(&self) -> Option<u64> {
<<<<<<< HEAD
        let cache = self.latest_checkpoint_seq_cache.load(Ordering::SeqCst);
        if cache > 0 {
            return Some(cache);
        }

        // If cache is empty, query the store.
        let seq_num = match self.stores.checkpoint_store.get(&()) {
            Ok(Some(checkpoint)) => Some(*checkpoint.inner().sequence_number()),
            _ => None,
        };

        // Update cache if a value was found.
        if let Some(num) = seq_num {
            self.latest_checkpoint_seq_cache
                .store(num, Ordering::SeqCst);
        }

        seq_num
=======
        Some(self.latest_checkpoint_seq_cache.load(Ordering::SeqCst))
>>>>>>> 2166f917
    }
}

impl LocalDBPackageStore {
    /// Creates a new instance of the local package store.
    pub fn new(package_store_table: DBMap<ObjectID, Object>, client: RetriableRpcClient) -> Self {
        Self {
            package_store_table,
            fallback_client: client,
            original_id_cache: Arc::new(RwLock::new(HashMap::new())),
        }
    }

    /// Updates the package store with the given object.
    pub fn update(&self, object: &Object) -> Result<()> {
        if object.is_package() {
            let mut write_batch = self.package_store_table.batch();
            write_batch.insert_batch(
                &self.package_store_table,
                std::iter::once((object.id(), object)),
            )?;
            write_batch.write()?;
        }
        Ok(())
    }

    /// Gets the object with the given id. If the object is not found in the local store, it will be
    /// fetched from the full node.
    pub async fn get(&self, id: AccountAddress) -> Result<Object, PackageResolverError> {
        let object = if let Some(object) = self
            .package_store_table
            .get(&ObjectID::from(id))
            .map_err(|store_error| PackageResolverError::Store {
                store: "RocksDB",
                error: store_error.to_string(),
            })? {
            object
        } else {
            let object = self
                .fallback_client
                .get_object(ObjectID::from(id))
                .await
                .map_err(|_| PackageResolverError::PackageNotFound(id))?;
            self.update(&object)
                .map_err(|store_error| PackageResolverError::Store {
                    store: "RocksDB",
                    error: store_error.to_string(),
                })?;
            object
        };
        Ok(object)
    }

    /// Gets the original package id for the given package id.
    pub async fn get_original_package_id(&self, id: AccountAddress) -> Result<ObjectID> {
        if let Some(&original_id) = self.original_id_cache.read().await.get(&id) {
            return Ok(original_id);
        }

        let object = self.get(id).await?;
        let Data::Package(package) = &object.data else {
            return Err(anyhow!("Object is not a package"));
        };

        let original_id = package.original_package_id();

        self.original_id_cache.write().await.insert(id, original_id);

        Ok(original_id)
    }
}

#[async_trait]
impl PackageStore for LocalDBPackageStore {
    async fn fetch(&self, id: AccountAddress) -> sui_package_resolver::Result<Arc<Package>> {
        let object = self.get(id).await?;
        Ok(Arc::new(Package::read_from_object(&object)?))
    }
}

#[cfg(test)]
mod tests {

    use checkpoint_downloader::AdaptiveDownloaderConfig;
    use sui_types::messages_checkpoint::CheckpointSequenceNumber;
    use tokio::sync::Mutex;
    use walrus_core::BlobId;
    use walrus_sui::{test_utils::EventForTesting, types::BlobCertified};
    use walrus_utils::tests::global_test_lock;

    use super::*;

    async fn new_event_processor_for_testing() -> Result<EventProcessor, anyhow::Error> {
        let metric_conf = MetricConf::default();
        let mut db_opts = Options::default();
        db_opts.create_missing_column_families(true);
        db_opts.create_if_missing(true);
        let root_dir_path = tempfile::tempdir()
            .expect("Failed to open temporary directory")
            .into_path();
        let database = {
            let _lock = global_test_lock().lock().await;
            rocks::open_cf_opts(
                root_dir_path.as_path(),
                Some(db_opts),
                metric_conf,
                &[
                    (CHECKPOINT_STORE, Options::default()),
                    (WALRUS_PACKAGE_STORE, Options::default()),
                    (COMMITTEE_STORE, Options::default()),
                    (EVENT_STORE, Options::default()),
                    (INIT_STATE, Options::default()),
                ],
            )?
        };
        if database.cf_handle(CHECKPOINT_STORE).is_none() {
            database
                .create_cf(CHECKPOINT_STORE, &Options::default())
                .map_err(typed_store_err_from_rocks_err)?;
        }
        if database.cf_handle(WALRUS_PACKAGE_STORE).is_none() {
            database
                .create_cf(WALRUS_PACKAGE_STORE, &Options::default())
                .map_err(typed_store_err_from_rocks_err)?;
        }
        if database.cf_handle(COMMITTEE_STORE).is_none() {
            database
                .create_cf(COMMITTEE_STORE, &Options::default())
                .map_err(typed_store_err_from_rocks_err)?;
        }
        if database.cf_handle(EVENT_STORE).is_none() {
            database
                .create_cf(EVENT_STORE, &Options::default())
                .map_err(typed_store_err_from_rocks_err)?;
        }
        let checkpoint_store = DBMap::reopen(
            &database,
            Some(CHECKPOINT_STORE),
            &ReadWriteOptions::default(),
            false,
        )?;
        let walrus_package_store = DBMap::reopen(
            &database,
            Some(WALRUS_PACKAGE_STORE),
            &ReadWriteOptions::default(),
            false,
        )?;
        let committee_store = DBMap::reopen(
            &database,
            Some(COMMITTEE_STORE),
            &ReadWriteOptions::default(),
            false,
        )?;
        let event_store = DBMap::<u64, PositionedStreamEvent>::reopen(
            &database,
            Some(EVENT_STORE),
            &ReadWriteOptions::default(),
            false,
        )?;
        let init_state = DBMap::<u64, InitState>::reopen(
            &database,
            Some(INIT_STATE),
            &ReadWriteOptions::default(),
            false,
        )?;
        let rest_url = "http://localhost:8080";
        let client = sui_rpc_api::Client::new(rest_url)?;
        let retry_client = RetriableRpcClient::new(
            vec![(client, rest_url.to_string())],
            Duration::from_secs(5),
            ExponentialBackoffConfig::default(),
            None,
        )?;
        let package_store =
            LocalDBPackageStore::new(walrus_package_store.clone(), retry_client.clone());
        let checkpoint_downloader = ParallelCheckpointDownloader::new(
            retry_client.clone(),
            checkpoint_store.clone(),
            AdaptiveDownloaderConfig::default(),
            &Registry::default(),
        )?;
        let stores = EventProcessorStores {
            checkpoint_store,
            walrus_package_store,
            committee_store,
            event_store,
            init_state,
        };
        Ok(EventProcessor {
            client: retry_client,
            stores,
            system_pkg_id: ObjectID::random(),
            event_store_commit_index: Arc::new(Mutex::new(0)),
            pruning_interval: Duration::from_secs(10),
            event_polling_interval: Duration::from_secs(1),
            package_resolver: Arc::new(Resolver::new(PackageCache::new(package_store.clone()))),
            metrics: EventProcessorMetrics::new(&Registry::default()),
            checkpoint_downloader,
            package_store,
            latest_checkpoint_seq_cache: Arc::new(AtomicU64::new(0)),
        })
    }

    fn default_event_for_testing(
        checkpoint_sequence_number: CheckpointSequenceNumber,
        counter: u64,
    ) -> PositionedStreamEvent {
        PositionedStreamEvent::new(
            BlobCertified::for_testing(BlobId([7; 32])).into(),
            CheckpointEventPosition::new(checkpoint_sequence_number, counter),
        )
    }
    #[tokio::test]
    async fn test_poll() {
        let processor = new_event_processor_for_testing().await.unwrap();
        // add 100 events to the event store
        let mut expected_events = vec![];
        for i in 0..100 {
            let event = default_event_for_testing(0, i);
            expected_events.push(event.clone());
            processor.stores.event_store.insert(&i, &event).unwrap();
        }

        // poll events from beginning
        let events = processor.poll(0).unwrap();
        assert_eq!(events.len(), 100);
        // assert events are the same
        for (expected, actual) in expected_events.iter().zip(events.iter()) {
            assert_eq!(expected, actual);
        }
    }

    #[tokio::test]
    async fn test_multiple_poll() {
        let processor = new_event_processor_for_testing().await.unwrap();
        // add 100 events to the event store
        let mut expected_events1 = vec![];
        for i in 0..100 {
            let event = default_event_for_testing(0, i);
            expected_events1.push(event.clone());
            processor.stores.event_store.insert(&i, &event).unwrap();
        }

        // poll events
        let events = processor.poll(0).unwrap();
        assert_eq!(events.len(), 100);
        // assert events are the same
        for (expected, actual) in expected_events1.iter().zip(events.iter()) {
            assert_eq!(expected, actual);
        }
        let mut expected_events2 = vec![];
        for i in 100..200 {
            let event = default_event_for_testing(0, i);
            expected_events2.push(event.clone());
            processor.stores.event_store.insert(&i, &event).unwrap();
        }
        let events = processor.poll(100).unwrap();
        assert_eq!(events.len(), 100);
        // assert events are the same
        for (expected, actual) in expected_events2.iter().zip(events.iter()) {
            assert_eq!(expected, actual);
        }
    }

    #[test]
    fn test_collect_relevant_events() {
        // Helper function to create dummy events
        fn create_event(index: u64) -> IndexedStreamEvent {
            IndexedStreamEvent {
                index,
                element: PositionedStreamEvent::new_checkpoint_boundary(index, 0),
            }
        }

        // Create a mock EventBlob
        let events = vec![
            create_event(0),
            create_event(1),
            create_event(2),
            create_event(3),
            create_event(4),
        ];
        let buf = EventBlob::from_events(0, BlobId::ZERO, None, 2, 10, events.iter()).unwrap();
        let event_blob = EventBlob::new(&buf).unwrap();

        // Test case 1: Collect all events (next_event_index = None)
        let (_first_event, result) = EventProcessor::collect_relevant_events(event_blob, None);
        assert_eq!(result.len(), 5);
        assert_eq!(result[0].index, 0);
        assert_eq!(result[4].index, 4);

        // Test case 2: Collect events starting from index 2
        let buf = EventBlob::from_events(0, BlobId::ZERO, None, 2, 10, events.iter()).unwrap();
        let event_blob = EventBlob::new(&buf).unwrap();
        let (_first_event, result) = EventProcessor::collect_relevant_events(event_blob, Some(2));
        assert_eq!(result.len(), 3);
        assert_eq!(result[0].index, 2);
        assert_eq!(result[2].index, 4);

        // Test case 3: Collect events starting from an index beyond the blob's range
        let buf = EventBlob::from_events(0, BlobId::ZERO, None, 2, 10, events.iter()).unwrap();
        let event_blob = EventBlob::new(&buf).unwrap();
        let (_first_event, result) = EventProcessor::collect_relevant_events(event_blob, Some(10));
        assert!(result.is_empty());
    }
}<|MERGE_RESOLUTION|>--- conflicted
+++ resolved
@@ -483,12 +483,6 @@
             let verified_checkpoint =
                 self.verify_checkpoint(&checkpoint, prev_verified_checkpoint)?;
 
-<<<<<<< HEAD
-            // Update the checkpoint cache immediately after verification.
-            self.update_checkpoint_cache(*verified_checkpoint.sequence_number());
-
-=======
->>>>>>> 2166f917
             let mut write_batch = self.stores.event_store.batch();
             let mut counter = 0;
             // TODO(WAL-667): remove special case
@@ -1141,28 +1135,7 @@
 
     /// Gets the latest checkpoint sequence number, preferring the cache.
     pub fn get_latest_checkpoint_sequence_number(&self) -> Option<u64> {
-<<<<<<< HEAD
-        let cache = self.latest_checkpoint_seq_cache.load(Ordering::SeqCst);
-        if cache > 0 {
-            return Some(cache);
-        }
-
-        // If cache is empty, query the store.
-        let seq_num = match self.stores.checkpoint_store.get(&()) {
-            Ok(Some(checkpoint)) => Some(*checkpoint.inner().sequence_number()),
-            _ => None,
-        };
-
-        // Update cache if a value was found.
-        if let Some(num) = seq_num {
-            self.latest_checkpoint_seq_cache
-                .store(num, Ordering::SeqCst);
-        }
-
-        seq_num
-=======
         Some(self.latest_checkpoint_seq_cache.load(Ordering::SeqCst))
->>>>>>> 2166f917
     }
 }
 
