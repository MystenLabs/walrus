--- conflicted
+++ resolved
@@ -29,23 +29,12 @@
     messages::ProofOfPossession,
     NetworkPublicKey,
 };
-<<<<<<< HEAD
-use walrus_sui::{
-    client::{contract_config::ContractConfig, SuiClientError, SuiContractClient, SuiReadClient},
-    types::{
-        move_structs::VotingParams,
-        NetworkAddress,
-        NodeMetadata,
-        NodeRegistrationParams,
-        NodeUpdateParams,
-    },
-=======
 use walrus_sui::types::{
     move_structs::VotingParams,
     NetworkAddress,
     NodeMetadata,
     NodeRegistrationParams,
->>>>>>> c807115c
+    NodeUpdateParams,
 };
 
 use super::storage::DatabaseConfig;
