// Copyright (c) Mysten Labs, Inc.
// SPDX-License-Identifier: Apache-2.0

//! Service to handle write interactions with the system contract for storage nodes.
//! Currently, this is only used for submitting inconsistency proofs to the contract.

use std::{
    sync::{Arc, Mutex as StdMutex},
    time::Duration,
};

use anyhow::{Context as _, Error};
use async_trait::async_trait;
use rand::{rngs::StdRng, Rng, SeedableRng};
use sui_types::base_types::ObjectID;
use tokio::sync::Mutex as TokioMutex;
use walrus_core::{messages::InvalidBlobCertificate, Epoch, PublicKey};
use walrus_sui::{
    client::{
        BlobObjectMetadata,
        FixedSystemParameters,
        ReadClient as _,
        SuiClientError,
        SuiContractClient,
    },
    types::{
        move_errors::{MoveExecutionError, SystemStateInnerError},
        move_structs::EpochState,
<<<<<<< HEAD
        UpdatePublicKeyParams,
=======
        StorageNodeCap,
>>>>>>> a77eeef7
    },
};
use walrus_utils::backoff::{self, ExponentialBackoff};

use super::{committee::CommitteeService, config::StorageNodeConfig, errors::SyncNodeConfigError};
use crate::common::config::SuiConfig;

const MIN_BACKOFF: Duration = Duration::from_secs(1);
const MAX_BACKOFF: Duration = Duration::from_secs(3600);

enum ProtocolKeyAction {
    UpdateRemoteNextPublicKey(PublicKey),
    RotateLocalKeyPair,
    DoNothing,
}

/// A service for interacting with the system contract.
#[cfg_attr(test, mockall::automock)]
#[async_trait]
pub trait SystemContractService: std::fmt::Debug + Sync + Send {
    /// Syncs the node parameters with the on-chain values.
    async fn sync_node_params(&self, config: &StorageNodeConfig)
        -> Result<(), SyncNodeConfigError>;

    /// Returns the current epoch and the state that the committee's state.
    async fn get_epoch_and_state(&self) -> Result<(Epoch, EpochState), anyhow::Error>;

    /// Returns the current epoch.
    fn current_epoch(&self) -> Epoch;

    /// Returns the non-variable system parameters.
    async fn fixed_system_parameters(&self) -> Result<FixedSystemParameters, anyhow::Error>;

    /// Submits a certificate that a blob is invalid to the contract.
    async fn invalidate_blob_id(&self, certificate: &InvalidBlobCertificate);

    /// Submits a notification to the contract that this storage node epoch sync is done.
    ///
    /// If `node_capability` is provided, it will be used to set the node capability object ID.
    async fn epoch_sync_done(&self, epoch: Epoch, node_capability_object_id: ObjectID);

    /// Ends voting for the parameters of the next epoch.
    async fn end_voting(&self) -> Result<(), anyhow::Error>;

    /// Initiates epoch change.
    async fn initiate_epoch_change(&self) -> Result<(), anyhow::Error>;

    /// Certify an event blob to the contract.
    ///
    /// If `node_capability` is provided, it will be used to set the node capability object ID.
    async fn certify_event_blob(
        &self,
        blob_metadata: BlobObjectMetadata,
        ending_checkpoint_seq_num: u64,
        epoch: u32,
        node_capability_object_id: ObjectID,
    ) -> Result<(), Error>;

    /// Refreshes the contract package that the service is using.
    async fn refresh_contract_package(&self) -> Result<(), anyhow::Error>;

    /// Returns the node capability object.
    ///
    /// If `node_capability_object_id` is provided, it will be used to set the node capability
    /// object ID.
    ///
    /// If `node_capability_object_id` is not provided, it will be retrieved from the contract.
    /// Note that if the wallet address owns multiple node capability objects, an error will be
    /// returned. Storage node must use the `storage_node_cap` configuration in the node config
    /// file to specify which node capability object to use.
    async fn get_node_capability_object(
        &self,
        node_capability_object_id: Option<ObjectID>,
    ) -> Result<StorageNodeCap, anyhow::Error>;
}

/// A [`SystemContractService`] that uses a [`SuiContractClient`] for chain interactions.
#[derive(Debug, Clone)]
pub struct SuiSystemContractService {
    contract_client: Arc<TokioMutex<SuiContractClient>>,
    committee_service: Arc<dyn CommitteeService>,
    rng: Arc<StdMutex<StdRng>>,
}

impl SuiSystemContractService {
    /// Creates a new service with the supplied [`SuiContractClient`].
    pub fn new(
        contract_client: SuiContractClient,
        committee_service: Arc<dyn CommitteeService>,
    ) -> Self {
        Self::new_with_seed(contract_client, committee_service, rand::thread_rng().gen())
    }

    fn new_with_seed(
        contract_client: SuiContractClient,
        committee_service: Arc<dyn CommitteeService>,
        seed: u64,
    ) -> Self {
        Self {
            contract_client: Arc::new(TokioMutex::new(contract_client)),
            committee_service,
            rng: Arc::new(StdMutex::new(StdRng::seed_from_u64(seed))),
        }
    }

    /// Creates a new provider with a [`SuiContractClient`] constructed from the config.
    pub async fn from_config(
        config: &SuiConfig,
        committee_service: Arc<dyn CommitteeService>,
    ) -> Result<Self, anyhow::Error> {
        Ok(Self::new(
            config.new_contract_client().await?,
            committee_service,
        ))
    }
}

#[async_trait]
impl SystemContractService for SuiSystemContractService {
    /// Syncs the node parameters with the on-chain values.
    /// If the node parameters are not in sync, it updates the node parameters on-chain.
    /// Note this could return error if the node needs reboot, e.g., when protocol key pair
    /// rotation is required.
    async fn sync_node_params(
        &self,
        config: &StorageNodeConfig,
    ) -> Result<(), SyncNodeConfigError> {
        let contract_client = self.contract_client.lock().await;
        let address = contract_client.address();

        let node_cap = contract_client
            .read_client
            .get_address_capability_object(address)
            .await?
            .ok_or(SuiClientError::StorageNodeCapabilityObjectNotSet)
            .map_err(SyncNodeConfigError::from)?;

        let pool = contract_client
            .read_client
            .get_staking_pool(node_cap.node_id)
            .await?;

        let node_info = &pool.node_info;

        let mut update_params = config.generate_update_params(
            node_info.name.as_str(),
            node_info.network_address.0.as_str(),
            &node_info.network_public_key,
            &pool.voting_params,
        );

        let action = calculate_protocol_key_action(
            config.protocol_key_pair().public().clone(),
            config
                .next_protocol_key_pair()
                .map(|kp| kp.public().clone()),
            node_info.public_key.clone(),
            node_info.next_epoch_public_key.clone(),
        )?;
        match action {
            ProtocolKeyAction::UpdateRemoteNextPublicKey(next_public_key) => {
                tracing::info!(
                    "going to update remote next public key to {:?}",
                    next_public_key
                );

                update_params.update_public_key = Some(UpdatePublicKeyParams {
                    next_public_key,
                    proof_of_possession:
                        walrus_sui::utils::generate_proof_of_possession_for_address(
                            config.next_protocol_key_pair().unwrap(),
                            address,
                            contract_client.read_client.current_epoch().await?,
                        ),
                });
            }
            ProtocolKeyAction::RotateLocalKeyPair => {
                tracing::info!("going to rotate local key pair");
                return Err(SyncNodeConfigError::ProtocolKeyPairRotationRequired);
            }
            ProtocolKeyAction::DoNothing => {}
        }

        if update_params.needs_update() {
            tracing::info!(
                node_name = config.name,
                node_id = ?node_info.node_id,
                update_params = ?update_params,
                "update node params"
            );
            contract_client
                .update_node_params(update_params.clone())
                .await?;
            if update_params.needs_reboot() {
                tracing::info!("node needs reboot");
                return Err(SyncNodeConfigError::NodeNeedsReboot);
            }
        } else {
            tracing::info!(
                node_name = config.name,
                node_id = ?node_info.node_id,
                "node parameters are in sync with on-chain values"
            );
        }

        Ok(())
    }

    async fn get_epoch_and_state(&self) -> Result<(Epoch, EpochState), anyhow::Error> {
        let client = self.contract_client.lock().await;
        let committees = client.get_committees_and_state().await?;
        Ok((committees.current.epoch, committees.epoch_state))
    }

    fn current_epoch(&self) -> Epoch {
        self.committee_service.active_committees().epoch()
    }

    async fn fixed_system_parameters(&self) -> Result<FixedSystemParameters, anyhow::Error> {
        let contract_client = self.contract_client.lock().await;
        contract_client
            .fixed_system_parameters()
            .await
            .context("failed to retrieve system parameters")
    }

    async fn end_voting(&self) -> Result<(), anyhow::Error> {
        let contract_client = self.contract_client.lock().await;
        contract_client
            .voting_end()
            .await
            .context("failed to end voting for the next epoch")
    }

    async fn invalidate_blob_id(&self, certificate: &InvalidBlobCertificate) {
        let backoff = ExponentialBackoff::new_with_seed(
            MIN_BACKOFF,
            MAX_BACKOFF,
            None,
            self.rng.lock().unwrap().gen(),
        );
        backoff::retry(backoff, || async {
            self.contract_client
                .lock()
                .await
                .invalidate_blob_id(certificate)
                .await
                .inspect_err(|error| {
                    tracing::error!(
                        ?error,
                        "submitting invalidity certificate to contract failed"
                    )
                })
                .ok()
        })
        .await;
    }

    async fn epoch_sync_done(&self, epoch: Epoch, node_capability_object_id: ObjectID) {
        let backoff = ExponentialBackoff::new_with_seed(
            MIN_BACKOFF,
            MAX_BACKOFF,
            None,
            self.rng.lock().unwrap().gen(),
        );

        backoff::retry(backoff, || async {
            let current_epoch = self.current_epoch();
            if epoch < current_epoch {
                tracing::info!(
                    epoch,
                    current_epoch,
                    "stop trying to submit epoch sync done for older epoch"
                );
                return Some(());
            }
            match self
                .contract_client
                .lock()
                .await
                .epoch_sync_done(epoch, node_capability_object_id)
                .await
            {
                Ok(()) => Some(()),
                Err(SuiClientError::LatestAttestedIsMoreRecent) => {
                    tracing::debug!(walrus.epoch = epoch, "repeatedly submitted epoch_sync_done");
                    Some(())
                }
                Err(error) => {
                    tracing::warn!(?error, "submitting epoch sync done to contract failed");
                    None
                }
            }
        })
        .await;
    }

    async fn initiate_epoch_change(&self) -> Result<(), anyhow::Error> {
        let client = self.contract_client.lock().await;
        client.initiate_epoch_change().await?;
        Ok(())
    }

    async fn certify_event_blob(
        &self,
        blob_metadata: BlobObjectMetadata,
        ending_checkpoint_seq_num: u64,
        epoch: u32,
        node_capability_object_id: ObjectID,
    ) -> Result<(), Error> {
        let backoff = ExponentialBackoff::new_with_seed(
            MIN_BACKOFF,
            MAX_BACKOFF,
            None,
            self.rng.lock().unwrap().gen(),
        );
        backoff::retry(backoff, || {
            let blob_metadata = blob_metadata.clone();
            let blob_id = blob_metadata.blob_id;
            async move {
                match self
                    .contract_client
                    .lock()
                    .await
                    .certify_event_blob(
                        blob_metadata,
                        ending_checkpoint_seq_num,
                        epoch,
                        node_capability_object_id,
                    )
                    .await
                {
                    Ok(()) => Some(()),
                    Err(SuiClientError::StorageNodeCapabilityObjectNotSet) => {
                        tracing::debug!(blob_id = ?blob_id,
                            "Storage node capability object not set");
                        Some(())
                    }
                    Err(
                        e @ SuiClientError::TransactionExecutionError(
                            MoveExecutionError::SystemStateInner(
                                SystemStateInnerError::EInvalidIdEpoch(_),
                            ),
                        ),
                    ) => {
                        tracing::debug!(
                            walrus.epoch = epoch,
                            error = ?e,
                            blob_id = ?blob_id,
                            "Non-retriable event blob certification error while \
                            attesting event blob"
                        );
                        Some(())
                    }
                    Err(
                        e @ SuiClientError::TransactionExecutionError(
                            MoveExecutionError::SystemStateInner(
                                SystemStateInnerError::EIncorrectAttestation(_)
                                | SystemStateInnerError::ERepeatedAttestation(_)
                                | SystemStateInnerError::ENotCommitteeMember(_),
                            ),
                        ),
                    ) => {
                        tracing::warn!(
                            walrus.epoch = epoch,
                            error = ?e,
                            blob_id = ?blob_id,
                            "Unexpected non-retriable event blob certification error \
                            while attesting event blob"
                        );
                        Some(())
                    }
                    Err(SuiClientError::TransactionExecutionError(
                        MoveExecutionError::NotParsable(_),
                    )) => {
                        tracing::error!(blob_id = ?blob_id,
                            "Unexpected unknown transaction execution error while \
                            attesting event blob, retrying");
                        None
                    }
                    Err(SuiClientError::TransactionExecutionError(e)) => {
                        tracing::warn!(error = ?e, blob_id = ?blob_id,
                            "Unexpected move execution error while attesting event blob");
                        Some(())
                    }
                    Err(SuiClientError::SharedObjectCongestion(object_ids)) => {
                        tracing::debug!(blob_id = ?blob_id,
                            object_ids = ?object_ids,
                            "Shared object congestion error while attesting event blob, retrying");
                        None
                    }
                    Err(error) => {
                        tracing::error!(?error, blob_id = ?blob_id,
                            "Unexpected unknown sui client error while attesting event blob, \
                            retrying"
                        );
                        None
                    }
                }
            }
        })
        .await;
        Ok(())
    }

    async fn refresh_contract_package(&self) -> Result<(), anyhow::Error> {
        let client = self.contract_client.lock().await;
        client.refresh_package_id().await?;
        Ok(())
    }
<<<<<<< HEAD
}

/// Calculates the protocol key action based on the local and remote public keys.
#[tracing::instrument]
fn calculate_protocol_key_action(
    local_public_key: PublicKey,
    local_next_public_key: Option<PublicKey>,
    remote_public_key: PublicKey,
    remote_next_public_key: Option<PublicKey>,
) -> Result<ProtocolKeyAction, SyncNodeConfigError> {
    // Case 1: Local public key matches remote public key
    if local_public_key == remote_public_key {
        match (local_next_public_key, remote_next_public_key) {
            // If local has no next key and remote's next key matches local's current key,
            // do nothing
            (None, Some(remote_next)) if remote_next == local_public_key => {
                Ok(ProtocolKeyAction::DoNothing)
            }

            // If local has no next key but remote does, update remote's next key to
            // local's current key
            (None, Some(_)) => Ok(ProtocolKeyAction::UpdateRemoteNextPublicKey(
                local_public_key,
            )),

            // If local has next key and it differs from remote's next key (or remote has none),
            // update remote's next key
            (Some(local_next), remote_next) if Some(local_next.clone()) != remote_next => {
                Ok(ProtocolKeyAction::UpdateRemoteNextPublicKey(local_next))
            }

            // Keys match or both have no next key - do nothing
            _ => Ok(ProtocolKeyAction::DoNothing),
        }
    }
    // Case 2: Local public key doesn't match remote public key
    else {
        let error_msg = format!(
            "Local protocol key pair does not match remote protocol key pair, \
            please update the protocol key pair to match the remote protocol public key: \
            local public key: {}, remote public key: {}",
            local_public_key, remote_public_key
        );

        let Some(local_next) = &local_next_public_key else {
            return Err(SyncNodeConfigError::NodeConfigInconsistent(error_msg));
        };

        // Check if local next key matches remote current key, this indicates that
        // the on-chain protocol public key is updated, so we need to rotate the local key pair.
        if local_next == &remote_public_key {
            // Warn if remote has a next key set
            if remote_next_public_key.is_some() {
                tracing::warn!("remote node has next public key set while local node is rotating");
            }
            return Ok(ProtocolKeyAction::RotateLocalKeyPair);
        } else {
            // Update remote's next key only if it differs from local next or is not set
            tracing::error!(
                "local and remote protocol key pairs do not match, updating remote's next \
                public key, it will take effect in the next epoch, consider restoring the \
                local protocol key pair to match the remote protocol public key"
            );
            if local_next_public_key != remote_next_public_key {
                return Ok(ProtocolKeyAction::UpdateRemoteNextPublicKey(
                    local_next.clone(),
                ));
            }
        }

        tracing::error!(error = error_msg.as_str(), "protocol key mismatch");

        Err(SyncNodeConfigError::NodeConfigInconsistent(error_msg))
    }
}

#[cfg(test)]
mod tests {
    use walrus_core::keys::ProtocolKeyPair;

    use super::*;
    #[test]
    fn test_handle_protocol_key_pair_update() {
        let key1 = ProtocolKeyPair::generate().public().clone();
        let key2 = ProtocolKeyPair::generate().public().clone();
        let key3 = ProtocolKeyPair::generate().public().clone();

        // Case 1: Local public key matches remote public key
        {
            // Case 1a: Next public keys don't match - should update remote
            let result = calculate_protocol_key_action(
                key1.clone(),
                Some(key2.clone()),
                key1.clone(),
                Some(key3.clone()),
            );
            assert!(matches!(
                result,
                Ok(ProtocolKeyAction::UpdateRemoteNextPublicKey(k)) if k == key2
            ));

            // Case 1b: Local has next key, remote doesn't - should update remote
            let result =
                calculate_protocol_key_action(key1.clone(), Some(key2.clone()), key1.clone(), None);
            assert!(matches!(
                result,
                Ok(ProtocolKeyAction::UpdateRemoteNextPublicKey(k)) if k == key2
            ));

            // Case 1c: Local doesn't have next key, remote does - should update remote
            let result =
                calculate_protocol_key_action(key1.clone(), None, key1.clone(), Some(key2.clone()));
            assert!(matches!(
                result,
                Ok(ProtocolKeyAction::UpdateRemoteNextPublicKey(k)) if k == key1
            ));

            // Case 1d: Next public keys match - should do nothing
            let result = calculate_protocol_key_action(
                key1.clone(),
                Some(key2.clone()),
                key1.clone(),
                Some(key2.clone()),
            );
            assert!(matches!(result, Ok(ProtocolKeyAction::DoNothing)));

            // Case 1e: Neither has next key - should do nothing
            let result = calculate_protocol_key_action(key1.clone(), None, key1.clone(), None);
            assert!(matches!(result, Ok(ProtocolKeyAction::DoNothing)));

            // Case 1f: Local has no next key and remote's next key matches local's current key
            // - should do nothing
            let result =
                calculate_protocol_key_action(key1.clone(), None, key1.clone(), Some(key1.clone()));
            assert!(matches!(result, Ok(ProtocolKeyAction::DoNothing)));
        }

        // Case 2: Local public key doesn't match remote public key
        {
            // Case 2a: Local next key matches remote current key - should rotate local
            let result =
                calculate_protocol_key_action(key1.clone(), Some(key2.clone()), key2.clone(), None);
            assert!(matches!(result, Ok(ProtocolKeyAction::RotateLocalKeyPair)));

            // Case 2b: Local next key matches remote current key, but remote has next key set
            // Should rotate local but emit warning (warning check would require log capture)
            let result = calculate_protocol_key_action(
                key1.clone(),
                Some(key2.clone()),
                key2.clone(),
                Some(key3.clone()),
            );
            assert!(matches!(result, Ok(ProtocolKeyAction::RotateLocalKeyPair)));

            // Case 2c: Keys don't match and local next key doesn't match remote current key
            // Should return error
            let result =
                calculate_protocol_key_action(key1.clone(), Some(key3.clone()), key2.clone(), None);
            assert!(
                matches!(result, Ok(ProtocolKeyAction::UpdateRemoteNextPublicKey(k)) if k == key3)
            );

            // Case 2d: Keys don't match and local has no next key
            // Should return error
            let result = calculate_protocol_key_action(key1.clone(), None, key2.clone(), None);
            assert!(result.is_err());

            // Case 2e: Keys don't match and remote's next key differs from local's next key
            // Should update remote's next key
            let result = calculate_protocol_key_action(
                key1.clone(),
                Some(key3.clone()),
                key2.clone(),
                Some(key1.clone()),
            );
            assert!(matches!(
                result,
                Ok(ProtocolKeyAction::UpdateRemoteNextPublicKey(k)) if k == key3
            ));
        }
=======

    async fn get_node_capability_object(
        &self,
        node_capability_object_id: Option<ObjectID>,
    ) -> Result<StorageNodeCap, anyhow::Error> {
        let node_capability = if let Some(node_cap) = node_capability_object_id {
            self.contract_client
                .lock()
                .await
                .sui_client()
                .get_sui_object(node_cap)
                .await?
        } else {
            let contract_client = self.contract_client.lock().await;
            let address = contract_client.address();
            contract_client
                .read_client
                .get_address_capability_object(address)
                .await?
                .ok_or(SuiClientError::StorageNodeCapabilityObjectNotSet)?
        };

        Ok(node_capability)
>>>>>>> a77eeef7
    }
}<|MERGE_RESOLUTION|>--- conflicted
+++ resolved
@@ -26,11 +26,8 @@
     types::{
         move_errors::{MoveExecutionError, SystemStateInnerError},
         move_structs::EpochState,
-<<<<<<< HEAD
+        StorageNodeCap,
         UpdatePublicKeyParams,
-=======
-        StorageNodeCap,
->>>>>>> a77eeef7
     },
 };
 use walrus_utils::backoff::{self, ExponentialBackoff};
@@ -52,8 +49,11 @@
 #[async_trait]
 pub trait SystemContractService: std::fmt::Debug + Sync + Send {
     /// Syncs the node parameters with the on-chain values.
-    async fn sync_node_params(&self, config: &StorageNodeConfig)
-        -> Result<(), SyncNodeConfigError>;
+    async fn sync_node_params(
+        &self,
+        config: &StorageNodeConfig,
+        node_capability_object_id: ObjectID,
+    ) -> Result<(), SyncNodeConfigError>;
 
     /// Returns the current epoch and the state that the committee's state.
     async fn get_epoch_and_state(&self) -> Result<(Epoch, EpochState), anyhow::Error>;
@@ -157,20 +157,13 @@
     async fn sync_node_params(
         &self,
         config: &StorageNodeConfig,
+        node_capability_object_id: ObjectID,
     ) -> Result<(), SyncNodeConfigError> {
         let contract_client = self.contract_client.lock().await;
-        let address = contract_client.address();
-
-        let node_cap = contract_client
-            .read_client
-            .get_address_capability_object(address)
-            .await?
-            .ok_or(SuiClientError::StorageNodeCapabilityObjectNotSet)
-            .map_err(SyncNodeConfigError::from)?;
 
         let pool = contract_client
             .read_client
-            .get_staking_pool(node_cap.node_id)
+            .get_staking_pool(node_capability_object_id)
             .await?;
 
         let node_info = &pool.node_info;
@@ -202,7 +195,7 @@
                     proof_of_possession:
                         walrus_sui::utils::generate_proof_of_possession_for_address(
                             config.next_protocol_key_pair().unwrap(),
-                            address,
+                            contract_client.address(),
                             contract_client.read_client.current_epoch().await?,
                         ),
                 });
@@ -222,7 +215,7 @@
                 "update node params"
             );
             contract_client
-                .update_node_params(update_params.clone())
+                .update_node_params(update_params.clone(), node_capability_object_id)
                 .await?;
             if update_params.needs_reboot() {
                 tracing::info!("node needs reboot");
@@ -441,188 +434,6 @@
         client.refresh_package_id().await?;
         Ok(())
     }
-<<<<<<< HEAD
-}
-
-/// Calculates the protocol key action based on the local and remote public keys.
-#[tracing::instrument]
-fn calculate_protocol_key_action(
-    local_public_key: PublicKey,
-    local_next_public_key: Option<PublicKey>,
-    remote_public_key: PublicKey,
-    remote_next_public_key: Option<PublicKey>,
-) -> Result<ProtocolKeyAction, SyncNodeConfigError> {
-    // Case 1: Local public key matches remote public key
-    if local_public_key == remote_public_key {
-        match (local_next_public_key, remote_next_public_key) {
-            // If local has no next key and remote's next key matches local's current key,
-            // do nothing
-            (None, Some(remote_next)) if remote_next == local_public_key => {
-                Ok(ProtocolKeyAction::DoNothing)
-            }
-
-            // If local has no next key but remote does, update remote's next key to
-            // local's current key
-            (None, Some(_)) => Ok(ProtocolKeyAction::UpdateRemoteNextPublicKey(
-                local_public_key,
-            )),
-
-            // If local has next key and it differs from remote's next key (or remote has none),
-            // update remote's next key
-            (Some(local_next), remote_next) if Some(local_next.clone()) != remote_next => {
-                Ok(ProtocolKeyAction::UpdateRemoteNextPublicKey(local_next))
-            }
-
-            // Keys match or both have no next key - do nothing
-            _ => Ok(ProtocolKeyAction::DoNothing),
-        }
-    }
-    // Case 2: Local public key doesn't match remote public key
-    else {
-        let error_msg = format!(
-            "Local protocol key pair does not match remote protocol key pair, \
-            please update the protocol key pair to match the remote protocol public key: \
-            local public key: {}, remote public key: {}",
-            local_public_key, remote_public_key
-        );
-
-        let Some(local_next) = &local_next_public_key else {
-            return Err(SyncNodeConfigError::NodeConfigInconsistent(error_msg));
-        };
-
-        // Check if local next key matches remote current key, this indicates that
-        // the on-chain protocol public key is updated, so we need to rotate the local key pair.
-        if local_next == &remote_public_key {
-            // Warn if remote has a next key set
-            if remote_next_public_key.is_some() {
-                tracing::warn!("remote node has next public key set while local node is rotating");
-            }
-            return Ok(ProtocolKeyAction::RotateLocalKeyPair);
-        } else {
-            // Update remote's next key only if it differs from local next or is not set
-            tracing::error!(
-                "local and remote protocol key pairs do not match, updating remote's next \
-                public key, it will take effect in the next epoch, consider restoring the \
-                local protocol key pair to match the remote protocol public key"
-            );
-            if local_next_public_key != remote_next_public_key {
-                return Ok(ProtocolKeyAction::UpdateRemoteNextPublicKey(
-                    local_next.clone(),
-                ));
-            }
-        }
-
-        tracing::error!(error = error_msg.as_str(), "protocol key mismatch");
-
-        Err(SyncNodeConfigError::NodeConfigInconsistent(error_msg))
-    }
-}
-
-#[cfg(test)]
-mod tests {
-    use walrus_core::keys::ProtocolKeyPair;
-
-    use super::*;
-    #[test]
-    fn test_handle_protocol_key_pair_update() {
-        let key1 = ProtocolKeyPair::generate().public().clone();
-        let key2 = ProtocolKeyPair::generate().public().clone();
-        let key3 = ProtocolKeyPair::generate().public().clone();
-
-        // Case 1: Local public key matches remote public key
-        {
-            // Case 1a: Next public keys don't match - should update remote
-            let result = calculate_protocol_key_action(
-                key1.clone(),
-                Some(key2.clone()),
-                key1.clone(),
-                Some(key3.clone()),
-            );
-            assert!(matches!(
-                result,
-                Ok(ProtocolKeyAction::UpdateRemoteNextPublicKey(k)) if k == key2
-            ));
-
-            // Case 1b: Local has next key, remote doesn't - should update remote
-            let result =
-                calculate_protocol_key_action(key1.clone(), Some(key2.clone()), key1.clone(), None);
-            assert!(matches!(
-                result,
-                Ok(ProtocolKeyAction::UpdateRemoteNextPublicKey(k)) if k == key2
-            ));
-
-            // Case 1c: Local doesn't have next key, remote does - should update remote
-            let result =
-                calculate_protocol_key_action(key1.clone(), None, key1.clone(), Some(key2.clone()));
-            assert!(matches!(
-                result,
-                Ok(ProtocolKeyAction::UpdateRemoteNextPublicKey(k)) if k == key1
-            ));
-
-            // Case 1d: Next public keys match - should do nothing
-            let result = calculate_protocol_key_action(
-                key1.clone(),
-                Some(key2.clone()),
-                key1.clone(),
-                Some(key2.clone()),
-            );
-            assert!(matches!(result, Ok(ProtocolKeyAction::DoNothing)));
-
-            // Case 1e: Neither has next key - should do nothing
-            let result = calculate_protocol_key_action(key1.clone(), None, key1.clone(), None);
-            assert!(matches!(result, Ok(ProtocolKeyAction::DoNothing)));
-
-            // Case 1f: Local has no next key and remote's next key matches local's current key
-            // - should do nothing
-            let result =
-                calculate_protocol_key_action(key1.clone(), None, key1.clone(), Some(key1.clone()));
-            assert!(matches!(result, Ok(ProtocolKeyAction::DoNothing)));
-        }
-
-        // Case 2: Local public key doesn't match remote public key
-        {
-            // Case 2a: Local next key matches remote current key - should rotate local
-            let result =
-                calculate_protocol_key_action(key1.clone(), Some(key2.clone()), key2.clone(), None);
-            assert!(matches!(result, Ok(ProtocolKeyAction::RotateLocalKeyPair)));
-
-            // Case 2b: Local next key matches remote current key, but remote has next key set
-            // Should rotate local but emit warning (warning check would require log capture)
-            let result = calculate_protocol_key_action(
-                key1.clone(),
-                Some(key2.clone()),
-                key2.clone(),
-                Some(key3.clone()),
-            );
-            assert!(matches!(result, Ok(ProtocolKeyAction::RotateLocalKeyPair)));
-
-            // Case 2c: Keys don't match and local next key doesn't match remote current key
-            // Should return error
-            let result =
-                calculate_protocol_key_action(key1.clone(), Some(key3.clone()), key2.clone(), None);
-            assert!(
-                matches!(result, Ok(ProtocolKeyAction::UpdateRemoteNextPublicKey(k)) if k == key3)
-            );
-
-            // Case 2d: Keys don't match and local has no next key
-            // Should return error
-            let result = calculate_protocol_key_action(key1.clone(), None, key2.clone(), None);
-            assert!(result.is_err());
-
-            // Case 2e: Keys don't match and remote's next key differs from local's next key
-            // Should update remote's next key
-            let result = calculate_protocol_key_action(
-                key1.clone(),
-                Some(key3.clone()),
-                key2.clone(),
-                Some(key1.clone()),
-            );
-            assert!(matches!(
-                result,
-                Ok(ProtocolKeyAction::UpdateRemoteNextPublicKey(k)) if k == key3
-            ));
-        }
-=======
 
     async fn get_node_capability_object(
         &self,
@@ -646,6 +457,186 @@
         };
 
         Ok(node_capability)
->>>>>>> a77eeef7
+    }
+}
+
+/// Calculates the protocol key action based on the local and remote public keys.
+#[tracing::instrument]
+fn calculate_protocol_key_action(
+    local_public_key: PublicKey,
+    local_next_public_key: Option<PublicKey>,
+    remote_public_key: PublicKey,
+    remote_next_public_key: Option<PublicKey>,
+) -> Result<ProtocolKeyAction, SyncNodeConfigError> {
+    // Case 1: Local public key matches remote public key
+    if local_public_key == remote_public_key {
+        match (local_next_public_key, remote_next_public_key) {
+            // If local has no next key and remote's next key matches local's current key,
+            // do nothing
+            (None, Some(remote_next)) if remote_next == local_public_key => {
+                Ok(ProtocolKeyAction::DoNothing)
+            }
+
+            // If local has no next key but remote does, update remote's next key to
+            // local's current key
+            (None, Some(_)) => Ok(ProtocolKeyAction::UpdateRemoteNextPublicKey(
+                local_public_key,
+            )),
+
+            // If local has next key and it differs from remote's next key (or remote has none),
+            // update remote's next key
+            (Some(local_next), remote_next) if Some(local_next.clone()) != remote_next => {
+                Ok(ProtocolKeyAction::UpdateRemoteNextPublicKey(local_next))
+            }
+
+            // Keys match or both have no next key - do nothing
+            _ => Ok(ProtocolKeyAction::DoNothing),
+        }
+    }
+    // Case 2: Local public key doesn't match remote public key
+    else {
+        let error_msg = format!(
+            "Local protocol key pair does not match remote protocol key pair, \
+            please update the protocol key pair to match the remote protocol public key: \
+            local public key: {}, remote public key: {}",
+            local_public_key, remote_public_key
+        );
+
+        let Some(local_next) = &local_next_public_key else {
+            return Err(SyncNodeConfigError::NodeConfigInconsistent(error_msg));
+        };
+
+        // Check if local next key matches remote current key, this indicates that
+        // the on-chain protocol public key is updated, so we need to rotate the local key pair.
+        if local_next == &remote_public_key {
+            // Warn if remote has a next key set
+            if remote_next_public_key.is_some() {
+                tracing::warn!("remote node has next public key set while local node is rotating");
+            }
+            return Ok(ProtocolKeyAction::RotateLocalKeyPair);
+        } else {
+            // Update remote's next key only if it differs from local next or is not set
+            tracing::error!(
+                "local and remote protocol key pairs do not match, updating remote's next \
+                public key, it will take effect in the next epoch, consider restoring the \
+                local protocol key pair to match the remote protocol public key"
+            );
+            if local_next_public_key != remote_next_public_key {
+                return Ok(ProtocolKeyAction::UpdateRemoteNextPublicKey(
+                    local_next.clone(),
+                ));
+            }
+        }
+
+        tracing::error!(error = error_msg.as_str(), "protocol key mismatch");
+
+        Err(SyncNodeConfigError::NodeConfigInconsistent(error_msg))
+    }
+}
+
+#[cfg(test)]
+mod tests {
+    use walrus_core::keys::ProtocolKeyPair;
+
+    use super::*;
+    #[test]
+    fn test_handle_protocol_key_pair_update() {
+        let key1 = ProtocolKeyPair::generate().public().clone();
+        let key2 = ProtocolKeyPair::generate().public().clone();
+        let key3 = ProtocolKeyPair::generate().public().clone();
+
+        // Case 1: Local public key matches remote public key
+        {
+            // Case 1a: Next public keys don't match - should update remote
+            let result = calculate_protocol_key_action(
+                key1.clone(),
+                Some(key2.clone()),
+                key1.clone(),
+                Some(key3.clone()),
+            );
+            assert!(matches!(
+                result,
+                Ok(ProtocolKeyAction::UpdateRemoteNextPublicKey(k)) if k == key2
+            ));
+
+            // Case 1b: Local has next key, remote doesn't - should update remote
+            let result =
+                calculate_protocol_key_action(key1.clone(), Some(key2.clone()), key1.clone(), None);
+            assert!(matches!(
+                result,
+                Ok(ProtocolKeyAction::UpdateRemoteNextPublicKey(k)) if k == key2
+            ));
+
+            // Case 1c: Local doesn't have next key, remote does - should update remote
+            let result =
+                calculate_protocol_key_action(key1.clone(), None, key1.clone(), Some(key2.clone()));
+            assert!(matches!(
+                result,
+                Ok(ProtocolKeyAction::UpdateRemoteNextPublicKey(k)) if k == key1
+            ));
+
+            // Case 1d: Next public keys match - should do nothing
+            let result = calculate_protocol_key_action(
+                key1.clone(),
+                Some(key2.clone()),
+                key1.clone(),
+                Some(key2.clone()),
+            );
+            assert!(matches!(result, Ok(ProtocolKeyAction::DoNothing)));
+
+            // Case 1e: Neither has next key - should do nothing
+            let result = calculate_protocol_key_action(key1.clone(), None, key1.clone(), None);
+            assert!(matches!(result, Ok(ProtocolKeyAction::DoNothing)));
+
+            // Case 1f: Local has no next key and remote's next key matches local's current key
+            // - should do nothing
+            let result =
+                calculate_protocol_key_action(key1.clone(), None, key1.clone(), Some(key1.clone()));
+            assert!(matches!(result, Ok(ProtocolKeyAction::DoNothing)));
+        }
+
+        // Case 2: Local public key doesn't match remote public key
+        {
+            // Case 2a: Local next key matches remote current key - should rotate local
+            let result =
+                calculate_protocol_key_action(key1.clone(), Some(key2.clone()), key2.clone(), None);
+            assert!(matches!(result, Ok(ProtocolKeyAction::RotateLocalKeyPair)));
+
+            // Case 2b: Local next key matches remote current key, but remote has next key set
+            // Should rotate local but emit warning (warning check would require log capture)
+            let result = calculate_protocol_key_action(
+                key1.clone(),
+                Some(key2.clone()),
+                key2.clone(),
+                Some(key3.clone()),
+            );
+            assert!(matches!(result, Ok(ProtocolKeyAction::RotateLocalKeyPair)));
+
+            // Case 2c: Keys don't match and local next key doesn't match remote current key
+            // Should return error
+            let result =
+                calculate_protocol_key_action(key1.clone(), Some(key3.clone()), key2.clone(), None);
+            assert!(
+                matches!(result, Ok(ProtocolKeyAction::UpdateRemoteNextPublicKey(k)) if k == key3)
+            );
+
+            // Case 2d: Keys don't match and local has no next key
+            // Should return error
+            let result = calculate_protocol_key_action(key1.clone(), None, key2.clone(), None);
+            assert!(result.is_err());
+
+            // Case 2e: Keys don't match and remote's next key differs from local's next key
+            // Should update remote's next key
+            let result = calculate_protocol_key_action(
+                key1.clone(),
+                Some(key3.clone()),
+                key2.clone(),
+                Some(key1.clone()),
+            );
+            assert!(matches!(
+                result,
+                Ok(ProtocolKeyAction::UpdateRemoteNextPublicKey(k)) if k == key3
+            ));
+        }
     }
 }