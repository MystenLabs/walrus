--- conflicted
+++ resolved
@@ -181,15 +181,9 @@
     }
 
     /// Update the blob info for a blob based on the `BlobEvent`
-<<<<<<< HEAD
     #[tracing::instrument(level = Level::DEBUG, skip(self))]
-    pub fn update_blob_info(&self, event: BlobEvent) -> Result<(), TypedStoreError> {
-        self.merge_update_blob_info(&event.blob_id(), (&event).into())?;
-=======
-    #[instrument(level = "debug", skip(self))]
     pub fn update_blob_info(&self, event: &BlobEvent) -> Result<(), TypedStoreError> {
         self.merge_update_blob_info(&event.blob_id(), event.into())?;
->>>>>>> ae527dcd
         self.update_event_cursor(&event.event_id())?;
         Ok(())
     }
@@ -200,12 +194,8 @@
         blob_id: &BlobId,
         operation: BlobInfoMergeOperand,
     ) -> Result<(), TypedStoreError> {
-<<<<<<< HEAD
-        tracing::debug!(%blob_id, ?new_state, "updating blob info");
-=======
         tracing::debug!(?operation, %blob_id, "updating blob info");
 
->>>>>>> ae527dcd
         let mut batch = self.blob_info.batch();
         batch.partial_merge_batch(&self.blob_info, [(blob_id, operation.to_bytes())])?;
         batch.write()
@@ -295,11 +285,7 @@
         let Some(operand) = deserialize_from_db::<BlobInfoMergeOperand>(operand_bytes) else {
             continue;
         };
-<<<<<<< HEAD
-        tracing::debug!(?key, ?current_val, ?new_val, "updating blob info");
-=======
-        tracing::debug!("Updating {current_val:?} with {operand:?}");
->>>>>>> ae527dcd
+        tracing::debug!("updating {current_val:?} with {operand:?}");
 
         current_val = if let Some(info) = current_val {
             Some(info.merge(operand))
@@ -319,21 +305,11 @@
 where
     T: Deserialize<'de>,
 {
-<<<<<<< HEAD
-    match bcs::from_bytes::<T>(val) {
-        Ok(val) => Some(val),
-        Err(error) => {
-            tracing::error!(?error, "BCS deserialization from DB failed");
-            None
-        }
-    }
-=======
     bcs::from_bytes(val)
         .inspect_err(|error| {
             tracing::error!(?error, "failed to deserialize value stored in database")
         })
         .ok()
->>>>>>> ae527dcd
 }
 
 #[cfg(test)]
