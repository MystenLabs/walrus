--- conflicted
+++ resolved
@@ -218,7 +218,7 @@
         }
     }
 
-<<<<<<< HEAD
+
     async fn retrieve_primary_symbol_from_secondary_sliver(
         State(state): State<Arc<S>>,
         Path((encoded_blob_id, sliver_pair_idx, index)): Path<(String, u16, u32)>,
@@ -313,25 +313,8 @@
         }
     }
 
-    async fn store_primary_sliver(
-        State(state): State<Arc<S>>,
-        Path((encoded_blob_id, sliver_pair_idx)): Path<(String, u16)>,
-        Json(sliver): Json<Sliver>,
-    ) -> (StatusCode, Json<ServiceResponse<()>>) {
-        Self::store_sliver(
-            state,
-            encoded_blob_id,
-            sliver_pair_idx,
-            sliver,
-            SliverType::Primary,
-        )
-        .await
-    }
-
-    async fn store_secondary_sliver(
-=======
+   
     async fn store_sliver(
->>>>>>> 40eaae85
         State(state): State<Arc<S>>,
         Path((HexBlobId(blob_id), sliver_pair_idx, sliver_type)): Path<(
             HexBlobId,
@@ -410,7 +393,6 @@
 
     use super::*;
     use crate::{
-<<<<<<< HEAD
         node::{
             RetrieveSliverError,
             RetrieveSymbolError,
@@ -425,9 +407,7 @@
             PRIMARY_SLIVER_ENDPOINT,
             STORAGE_CONFIRMATION_ENDPOINT,
         },
-=======
-        node::{RetrieveSliverError, ServiceState, StoreMetadataError, StoreSliverError},
->>>>>>> 40eaae85
+
         test_utils,
     };
 
