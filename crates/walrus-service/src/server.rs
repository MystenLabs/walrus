--- conflicted
+++ resolved
@@ -235,32 +235,19 @@
     /// Index is the requesters index in the established order of storage nodes
     async fn retrieve_recovery_symbol(
         State(state): State<Arc<S>>,
-<<<<<<< HEAD
-        Path((HexBlobId(blob_id), sliver_pair_idx, sliver_type, target_pair_index)): Path<(
-            HexBlobId,
-=======
-        Path((BlobIdString(blob_id), sliver_pair_idx, sliver_type, index)): Path<(
+        Path((BlobIdString(blob_id), sliver_pair_idx, sliver_type, target_pair_index)): Path<(
             BlobIdString,
->>>>>>> a79766c3
             SliverPairIndex,
             SliverType,
             SliverPairIndex,
         )>,
-<<<<<<< HEAD
-    ) -> (
-        StatusCode,
-        Json<ServiceResponse<DecodingSymbol<MerkleProof>>>,
-    ) {
+    ) -> Response {
         match state.retrieve_recovery_symbol(
             &blob_id,
             sliver_pair_idx,
             sliver_type,
             target_pair_index,
         ) {
-=======
-    ) -> Response {
-        match state.retrieve_recovery_symbol(&blob_id, sliver_pair_idx, sliver_type, index) {
->>>>>>> a79766c3
             Ok(symbol) => {
                 tracing::debug!("Retrieved recovery symbol for {blob_id:?}");
                 (StatusCode::OK, Bcs(symbol)).into_response()
@@ -326,20 +313,17 @@
 mod test {
     use anyhow::anyhow;
     use tokio::task::JoinHandle;
-<<<<<<< HEAD
-    use walrus_core::metadata::VerifiedBlobMetadataWithId;
-=======
     use tokio_util::sync::CancellationToken;
     use walrus_core::{
         merkle::MerkleProof,
         messages::StorageConfirmation,
-        metadata::{SliverIndex, SliverPairIndex, UnverifiedBlobMetadataWithId},
+        metadata::UnverifiedBlobMetadataWithId,
         BlobId,
         DecodingSymbol,
         Sliver,
+        SliverPairIndex,
         SliverType,
     };
->>>>>>> a79766c3
     use walrus_test_utils::WithTempDir;
 
     use super::*;
