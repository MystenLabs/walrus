// Copyright (c) Mysten Labs, Inc.
// SPDX-License-Identifier: Apache-2.0

use std::{future::Future, pin::pin, time::Duration};

use anyhow::{anyhow, Context};
use fastcrypto::traits::Signer;
use mysten_metrics::RegistryService;
use sui_sdk::SuiClientBuilder;
use tokio::select;
use tokio_stream::StreamExt;
use tokio_util::sync::CancellationToken;
use tracing::instrument;
use typed_store::{rocks::MetricConf, DBMetrics};
use walrus_core::{
    encoding::{EncodingConfig, RecoveryError},
    ensure,
    merkle::MerkleProof,
    messages::{Confirmation, SignedStorageConfirmation, StorageConfirmation},
    metadata::{SliverIndex, SliverPairIndex, UnverifiedBlobMetadataWithId, VerificationError},
    BlobId,
    DecodingSymbol,
    Epoch,
    ProtocolKeyPair,
    ShardIndex,
    Sliver,
    SliverType,
};
use walrus_sui::{
    client::{ReadClient, SuiReadClient},
    types::{BlobEvent, EventType},
};

use crate::{config::StorageNodeConfig, mapping::shard_index_for_pair, storage::Storage};

#[derive(Debug, thiserror::Error)]
pub enum StoreMetadataError {
    #[error(transparent)]
    InvalidMetadata(#[from] VerificationError),
    #[error(transparent)]
    Internal(#[from] anyhow::Error),
    #[error("metadata was already stored")]
    AlreadyStored,
    #[error("blob for this metadata has already expired")]
    BlobExpired,
    #[error("blob for this metadata has not been registered")]
    NotRegistered,
}

#[derive(Debug, thiserror::Error)]
pub enum RetrieveSliverError {
    #[error("Invalid shard {0:?}")]
    InvalidShard(ShardIndex),
    #[error(transparent)]
    Internal(#[from] anyhow::Error),
}

#[derive(Debug, thiserror::Error)]
pub enum RetrieveSymbolError {
    #[error("Invalid shard {0:?}")]
    InvalidShard(ShardIndex),
    #[error("Symbol recovery failed for sliver {0:?}, index {0:?} in blob {2:?}")]
    RecoveryError(SliverPairIndex, SliverIndex, BlobId),
    #[error("Sliver {0:?} unavailable for recovery in blob {1:?}")]
    UnavailableSliver(SliverPairIndex, BlobId),

    #[error(transparent)]
    Internal(#[from] anyhow::Error),
}

impl From<RetrieveSliverError> for RetrieveSymbolError {
    fn from(value: RetrieveSliverError) -> Self {
        match value {
            RetrieveSliverError::InvalidShard(s) => Self::InvalidShard(s),
            RetrieveSliverError::Internal(e) => Self::Internal(e),
        }
    }
}

#[derive(Debug, thiserror::Error)]
pub enum StoreSliverError {
    #[error("Missing metadata for {0:?}")]
    MissingMetadata(BlobId),
    #[error("Invalid {0} for {1:?}")]
    InvalidSliverPairId(SliverPairIndex, BlobId),
    #[error("Invalid {0} for {1:?}")]
    InvalidSliver(SliverPairIndex, BlobId),
    #[error("Invalid sliver size {0} for {1:?}")]
    IncorrectSize(usize, BlobId),
    #[error("Invalid shard type {0:?} for {1:?}")]
    InvalidSliverType(SliverType, BlobId),
    #[error("Invalid shard {0:?}")]
    InvalidShard(ShardIndex),
    #[error(transparent)]
    MalformedSliver(#[from] RecoveryError),
    #[error(transparent)]
    Internal(#[from] anyhow::Error),
}

pub trait ServiceState {
    /// Retrieves the metadata associated with a blob.
    fn retrieve_metadata(
        &self,
        blob_id: &BlobId,
    ) -> Result<Option<UnverifiedBlobMetadataWithId>, anyhow::Error>;

    /// Stores the metadata associated with a blob.
    fn store_metadata(
        &self,
        metadata: UnverifiedBlobMetadataWithId,
    ) -> Result<(), StoreMetadataError>;

    /// Retrieves a primary or secondary sliver for a blob for a shard held by this storage node.
    fn retrieve_sliver(
        &self,
        blob_id: &BlobId,
        sliver_pair_idx: SliverPairIndex,
        sliver_type: SliverType,
    ) -> Result<Option<Sliver>, RetrieveSliverError>;

    /// Store the primary or secondary encoding for a blob for a shard held by this storage node.
    fn store_sliver(
        &self,
        blob_id: &BlobId,
        sliver_pair_idx: SliverPairIndex,
        sliver: &Sliver,
    ) -> Result<(), StoreSliverError>;

    /// Get a signed confirmation over the identifiers of the shards storing their respective
    /// sliver-pairs for their BlobIds.
    fn compute_storage_confirmation(
        &self,
        blob_id: &BlobId,
    ) -> impl Future<Output = Result<Option<StorageConfirmation>, anyhow::Error>> + Send;

    /// Retrieves a recovery symbol for a shard held by this storage node.
    ///
    /// # Arguments:
    ///
    /// * `sliver_type` - The target type of the sliver that will be recovered
    /// * `sliver_pair_idx` - The index of the sliver pair that we want to access
    /// * `index` - The pair index of the sliver to be recovered.
    ///
    /// Returns the recovery symbol for the requested sliver.
    fn retrieve_recovery_symbol(
        &self,
        blob_id: &BlobId,
        sliver_pair_idx: SliverPairIndex,
        sliver_type: SliverType,
        index: SliverIndex,
    ) -> Result<DecodingSymbol<MerkleProof>, RetrieveSymbolError>;
}

/// A Walrus storage node, responsible for 1 or more shards on Walrus.
#[derive(Debug)]
pub struct StorageNode<T> {
    current_epoch: Epoch,
    storage: Storage,
    encoding_config: EncodingConfig,
    protocol_key_pair: ProtocolKeyPair,
    sui_read_client: T,
    event_polling_interval: Duration,
}

impl StorageNode<SuiReadClient> {
    /// Create a new storage node with the provided configuration.
    pub async fn new(
        config: &StorageNodeConfig,
        registry_service: RegistryService,
        encoding_config: EncodingConfig,
    ) -> anyhow::Result<Self> {
        DBMetrics::init(&registry_service.default_registry());
        let storage = Storage::open(config.storage_path.as_path(), MetricConf::new("storage"))?;
        let protocol_key_pair = config
            .protocol_key_pair
            .get()
            .expect("protocol keypair must already be loaded");

        let sui_config = config
            .sui
            .as_ref()
            .ok_or_else(|| anyhow!("sui config must be present"))?;

        let sui_client = SuiClientBuilder::default().build(&sui_config.rpc).await?;
        let sui_read_client =
            SuiReadClient::new(sui_client, sui_config.pkg_id, sui_config.system_object).await?;

        Ok(Self::new_with_storage(
            storage,
            encoding_config,
            protocol_key_pair.clone(),
            sui_read_client,
            sui_config.event_polling_interval,
        ))
    }
}

<<<<<<< HEAD
    /// Set the total number of shards.
    pub fn with_total_shards(mut self, n_shards: NonZeroUsize) -> Self {
        self.n_shards = n_shards;

        self
    }

    /// Specify which shards are managed by this storage node.
    pub fn with_storage_shards(mut self, handled_shards: &[ShardIndex]) -> Self {
        for shard in handled_shards {
            self.storage
                .create_storage_for_shard(*shard)
                .expect("shard storage should be successfully created");
        }
        self
    }

=======
impl<T> StorageNode<T>
where
    T: ReadClient,
{
>>>>>>> b4da9aa0
    /// Create a new storage node providing the storage directly.
    pub fn new_with_storage(
        storage: Storage,
        encoding_config: EncodingConfig,
        protocol_key_pair: ProtocolKeyPair,
        sui_read_client: T,
        event_polling_interval: Duration,
    ) -> Self {
        Self {
            storage,
            current_epoch: 0,
            encoding_config,
            protocol_key_pair,
            sui_read_client,
            event_polling_interval,
        }
    }
}

impl<T> StorageNode<T>
where
    T: ReadClient,
{
    /// Run the walrus-node logic until cancelled using the provided cancellation token.
    pub async fn run(&self, cancel_token: CancellationToken) -> anyhow::Result<()> {
        // TODO(jsmith): Run any subtasks such as the HTTP api, shard migration,
        // etc until cancelled.

        let mut blob_events = pin!(self.combined_blob_events().await?);
        loop {
            select! {
                blob_event = blob_events.next() => {
                    let event = blob_event.ok_or_else(
                        || anyhow!("event stream for blob events stopped")
                    )?;
                    self.storage.update_blob_info(event)?;
                }
                () = cancel_token.cancelled() => break,
            };
        }
        Ok(())
    }

    #[instrument(skip_all)]
    async fn combined_blob_events(
        &self,
    ) -> anyhow::Result<impl tokio_stream::Stream<Item = BlobEvent> + '_> {
        let registered_cursor = self.storage.get_event_cursor(EventType::Registered)?;
        tracing::info!("resuming from registered event: {registered_cursor:?}");
        let registered_events = self
            .sui_read_client
            .blob_registered_events(self.event_polling_interval, registered_cursor)
            .await?
            .map(BlobEvent::from);
        let certified_cursor = self.storage.get_event_cursor(EventType::Certified)?;
        tracing::info!("resuming from certified event: {certified_cursor:?}");
        let certified_events = self
            .sui_read_client
            .blob_certified_events(self.event_polling_interval, certified_cursor)
            .await?
            .map(BlobEvent::from);
        Ok(registered_events.merge(certified_events))
    }
}

impl<T> ServiceState for StorageNode<T>
where
    T: Sync + Send,
{
    fn retrieve_metadata(
        &self,
        blob_id: &BlobId,
    ) -> Result<Option<UnverifiedBlobMetadataWithId>, anyhow::Error> {
        let verified_metadata_with_id = self
            .storage
            .get_metadata(blob_id)
            .context("unable to retrieve metadata")?;
        // Format the metadata as unverified, as the client will have to re-verify them.
        Ok(verified_metadata_with_id.map(|metadata| metadata.into_unverified()))
    }

    fn store_metadata(
        &self,
        metadata: UnverifiedBlobMetadataWithId,
    ) -> Result<(), StoreMetadataError> {
        let Some(blob_info) = self
            .storage
            .get_blob_info(metadata.blob_id())
            .map_err(|err| anyhow!("could not retrieve blob info: {}", err))?
        else {
            return Err(StoreMetadataError::NotRegistered);
        };
        if blob_info.end_epoch <= self.current_epoch {
            return Err(StoreMetadataError::BlobExpired);
        }

        let verified_metadata_with_id = metadata.verify(&self.encoding_config)?;
        self.storage
            .put_verified_metadata(&verified_metadata_with_id)
            .context("unable to store metadata")?;
        Ok(())
    }

    fn retrieve_sliver(
        &self,
        blob_id: &BlobId,
        sliver_pair_idx: SliverPairIndex,
        sliver_type: SliverType,
    ) -> Result<Option<Sliver>, RetrieveSliverError> {
        let shard = shard_index_for_pair(
            sliver_pair_idx,
            self.encoding_config.n_shards() as usize,
            blob_id,
        );
        let sliver = self
            .storage
            .shard_storage(shard)
            .ok_or_else(|| RetrieveSliverError::InvalidShard(shard))?
            .get_sliver(blob_id, sliver_type)
            .context("unable to retrieve sliver")?;
        Ok(sliver)
    }

    fn store_sliver(
        &self,
        blob_id: &BlobId,
        sliver_pair_idx: SliverPairIndex,
        sliver: &Sliver,
    ) -> Result<(), StoreSliverError> {
        // First determine if the shard that should store this sliver is managed by this node.
        // If not, we can return early without touching the database.
        let shard = shard_index_for_pair(
            sliver_pair_idx,
            self.encoding_config.n_shards() as usize,
            blob_id,
        );
        let shard_storage = self
            .storage
            .shard_storage(shard)
            .ok_or_else(|| StoreSliverError::InvalidShard(shard))?;

        // Ensure we already received metadata for this sliver.
        let metadata = self
            .storage
            .get_metadata(blob_id)
            .context("unable to retrieve metadata")?
            .ok_or_else(|| StoreSliverError::MissingMetadata(*blob_id))?;

        // Ensure the received sliver has the expected size.
        let blob_size = metadata
            .metadata()
            .unencoded_length
            .try_into()
            .expect("The maximum blob size is smaller than `usize::MAX`");
        ensure!(
            sliver.has_correct_length(&self.encoding_config, blob_size),
            StoreSliverError::IncorrectSize(sliver.len(), *blob_id)
        );

        // Ensure the received sliver matches the metadata we have in store.
        let stored_sliver_hash = metadata
            .metadata()
            .get_sliver_hash(sliver_pair_idx, sliver.r#type())
            .ok_or_else(|| StoreSliverError::InvalidSliverPairId(sliver_pair_idx, *blob_id))?;

        let computed_sliver_hash = sliver.hash(&self.encoding_config)?;
        ensure!(
            &computed_sliver_hash == stored_sliver_hash,
            StoreSliverError::InvalidSliver(sliver_pair_idx, *blob_id)
        );

        // Finally store the sliver in the appropriate shard storage.
        shard_storage
            .put_sliver(blob_id, sliver)
            .context("unable to store sliver")?;

        Ok(())
    }

    async fn compute_storage_confirmation(
        &self,
        blob_id: &BlobId,
    ) -> Result<Option<StorageConfirmation>, anyhow::Error> {
        if self.storage.is_stored_at_all_shards(blob_id)? {
            let confirmation = Confirmation::new(self.current_epoch, *blob_id);
            sign_confirmation(confirmation, self.protocol_key_pair.clone())
                .await
                .map(|signed| Some(StorageConfirmation::Signed(signed)))
        } else {
            Ok(None)
        }
    }

    //TODO (lef): Add proof in symbol recovery
    fn retrieve_recovery_symbol(
        &self,
        blob_id: &BlobId,
        sliver_pair_idx: SliverPairIndex,
        sliver_type: SliverType,
        index: SliverIndex,
    ) -> Result<DecodingSymbol<MerkleProof>, RetrieveSymbolError> {
        let optional_sliver =
            self.retrieve_sliver(blob_id, sliver_pair_idx, sliver_type.orthogonal())?;
        let Some(sliver) = optional_sliver else {
            return Err(RetrieveSymbolError::UnavailableSliver(
                sliver_pair_idx,
                *blob_id,
            ));
        };

        Ok(match sliver {
            Sliver::Primary(inner) => {
                let symbol = inner
                    .recovery_symbol_for_sliver_with_proof(index, &self.encoding_config)
                    .map_err(|_| {
                        RetrieveSymbolError::RecoveryError(index, sliver_pair_idx, *blob_id)
                    })?;
                DecodingSymbol::Secondary(symbol)
            }
            Sliver::Secondary(inner) => {
                let symbol = inner
                    .recovery_symbol_for_sliver_with_proof(index, &self.encoding_config)
                    .map_err(|_| {
                        RetrieveSymbolError::RecoveryError(index, sliver_pair_idx, *blob_id)
                    })?;
                DecodingSymbol::Primary(symbol)
            }
        })
    }
}

async fn sign_confirmation(
    confirmation: Confirmation,
    signer: ProtocolKeyPair,
) -> Result<SignedStorageConfirmation, anyhow::Error> {
    let signed = tokio::task::spawn_blocking(move || {
        let encoded_confirmation = bcs::to_bytes(&confirmation)
            .expect("bcs encoding a confirmation to a vector should not fail");

        SignedStorageConfirmation {
            signature: signer.as_ref().sign(&encoded_confirmation),
            confirmation: encoded_confirmation,
        }
    })
    .await
    .context("unexpected error while signing a confirmation")?;

    Ok(signed)
}

#[cfg(test)]
mod tests {
    use fastcrypto::{bls12381::min_pk::BLS12381KeyPair, traits::KeyPair};
    use walrus_sui::client::MockSuiReadClient;
    use walrus_test_utils::{Result as TestResult, WithTempDir};

    use super::*;
    use crate::storage::tests::{
        populated_storage,
        WhichSlivers,
        BLOB_ID,
        OTHER_SHARD_INDEX,
        SHARD_INDEX,
    };

    const OTHER_BLOB_ID: BlobId = BlobId([247; 32]);

    fn storage_node_with_storage(
        storage: WithTempDir<Storage>,
    ) -> WithTempDir<StorageNode<MockSuiReadClient>> {
        let signing_key = BLS12381KeyPair::generate(&mut rand::thread_rng());
        let sui_read_client = MockSuiReadClient::default();
        let polling_interval = Duration::from_millis(1);
        storage.map(|storage| {
            StorageNode::new_with_storage(
                storage,
                walrus_core::test_utils::encoding_config(),
                signing_key.into(),
                sui_read_client,
                polling_interval,
            )
        })
    }

    mod get_storage_confirmation {
        use fastcrypto::traits::VerifyingKey;

        use super::*;

        #[tokio::test]
        async fn returns_none_if_no_shards_store_pairs() -> TestResult {
            let storage_node = storage_node_with_storage(populated_storage(&[(
                SHARD_INDEX,
                vec![
                    (BLOB_ID, WhichSlivers::Primary),
                    (OTHER_BLOB_ID, WhichSlivers::Both),
                ],
            )])?);

            let confirmation = storage_node
                .as_ref()
                .compute_storage_confirmation(&BLOB_ID)
                .await
                .expect("should succeed");

            assert_eq!(confirmation, None);

            Ok(())
        }

        #[tokio::test]
        async fn returns_confirmation_over_nodes_storing_the_pair() -> TestResult {
            let storage_node = storage_node_with_storage(populated_storage(&[
                (SHARD_INDEX, vec![(BLOB_ID, WhichSlivers::Both)]),
                (OTHER_SHARD_INDEX, vec![(BLOB_ID, WhichSlivers::Both)]),
            ])?);

            let confirmation = storage_node
                .as_ref()
                .compute_storage_confirmation(&BLOB_ID)
                .await?
                .expect("should return Some confirmation");

            let StorageConfirmation::Signed(signed) = confirmation;

            storage_node
                .as_ref()
                .protocol_key_pair
                .as_ref()
                .public()
                .verify(&signed.confirmation, &signed.signature)
                .expect("message should be verifiable");

            let confirmation: Confirmation =
                bcs::from_bytes(&signed.confirmation).expect("message should be decodable");

            assert_eq!(confirmation.epoch, storage_node.as_ref().current_epoch);
            assert_eq!(confirmation.blob_id, BLOB_ID);

            Ok(())
        }
    }
}<|MERGE_RESOLUTION|>--- conflicted
+++ resolved
@@ -195,30 +195,10 @@
     }
 }
 
-<<<<<<< HEAD
-    /// Set the total number of shards.
-    pub fn with_total_shards(mut self, n_shards: NonZeroUsize) -> Self {
-        self.n_shards = n_shards;
-
-        self
-    }
-
-    /// Specify which shards are managed by this storage node.
-    pub fn with_storage_shards(mut self, handled_shards: &[ShardIndex]) -> Self {
-        for shard in handled_shards {
-            self.storage
-                .create_storage_for_shard(*shard)
-                .expect("shard storage should be successfully created");
-        }
-        self
-    }
-
-=======
 impl<T> StorageNode<T>
 where
     T: ReadClient,
 {
->>>>>>> b4da9aa0
     /// Create a new storage node providing the storage directly.
     pub fn new_with_storage(
         storage: Storage,
@@ -235,6 +215,16 @@
             sui_read_client,
             event_polling_interval,
         }
+    }
+
+    /// Specify which shards are managed by this storage node.
+    pub fn with_storage_shards(mut self, handled_shards: &[ShardIndex]) -> Self {
+        for shard in handled_shards {
+            self.storage
+                .create_storage_for_shard(*shard)
+                .expect("shard storage should be successfully created");
+        }
+        self
     }
 }
 
