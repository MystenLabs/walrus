// Copyright (c) Mysten Labs, Inc.
// SPDX-License-Identifier: Apache-2.0

//! Walrus storage node.

use std::{
    future::Future,
    num::{NonZero, NonZeroU16},
    pin::Pin,
    sync::{
        atomic::{AtomicBool, Ordering},
        Arc,
    },
};

use anyhow::{anyhow, bail, Context};
use committee::{BeginCommitteeChangeError, EndCommitteeChangeError};
use epoch_change_driver::EpochChangeDriver;
use events::event_blob_writer::EventBlobWriter;
use fastcrypto::traits::KeyPair;
use futures::{stream, Stream, StreamExt, TryFutureExt as _};
use node_recovery::NodeRecoveryHandler;
use prometheus::Registry;
use rand::{rngs::StdRng, thread_rng, Rng, SeedableRng};
use serde::Serialize;
use start_epoch_change_finisher::StartEpochChangeFinisher;
use storage::blob_info::PerObjectBlobInfoApi;
pub use storage::{DatabaseConfig, NodeStatus, Storage};
use sui_macros::{fail_point_arg, fail_point_async};
use sui_types::event::EventID;
use system_events::{CompletableHandle, EventHandle};
use tokio::{select, sync::watch, time::Instant};
use tokio_util::sync::CancellationToken;
use tracing::{field, Instrument as _, Span};
use typed_store::{rocks::MetricConf, TypedStoreError};
use walrus_core::{
    encoding::{
        EncodingAxis,
        EncodingConfig,
        GeneralRecoverySymbol,
        Primary,
        RecoverySymbolError,
        Secondary,
    },
    ensure,
    keys::ProtocolKeyPair,
    messages::{
        BlobPersistenceType,
        Confirmation,
        InvalidBlobIdAttestation,
        InvalidBlobIdMsg,
        ProtocolMessage,
        SignedMessage,
        SignedSyncShardRequest,
        StorageConfirmation,
        SyncShardResponse,
    },
    metadata::{
        BlobMetadataApi as _,
        BlobMetadataWithId,
        UnverifiedBlobMetadataWithId,
        VerifiedBlobMetadataWithId,
    },
    BlobId,
    Epoch,
    InconsistencyProof,
    PublicKey,
    ShardIndex,
    Sliver,
    SliverPairIndex,
    SliverType,
    SymbolId,
};
use walrus_sdk::api::{
    BlobStatus,
    ServiceHealthInfo,
    ShardHealthInfo,
    ShardStatus as ApiShardStatus,
    ShardStatusDetail,
    ShardStatusSummary,
    StoredOnNodeStatus,
};
use walrus_sui::{
    client::SuiReadClient,
    types::{
        BlobCertified,
        BlobDeleted,
        BlobEvent,
        ContractEvent,
        EpochChangeDone,
        EpochChangeEvent,
        EpochChangeStart,
        InvalidBlobId,
        PackageEvent,
        GENESIS_EPOCH,
    },
};

use self::{
    blob_sync::BlobSyncHandler,
    committee::{CommitteeService, NodeCommitteeService},
    config::StorageNodeConfig,
    contract_service::{SuiSystemContractService, SystemContractService},
    errors::{
        BlobStatusError,
        ComputeStorageConfirmationError,
        InconsistencyProofError,
        IndexOutOfRange,
        InvalidEpochError,
        RetrieveMetadataError,
        RetrieveSliverError,
        RetrieveSymbolError,
        ShardNotAssigned,
        StorageNodeError,
        StoreMetadataError,
        StoreSliverError,
        SyncShardServiceError,
    },
    events::{
        event_blob_writer::EventBlobWriterFactory,
        event_processor::{EventProcessor, EventProcessorRuntimeConfig, SystemConfig},
        EventProcessorConfig,
        EventStreamCursor,
        EventStreamElement,
        PositionedStreamEvent,
    },
    metrics::{NodeMetricSet, TelemetryLabel as _, STATUS_PENDING, STATUS_PERSISTED},
    shard_sync::ShardSyncHandler,
    storage::{blob_info::BlobInfoApi as _, ShardStatus, ShardStorage},
    system_events::{EventManager, SuiSystemEventProvider},
};
use crate::{
    client::Blocklist,
    common::{
        config::SuiConfig,
        utils::{should_reposition_cursor, ShardDiff},
    },
};

pub mod committee;
pub mod config;
pub mod contract_service;
pub mod dbtool;
pub mod events;
pub mod server;
pub mod system_events;

pub(crate) mod metrics;

mod blob_sync;
mod epoch_change_driver;
mod node_recovery;
mod shard_sync;
mod start_epoch_change_finisher;

pub(crate) mod errors;
mod storage;

// Add new module
mod config_synchronizer;
use config_synchronizer::ConfigSynchronizer;

/// Trait for all functionality offered by a storage node.
pub trait ServiceState {
    /// Retrieves the metadata associated with a blob.
    fn retrieve_metadata(
        &self,
        blob_id: &BlobId,
    ) -> Result<VerifiedBlobMetadataWithId, RetrieveMetadataError>;

    /// Stores the metadata associated with a blob.
    ///
    /// Returns true if the metadata was newly stored, false if it was already present.
    fn store_metadata(
        &self,
        metadata: UnverifiedBlobMetadataWithId,
    ) -> Result<bool, StoreMetadataError>;

    /// Returns whether the metadata is stored in the shard.
    fn metadata_status(
        &self,
        blob_id: &BlobId,
    ) -> Result<StoredOnNodeStatus, RetrieveMetadataError>;

    /// Retrieves a primary or secondary sliver for a blob for a shard held by this storage node.
    fn retrieve_sliver(
        &self,
        blob_id: &BlobId,
        sliver_pair_index: SliverPairIndex,
        sliver_type: SliverType,
    ) -> Result<Sliver, RetrieveSliverError>;

    /// Stores the primary or secondary encoding for a blob for a shard held by this storage node.
    fn store_sliver(
        &self,
        blob_id: &BlobId,
        sliver_pair_index: SliverPairIndex,
        sliver: &Sliver,
    ) -> Result<bool, StoreSliverError>;

    /// Retrieves a signed confirmation over the identifiers of the shards storing their respective
    /// sliver-pairs for their BlobIds.
    fn compute_storage_confirmation(
        &self,
        blob_id: &BlobId,
        blob_persistence_type: &BlobPersistenceType,
    ) -> impl Future<Output = Result<StorageConfirmation, ComputeStorageConfirmationError>> + Send;

    /// Verifies an inconsistency proof and provides a signed attestation for it, if valid.
    fn verify_inconsistency_proof(
        &self,
        blob_id: &BlobId,
        inconsistency_proof: InconsistencyProof,
    ) -> impl Future<Output = Result<InvalidBlobIdAttestation, InconsistencyProofError>> + Send;

    /// Retrieves a recovery symbol from a shard held by this storage node.
    ///
    /// Returns a recovery symbol for the identified symbol, if it can be constructed from the
    /// slivers stored with the storage node.
    fn retrieve_recovery_symbol(
        &self,
        blob_id: &BlobId,
        symbol_id: SymbolId,
        sliver_type: Option<SliverType>,
    ) -> Result<GeneralRecoverySymbol, RetrieveSymbolError>;

    /// Retrieves the blob status for the given `blob_id`.
    fn blob_status(&self, blob_id: &BlobId) -> Result<BlobStatus, BlobStatusError>;

    /// Returns the number of shards the node is currently operating with.
    fn n_shards(&self) -> NonZeroU16;

    /// Returns the node health information of this ServiceState.
    fn health_info(&self, detailed: bool) -> ServiceHealthInfo;

    /// Returns whether the sliver is stored in the shard.
    fn sliver_status<A: EncodingAxis>(
        &self,
        blob_id: &BlobId,
        sliver_pair_index: SliverPairIndex,
    ) -> Result<StoredOnNodeStatus, RetrieveSliverError>;

    /// Returns the shard data with the provided signed request and the public key of the sender.
    fn sync_shard(
        &self,
        public_key: PublicKey,
        signed_request: SignedSyncShardRequest,
    ) -> Result<SyncShardResponse, SyncShardServiceError>;
}

/// Builder to construct a [`StorageNode`].
#[derive(Debug, Default)]
pub struct StorageNodeBuilder {
    storage: Option<Storage>,
    event_manager: Option<Box<dyn EventManager>>,
    committee_service: Option<Arc<dyn CommitteeService>>,
    contract_service: Option<Arc<dyn SystemContractService>>,
    num_checkpoints_per_blob: Option<u32>,
    ignore_sync_failures: bool,
}

impl StorageNodeBuilder {
    /// Creates a new builder.
    pub fn new() -> Self {
        Self::default()
    }

    /// Sets the underlying storage for the node, instead of constructing one from the config.
    pub fn with_storage(mut self, storage: Storage) -> Self {
        self.storage = Some(storage);
        self
    }

    /// Sets the [`EventManager`] to be used with the node.
    pub fn with_system_event_manager(mut self, event_manager: Box<dyn EventManager>) -> Self {
        self.event_manager = Some(event_manager);
        self
    }

    /// Ignores node parameter sync failures if true.
    pub fn with_ignore_sync_failures(mut self, ignore_sync_failures: bool) -> Self {
        self.ignore_sync_failures = ignore_sync_failures;
        self
    }

    /// Sets the [`SystemContractService`] to be used with the node.
    pub fn with_system_contract_service(
        mut self,
        contract_service: Arc<dyn SystemContractService>,
    ) -> Self {
        self.contract_service = Some(contract_service);
        self
    }

    /// Sets the number of checkpoints to use per event blob.
    #[cfg(any(test, feature = "test-utils"))]
    pub fn with_num_checkpoints_per_blob(mut self, num_checkpoints_per_blob: u32) -> Self {
        self.num_checkpoints_per_blob = Some(num_checkpoints_per_blob);
        self
    }

    /// Sets the [`CommitteeService`] used with the node.
    pub fn with_committee_service(mut self, service: Arc<dyn CommitteeService>) -> Self {
        self.committee_service = Some(service);
        self
    }

    /// Consumes the builder and constructs a new [`StorageNode`].
    ///
    /// The constructed storage node will use dependent services provided to the builder, otherwise,
    /// it will construct a new underlying storage and [`EventManager`] from
    /// parameters in the config.
    ///
    /// # Panics
    ///
    /// Panics if `config.sui` is `None` and no [`EventManager`], no
    /// [`CommitteeService`], or no [`SystemContractService`] was configured with
    /// their respective functions
    /// ([`with_system_event_manager()`][Self::with_system_event_manager],
    /// [`with_committee_service()`][Self::with_committee_service],
    /// [`with_system_contract_service()`][Self::with_system_contract_service]); or if the
    /// `config.protocol_key_pair` has not yet been loaded into memory.
    pub async fn build(
        self,
        config: &StorageNodeConfig,
        metrics_registry: Registry,
    ) -> Result<StorageNode, anyhow::Error> {
        let protocol_key_pair = config
            .protocol_key_pair
            .get()
            .expect("protocol key pair must already be loaded")
            .clone();

        let sui_config_and_client =
            if self.event_manager.is_none() || self.committee_service.is_none() {
                let sui_config = config.sui.as_ref().expect(
                    "either a Sui config or an event provider and committee service \
                            factory must be specified",
                );
                Some((create_read_client(sui_config).await?, sui_config))
            } else {
                None
            };

        let event_manager: Box<dyn EventManager> = if let Some(event_manager) = self.event_manager {
            event_manager
        } else {
            let (read_client, sui_config) = sui_config_and_client
                .as_ref()
                .expect("this is always created if self.event_manager.is_none()");

            if config.use_legacy_event_provider {
                Box::new(SuiSystemEventProvider::new(
                    read_client.clone(),
                    sui_config.event_polling_interval,
                ))
            } else {
                let processor_config = EventProcessorRuntimeConfig {
                    rpc_address: sui_config.rpc.clone(),
                    event_polling_interval: sui_config.event_polling_interval,
                    db_path: config.storage_path.join("events"),
                };
                let system_config = SystemConfig {
                    system_pkg_id: read_client.get_system_package_id(),
                    system_object_id: sui_config.contract_config.system_object,
                    staking_object_id: sui_config.contract_config.staking_object,
                };
                Box::new(
                    EventProcessor::new(
                        &config.event_processor_config,
                        processor_config,
                        system_config,
                        &metrics_registry,
                    )
                    .await?,
                )
            }
        };

        let committee_service: Arc<dyn CommitteeService> =
            if let Some(service) = self.committee_service {
                service
            } else {
                let (read_client, _) = sui_config_and_client
                    .expect("this is always created if self.committee_service_factory.is_none()");
                let service = NodeCommitteeService::builder()
                    .local_identity(protocol_key_pair.public().clone())
                    .config(config.blob_recovery.committee_service_config.clone())
                    .metrics_registry(&metrics_registry)
                    .build(read_client)
                    .await?;
                Arc::new(service)
            };

        let contract_service: Arc<dyn SystemContractService> =
            if let Some(service) = self.contract_service {
                service
            } else {
                Arc::new(
                    SuiSystemContractService::from_config(
                        config.sui.as_ref().expect("Sui config must be provided"),
                        committee_service.clone(),
                    )
                    .await?,
                )
            };

        let node_params = NodeParameters {
            pre_created_storage: self.storage,
            num_checkpoints_per_blob: self.num_checkpoints_per_blob,
            ignore_sync_failures: self.ignore_sync_failures,
        };

        StorageNode::new(
            config,
            protocol_key_pair,
            event_manager,
            committee_service,
            contract_service,
            &metrics_registry,
            node_params,
        )
        .await
    }
}

pub(crate) async fn create_read_client(
    sui_config: &SuiConfig,
) -> Result<SuiReadClient, anyhow::Error> {
    Ok(sui_config.new_read_client().await?)
}

/// A Walrus storage node, responsible for 1 or more shards on Walrus.
#[derive(Debug)]
pub struct StorageNode {
    inner: Arc<StorageNodeInner>,
    blob_sync_handler: Arc<BlobSyncHandler>,
    shard_sync_handler: ShardSyncHandler,
    epoch_change_driver: EpochChangeDriver,
    start_epoch_change_finisher: StartEpochChangeFinisher,
    node_recovery_handler: NodeRecoveryHandler,
    event_blob_writer_factory: Option<EventBlobWriterFactory>,
    config_synchronizer: Arc<ConfigSynchronizer>,
}

/// The internal state of a Walrus storage node.
#[derive(Debug)]
pub struct StorageNodeInner {
    protocol_key_pair: ProtocolKeyPair,
    storage: Storage,
    encoding_config: Arc<EncodingConfig>,
    event_manager: Box<dyn EventManager>,
    contract_service: Arc<dyn SystemContractService>,
    committee_service: Arc<dyn CommitteeService>,
    start_time: Instant,
    metrics: NodeMetricSet,
    current_epoch: watch::Sender<Epoch>,
    is_shutting_down: AtomicBool,
    blocklist: Arc<Blocklist>,
}

/// Parameters for configuring and initializing a node.
///
/// This struct contains optional configuration parameters that can be used
/// to customize the behavior of a node during its creation or runtime.
#[derive(Debug, Default)]
pub struct NodeParameters {
    // For testing purposes. TODO(#703): remove.
    pre_created_storage: Option<Storage>,
    // Number of checkpoints per blob to use when creating event blobs.
    // If not provided, the default value will be used.
    num_checkpoints_per_blob: Option<u32>,
    // Whether to ignore sync failures during node initialization
    ignore_sync_failures: bool,
}

<<<<<<< HEAD
=======
/// Check if the node parameters are in sync with the on-chain parameters.
/// If not, update the node parameters on-chain.
/// If the current node is not registered yet, error out.
/// If the wallet is not present in the config, do nothing.
async fn sync_node_params(config: &StorageNodeConfig) -> anyhow::Result<()> {
    let Some(ref node_wallet_config) = config.sui else {
        // Not failing here, since the wallet may be absent in tests.
        // In production, an absence of the wallet will fail the node eventually.
        tracing::error!("storage config does not contain Sui wallet configuration");
        return Ok(());
    };

    let contract_client = node_wallet_config.new_contract_client().await?;
    let address = contract_client.address();

    let node_cap = contract_client
        .read_client
        .get_address_capability_object(address)
        .await?
        .ok_or(SuiClientError::StorageNodeCapabilityObjectNotSet)?;

    let pool = contract_client
        .read_client
        .get_staking_pool(node_cap.node_id)
        .await?;

    let node_info = &pool.node_info;

    let update_params = config.generate_update_params(
        node_info.name.as_str(),
        node_info.network_address.0.as_str(),
        &node_info.network_public_key,
        &pool.voting_params,
    );

    if update_params.needs_update() {
        tracing::info!(
            node_name = config.name,
            node_id = ?node_info.node_id,
            update_params = ?update_params,
            "update node params"
        );
        contract_client.update_node_params(update_params).await?;
    } else {
        tracing::info!(
            node_name = config.name,
            node_id = ?node_info.node_id,
            "node parameters are in sync with on-chain values"
        );
    }

    Ok(())
}

>>>>>>> 9d416be3
impl StorageNode {
    async fn new(
        config: &StorageNodeConfig,
        key_pair: ProtocolKeyPair,
        event_manager: Box<dyn EventManager>,
        committee_service: Arc<dyn CommitteeService>,
        contract_service: Arc<dyn SystemContractService>,
        registry: &Registry,
        node_params: NodeParameters,
    ) -> Result<Self, anyhow::Error> {
        let start_time = Instant::now();
        tracing::info!(
            "Creating StorageNode with config monitor enabled: {}, interval: {:?}",
            config.enable_config_synchronizer,
            config.config_synchronizer_interval
        );
        let config_synchronizer = if config.enable_config_synchronizer {
            Arc::new(ConfigSynchronizer::new(
                config.clone(),
                contract_service.clone(),
                committee_service.clone(),
                config.config_synchronizer_interval,
            ))
        } else {
            Arc::new(ConfigSynchronizer::disabled(
                config.clone(),
                contract_service.clone(),
                committee_service.clone(),
                config.config_synchronizer_interval,
            ))
        };

        config_synchronizer.sync_node_params().await.or_else(|e| {
            if matches!(
                e.downcast_ref(),
                Some(StorageNodeError::ProtocolKeyPairRotationRequired)
            ) {
                Err(e)
            } else if matches!(e.downcast_ref(), Some(StorageNodeError::NodeNeedsReboot)) {
                tracing::info!("Ignore the error since we are booting");
                Ok(())
            } else {
                node_params
                    .ignore_sync_failures
                    .then(|| {
                        tracing::warn!("Failed to sync node params: {}", e);
                    })
                    .ok_or(e)
            }
        })?;
        let encoding_config = committee_service.encoding_config().clone();

        let storage = if let Some(storage) = node_params.pre_created_storage {
            storage
        } else {
            Storage::open(
                config.storage_path.as_path(),
                config.db_config.clone(),
                MetricConf::new("storage"),
            )?
        };
        tracing::info!("successfully opened the node database");

        let blocklist: Arc<Blocklist> = Arc::new(Blocklist::new(&config.blocklist_path)?);

        let inner = Arc::new(StorageNodeInner {
            protocol_key_pair: key_pair,
            storage,
            event_manager,
            encoding_config,
            contract_service: contract_service.clone(),
            current_epoch: watch::Sender::new(committee_service.get_epoch()),
            committee_service,
            metrics: NodeMetricSet::new(registry),
            start_time,
            is_shutting_down: false.into(),
            blocklist: blocklist.clone(),
        });

        blocklist.start_refresh_task();

        inner.init_gauges()?;

        let blob_sync_handler = Arc::new(BlobSyncHandler::new(
            inner.clone(),
            config.blob_recovery.max_concurrent_blob_syncs,
            config.blob_recovery.max_concurrent_sliver_syncs,
        ));

        let shard_sync_handler =
            ShardSyncHandler::new(inner.clone(), config.shard_sync_config.clone());
        // Upon restart, resume any ongoing blob syncs if there is any.
        shard_sync_handler.restart_syncs().await?;

        let system_parameters = contract_service.fixed_system_parameters().await?;
        let epoch_change_driver = EpochChangeDriver::new(
            system_parameters,
            contract_service.clone(),
            StdRng::seed_from_u64(thread_rng().gen()),
        );

        let start_epoch_change_finisher = StartEpochChangeFinisher::new(inner.clone());

        let node_recovery_handler =
            NodeRecoveryHandler::new(inner.clone(), blob_sync_handler.clone());
        node_recovery_handler.restart_recovery()?;

        let event_blob_writer_factory = if !config.disable_event_blob_writer {
            Some(EventBlobWriterFactory::new(
                &config.storage_path,
                inner.clone(),
                registry,
                node_params.num_checkpoints_per_blob,
            )?)
        } else {
            None
        };

        Ok(StorageNode {
            inner,
            blob_sync_handler,
            shard_sync_handler,
            epoch_change_driver,
            start_epoch_change_finisher,
            node_recovery_handler,
            event_blob_writer_factory,
            config_synchronizer,
        })
    }

    /// Creates a new [`StorageNodeBuilder`] for constructing a `StorageNode`.
    pub fn builder() -> StorageNodeBuilder {
        StorageNodeBuilder::default()
    }

    /// Run the walrus-node logic until cancelled using the provided cancellation token.
    pub async fn run(&self, cancel_token: CancellationToken) -> anyhow::Result<()> {
        if let Err(error) = self
            .epoch_change_driver
            .schedule_relevant_calls_for_current_epoch()
            .await
        {
            // We only warn here, as this fails during tests.
            tracing::warn!(?error, "unable to schedule epoch calls on startup")
        };

        select! {
            () = self.epoch_change_driver.run() => {
                unreachable!("epoch change driver never completes");
            },
            result = self.process_events() => match result {
                Ok(()) => unreachable!("process_events should never return successfully"),
                Err(err) => return Err(err),
            },
            _ = cancel_token.cancelled() => {
                self.inner.shut_down();
                self.blob_sync_handler.cancel_all().await?;
            },
            blob_sync_result = self.blob_sync_handler.spawn_task_monitor() => {
                match blob_sync_result {
                    Ok(()) => unreachable!("blob sync task monitor never returns"),
                    Err(e) => {
                        if e.is_panic() {
                            std::panic::resume_unwind(e.into_panic());
                        }
                        return Err(e.into());
                    },
                }
            },
            config_synchronizer_result = self.config_synchronizer.run() => {
                tracing::info!("config monitor task ended");
                match config_synchronizer_result {
                    Ok(()) => unreachable!("config monitor never returns"),
                    Err(e) => return Err(e),
                }
            }
        }

        Ok(())
    }

    /// Returns the shards which the node currently manages in its storage.
    ///
    /// This neither considers the current shard assignment from the Walrus contracts nor the status
    /// of the local shard storage.
    pub fn existing_shards(&self) -> Vec<ShardIndex> {
        self.inner.storage.existing_shards()
    }

    /// Wait for the storage node to be in at least the provided epoch.
    ///
    /// Returns the epoch to which the storage node arrived, which may be later than the requested
    /// epoch.
    pub async fn wait_for_epoch(&self, epoch: Epoch) -> Epoch {
        let mut receiver = self.inner.current_epoch.subscribe();
        let epoch_ref = receiver
            .wait_for(|current_epoch| *current_epoch >= epoch)
            .await
            .expect("current_epoch channel cannot be dropped while holding a ref to self");
        *epoch_ref
    }

    /// Continues the event stream from the last committed event.
    async fn continue_event_stream(
        &self,
        event_blob_writer_cursor: EventStreamCursor,
        storage_node_cursor: EventStreamCursor,
        event_blob_writer: &mut Option<EventBlobWriter>,
    ) -> anyhow::Result<(
        Pin<Box<dyn Stream<Item = PositionedStreamEvent> + Send + Sync + '_>>,
        u64,
    )> {
        let event_cursor = std::cmp::min(storage_node_cursor, event_blob_writer_cursor);
        let event_stream = self.inner.event_manager.events(event_cursor).await?;
        let event_index = event_cursor.element_index;

        let init_state = self.inner.event_manager.init_state(event_cursor).await?;
        let Some(init_state) = init_state else {
            return Ok((Pin::from(event_stream), event_index));
        };

        let actual_event_index = init_state.event_cursor.element_index;

        let storage_index = storage_node_cursor.element_index;
        let mut storage_node_cursor_repositioned = false;
        if should_reposition_cursor(storage_index, actual_event_index) {
            tracing::info!(
                "Repositioning storage node cursor from {} to {}",
                storage_index,
                actual_event_index
            );
            self.inner.reposition_event_cursor(
                init_state.event_cursor.event_id.expect("EventID expected"),
                actual_event_index,
            )?;
            storage_node_cursor_repositioned = true;
        }

        let mut event_blob_writer_repositioned = false;
        if let Some(writer) = event_blob_writer {
            let event_blob_writer_index = event_blob_writer_cursor.element_index;
            if should_reposition_cursor(event_blob_writer_index, actual_event_index) {
                tracing::info!(
                    "Repositioning event blob writer cursor from {} to {}",
                    event_blob_writer_index,
                    actual_event_index
                );
                writer.update(init_state).await?;
                event_blob_writer_repositioned = true;
            }
        }

        if !storage_node_cursor_repositioned && !event_blob_writer_repositioned {
            ensure!(
                event_index == actual_event_index,
                "event stream out of sync"
            );
        }

        Ok((Pin::from(event_stream), actual_event_index))
    }

    async fn storage_node_cursor(&self) -> anyhow::Result<EventStreamCursor> {
        let storage = &self.inner.storage;
        let (from_event_id, next_event_index) = storage
            .get_event_cursor_and_next_index()?
            .map_or((None, 0), |e| (Some(e.event_id()), e.next_event_index()));
        Ok(EventStreamCursor::new(from_event_id, next_event_index))
    }

    #[cfg(not(msim))]
    async fn get_storage_node_cursor(&self) -> anyhow::Result<EventStreamCursor> {
        self.storage_node_cursor().await
    }

    // A version of `get_storage_node_cursor` that can be used in simtest which can control the
    // initial cursor.
    #[cfg(msim)]
    async fn get_storage_node_cursor(&self) -> anyhow::Result<EventStreamCursor> {
        let mut cursor = self.storage_node_cursor().await?;
        fail_point_arg!(
            "storage_node_initial_cursor",
            |update_cursor: EventStreamCursor| {
                tracing::info!("updating storage node cursor to {:?}", update_cursor);
                cursor = update_cursor;
            }
        );
        Ok(cursor)
    }

    async fn process_events(&self) -> anyhow::Result<()> {
        let writer_cursor = match self.event_blob_writer_factory {
            Some(ref factory) => factory.event_cursor().unwrap_or_default(),
            None => EventStreamCursor::new(None, u64::MAX),
        };
        let storage_node_cursor = self.get_storage_node_cursor().await?;

        let mut event_blob_writer = match &self.event_blob_writer_factory {
            Some(factory) => Some(factory.create().await?),
            None => None,
        };
        let (event_stream, next_event_index) = self
            .continue_event_stream(writer_cursor, storage_node_cursor, &mut event_blob_writer)
            .await?;

        let index_stream = stream::iter(next_event_index..);
        let mut maybe_epoch_at_start = Some(self.inner.committee_service.get_epoch());

        let mut indexed_element_stream = index_stream.zip(event_stream);
        // Important: Events must be handled consecutively and in order to prevent (intermittent)
        // invariant violations and interference between different events.
        while let Some((element_index, stream_element)) = indexed_element_stream.next().await {
            let node_status = self.inner.storage.node_status()?;
            let span = tracing::info_span!(
                parent: &Span::current(),
                "blob_store receive",
                "otel.kind" = "CONSUMER",
                "otel.status_code" = field::Empty,
                "otel.status_message" = field::Empty,
                "messaging.operation.type" = "receive",
                "messaging.system" = "sui",
                "messaging.destination.name" = "blob_store",
                "messaging.client.id" = %self.inner.public_key(),
                "walrus.event.index" = element_index,
                "walrus.event.tx_digest" = ?stream_element.element.event_id()
                    .map(|c| c.tx_digest),
                "walrus.event.checkpoint_seq" = ?stream_element.checkpoint_event_position
                    .checkpoint_sequence_number,
                "walrus.event.kind" = stream_element.element.label(),
                "walrus.blob_id" = ?stream_element.element.blob_id(),
                "walrus.node_status" = %node_status,
                "error.type" = field::Empty,
            );

            fail_point_arg!("event_processing_epoch_check", |epoch: Epoch| {
                tracing::info!("updating epoch check to {:?}", epoch);
                maybe_epoch_at_start = Some(epoch);
            });

            let should_write = element_index >= writer_cursor.element_index;
            let should_process = element_index >= storage_node_cursor.element_index;
            ensure!(should_write || should_process, "event stream out of sync");

            if should_process {
                if let Some(epoch_at_start) = maybe_epoch_at_start {
                    if let EventStreamElement::ContractEvent(ref event) = stream_element.element {
                        tracing::debug!(
                            "checking the first contract event if we're severely lagging"
                        );
                        // Clear the starting epoch, so that we never make this check again.
                        maybe_epoch_at_start = None;

                        // Checks if the node is severely lagging behind.
                        if node_status != NodeStatus::RecoveryCatchUp
                            && event.event_epoch() + 1 < epoch_at_start
                        {
                            tracing::warn!(
                                "the current epoch ({}) is far ahead of the event epoch ({}); \
                                node entering recovery mode",
                                epoch_at_start,
                                event.event_epoch()
                            );
                            self.inner.set_node_status(NodeStatus::RecoveryCatchUp)?;
                        }
                    }
                }

                let event_handle = EventHandle::new(
                    element_index,
                    stream_element.element.event_id(),
                    self.inner.clone(),
                );
                self.process_event(event_handle, stream_element.clone())
                    .inspect_err(|err| {
                        let span = tracing::Span::current();
                        span.record("otel.status_code", "error");
                        span.record("otel.status_message", field::display(err));
                    })
                    .instrument(span)
                    .await?;
            }

            if should_write {
                if let Some(writer) = &mut event_blob_writer {
                    writer.write(stream_element.clone(), element_index).await?;
                }
            }
        }

        bail!("event stream for blob events stopped")
    }

    #[tracing::instrument(skip_all)]
    async fn process_event(
        &self,
        event_handle: EventHandle,
        stream_element: PositionedStreamEvent,
    ) -> anyhow::Result<()> {
        let _timer_guard = &self
            .inner
            .metrics
            .event_process_duration_seconds
            .with_label_values(&[stream_element.element.label()])
            .start_timer();
        match stream_element.element {
            EventStreamElement::ContractEvent(ContractEvent::BlobEvent(blob_event)) => {
                self.process_blob_event(event_handle, blob_event).await?;
            }
            EventStreamElement::ContractEvent(ContractEvent::EpochChangeEvent(
                epoch_change_event,
            )) => {
                self.process_epoch_change_event(event_handle, epoch_change_event)
                    .await?;
            }
            EventStreamElement::ContractEvent(ContractEvent::PackageEvent(package_event)) => {
                self.process_package_event(event_handle, package_event)
                    .await?;
            }
            EventStreamElement::ContractEvent(ContractEvent::DenyListEvent(_event)) => {
                // TODO: Implement DenyListEvent handling (WAL-424)
                event_handle.mark_as_complete();
            }
            EventStreamElement::CheckpointBoundary => {
                event_handle.mark_as_complete();
            }
        }
        Ok(())
    }

    #[tracing::instrument(skip_all)]
    async fn process_blob_event(
        &self,
        event_handle: EventHandle,
        blob_event: BlobEvent,
    ) -> anyhow::Result<()> {
        self.inner
            .storage
            .update_blob_info(event_handle.index(), &blob_event)?;
        tracing::debug!(?blob_event, "{} event received", blob_event.name());
        match blob_event {
            BlobEvent::Registered(_) => {
                event_handle.mark_as_complete();
            }
            BlobEvent::Certified(event) => {
                self.process_blob_certified_event(event_handle, event)
                    .await?;
            }
            BlobEvent::Deleted(event) => {
                self.process_blob_deleted_event(event_handle, event).await?;
            }
            BlobEvent::InvalidBlobID(event) => {
                self.process_blob_invalid_event(event_handle, event).await?;
            }
            BlobEvent::DenyListBlobDeleted(_) => {
                // TODO: WAL-424
                // it's fine to panic here with a todo!, because in order to trigger this event, we
                // need f+1 signatures and until the rust integration is implemented no such event
                // should be emitted.
                todo!("DenyListBlobDeleted event handling");
            }
        }
        Ok(())
    }

    #[tracing::instrument(skip_all)]
    async fn process_epoch_change_event(
        &self,
        event_handle: EventHandle,
        epoch_change_event: EpochChangeEvent,
    ) -> anyhow::Result<()> {
        tracing::info!(
            ?epoch_change_event,
            "{} event received",
            epoch_change_event.name()
        );
        match epoch_change_event {
            EpochChangeEvent::EpochParametersSelected(event) => {
                self.epoch_change_driver
                    .cancel_scheduled_voting_end(event.next_epoch);
                self.epoch_change_driver.schedule_initiate_epoch_change(
                    NonZero::new(event.next_epoch).expect("the next epoch is always non-zero"),
                );
                event_handle.mark_as_complete();
            }
            EpochChangeEvent::EpochChangeStart(event) => {
                fail_point_async!("epoch_change_start_entry");
                self.process_epoch_change_start_event(event_handle, &event)
                    .await?;
            }
            EpochChangeEvent::EpochChangeDone(event) => {
                self.process_epoch_change_done_event(&event).await?;
                event_handle.mark_as_complete();
            }
            EpochChangeEvent::ShardsReceived(_) => {
                event_handle.mark_as_complete();
            }
            EpochChangeEvent::ShardRecoveryStart(_) => {
                event_handle.mark_as_complete();
            }
        }
        Ok(())
    }

    #[tracing::instrument(skip_all)]
    async fn process_package_event(
        &self,
        event_handle: EventHandle,
        package_event: PackageEvent,
    ) -> anyhow::Result<()> {
        tracing::info!(?package_event, "{} event received", package_event.name());
        match package_event {
            PackageEvent::ContractUpgraded(_event) => {
                self.inner
                    .contract_service
                    .refresh_contract_package()
                    .await?;
                event_handle.mark_as_complete();
            }
            PackageEvent::ContractUpgradeProposed(_) => {
                event_handle.mark_as_complete();
            }
            PackageEvent::ContractUpgradeQuorumReached(_) => {
                event_handle.mark_as_complete();
            }
            _ => bail!("unknown package event type: {:?}", package_event),
        }
        Ok(())
    }

    #[tracing::instrument(skip_all)]
    fn next_event_index(&self) -> anyhow::Result<u64> {
        Ok(self
            .inner
            .storage
            .get_event_cursor_and_next_index()?
            .map_or(0, |e| e.next_event_index()))
    }

    #[tracing::instrument(skip_all)]
    async fn process_blob_certified_event(
        &self,
        event_handle: EventHandle,
        event: BlobCertified,
    ) -> anyhow::Result<()> {
        let start = tokio::time::Instant::now();
        let histogram_set = self.inner.metrics.recover_blob_duration_seconds.clone();

        if self.inner.is_stored_at_all_shards(&event.blob_id)?
            || !self.inner.is_blob_certified(&event.blob_id)?
            || self.inner.storage.node_status()? == NodeStatus::RecoveryCatchUp
        {
            event_handle.mark_as_complete();

            metrics::with_label!(histogram_set, metrics::STATUS_SKIPPED)
                .observe(start.elapsed().as_secs_f64());

            return Ok(());
        }

        // Slivers and (possibly) metadata are not stored, so initiate blob sync.
        self.blob_sync_handler
            .start_sync(event.blob_id, event.epoch, Some(event_handle))
            .await?;

        Ok(())
    }

    #[tracing::instrument(skip_all)]
    async fn process_blob_deleted_event(
        &self,
        event_handle: EventHandle,
        event: BlobDeleted,
    ) -> anyhow::Result<()> {
        let blob_id = event.blob_id;

        if let Some(blob_info) = self.inner.storage.get_blob_info(&blob_id)? {
            if !blob_info.is_certified(self.inner.current_epoch()) {
                self.blob_sync_handler
                    .cancel_sync_and_mark_event_complete(&blob_id)
                    .await?;
            }
            // Note that this function is called *after* the blob info has already been updated with
            // the event. So it can happen that the only registered blob was deleted and the blob is
            // now no longer registered.
            // We use the event's epoch for this check (as opposed to the current epoch) as
            // subsequent certify or delete events may update the `blob_info`; so we cannot remove
            // it even if it is no longer valid in the *current* epoch
            if !blob_info.is_registered(event.epoch) {
                tracing::debug!("deleting data for deleted blob");
                // TODO: Uncomment the following line as soon as we fixed the certification
                // vulnerability with deletable blobs (#1147).
                // self.inner.storage.delete_blob(&event.blob_id, true)?;
            }
        } else {
            tracing::warn!(
                walrus.blob_id = %blob_id,
                "handling `BlobDeleted` event for an untracked blob"
            );
        }

        event_handle.mark_as_complete();

        Ok(())
    }

    #[tracing::instrument(skip_all)]
    async fn process_blob_invalid_event(
        &self,
        event_handle: EventHandle,
        event: InvalidBlobId,
    ) -> anyhow::Result<()> {
        self.blob_sync_handler
            .cancel_sync_and_mark_event_complete(&event.blob_id)
            .await?;
        self.inner.storage.delete_blob_data(&event.blob_id)?;

        event_handle.mark_as_complete();
        Ok(())
    }

    #[tracing::instrument(skip_all)]
    async fn process_epoch_change_start_event(
        &self,
        event_handle: EventHandle,
        event: &EpochChangeStart,
    ) -> anyhow::Result<()> {
        self.config_synchronizer.sync_node_params().await?;
        // TODO(WAL-479): need to check if the node is lagging or not.

        // Irrespective of whether we are in this epoch, we can cancel any scheduled calls to change
        // to or end voting for the epoch identified by the event, as we're already in that epoch.
        self.epoch_change_driver
            .cancel_scheduled_voting_end(event.epoch);
        self.epoch_change_driver
            .cancel_scheduled_epoch_change_initiation(event.epoch);

        if self.inner.storage.node_status()? == NodeStatus::RecoveryCatchUp {
            self.process_epoch_change_start_while_catching_up(event_handle, event)
                .await
        } else {
            self.process_epoch_change_start_when_node_is_in_sync(event_handle, event)
                .await
        }
    }

    /// Processes the epoch change start event while the node is in
    /// [`RecoveryCatchUp`][NodeStatus::RecoveryCatchUp] mode.
    async fn process_epoch_change_start_while_catching_up(
        &self,
        event_handle: EventHandle,
        event: &EpochChangeStart,
    ) -> anyhow::Result<()> {
        self.inner
            .committee_service
            .begin_committee_change_to_latest_committee()
            .await?;

        if event.epoch < self.inner.current_epoch() {
            // We have not caught up to the latest epoch yet, so we can skip the event.
            event_handle.mark_as_complete();
            return Ok(());
        }

        tracing::info!(
            epoch = %event.epoch,
            "processing event during node RecoveryCatchUp reaches the latest epoch"
        );

        let active_committees = self.inner.committee_service.active_committees();
        if !active_committees
            .current_committee()
            .contains(self.inner.public_key())
        {
            tracing::info!("node is not in the current committee, set node status to 'Standby'");
            self.inner.set_node_status(NodeStatus::Standby)?;
            event_handle.mark_as_complete();
            return Ok(());
        }

        if !active_committees
            .previous_committee()
            .is_some_and(|c| c.contains(self.inner.public_key()))
        {
            tracing::info!("node just became a new committee member, process shard changes");
            // This node just became a new committee member. Process shard changes as a new
            // committee member.
            self.process_shard_changes_in_new_epoch(event_handle, event, true)
                .await?;
        } else {
            tracing::info!("start node recovery to catch up to the latest epoch");
            // This node is a past and current committee member. Start node recovery to catch up
            // to the latest epoch.
            self.start_node_recovery(event_handle, event).await?;
        }

        Ok(())
    }

    /// Processes the epoch change start event when the node is up-to-date with the epoch and event
    /// processing.
    async fn process_epoch_change_start_when_node_is_in_sync(
        &self,
        event_handle: EventHandle,
        event: &EpochChangeStart,
    ) -> anyhow::Result<()> {
        if !self.begin_committee_change(event.epoch).await? {
            event_handle.mark_as_complete();
            return Ok(());
        }

        // Cancel all blob syncs for blobs that are expired in the *current epoch*.
        self.blob_sync_handler
            .cancel_all_expired_syncs_and_mark_events_completed()
            .await?;

        let is_in_current_committee = self
            .inner
            .committee_service
            .active_committees()
            .current_committee()
            .contains(self.inner.public_key());
        let is_new_node_joining_committee =
            self.inner.storage.node_status()? == NodeStatus::Standby && is_in_current_committee;

        if !is_in_current_committee {
            // The reason we set the node status to Standby here is that the node is not in the
            // current committee, and therefore from this epoch, it won't sync any blob
            // metadata. In the case it becomes committee member again, it needs to sync blob
            // metadata again.
            self.inner.set_node_status(NodeStatus::Standby)?;
        }

        if is_new_node_joining_committee {
            tracing::info!(
                "node just became a committee member; changing status from 'Standby' to 'Active' \
                and processing shard changes"
            );
        }
        self.process_shard_changes_in_new_epoch(event_handle, event, is_new_node_joining_committee)
            .await
    }

    /// Starts the node recovery process.
    ///
    /// As all functions that are passed an [`EventHandle`], this is responsible for marking the
    /// event as completed.
    async fn start_node_recovery(
        &self,
        event_handle: EventHandle,
        event: &EpochChangeStart,
    ) -> anyhow::Result<()> {
        self.inner
            .set_node_status(NodeStatus::RecoveryInProgress(event.epoch))?;

        let public_key = self.inner.public_key();
        let storage = &self.inner.storage;
        let committees = self.inner.committee_service.active_committees();

        // Create storage for shards that are currently owned by the node in the latest epoch.
        let shard_diff =
            ShardDiff::diff_previous(&committees, &storage.existing_shards(), public_key);
        self.inner
            .create_storage_for_shards_in_background(shard_diff.gained)
            .await?;

        // Given that the storage node is severely lagging, the node may contain shards in outdated
        // status. We need to set the status of all currently owned shards to `Active` despite
        // their current status.
        for shard in self.inner.owned_shards() {
            storage
                .shard_storage(shard)
                .expect("we just create all storage, it must exist")
                .set_active_status()?;
        }

        // Initiate blob sync for all certified blobs we've tracked so far. After this is done,
        // the node will be in a state where it has all the shards and blobs that it should have.
        self.node_recovery_handler
            .start_node_recovery(event.epoch)?;

        // Last but not least, we need to remove any shards that are no longer owned by the node.
        if !shard_diff.removed.is_empty() {
            self.start_epoch_change_finisher
                .start_finish_epoch_change_tasks(
                    event_handle,
                    event,
                    shard_diff.removed.clone(),
                    committees,
                    true,
                );
        } else {
            event_handle.mark_as_complete();
        }

        Ok(())
    }

    /// Initiates a committee transition to a new epoch.
    ///
    /// Returns `true` if epoch change event has started or was sufficiently recent such
    /// that it should be handled.
    #[tracing::instrument(skip_all)]
    async fn begin_committee_change(
        &self,
        epoch: Epoch,
    ) -> Result<bool, BeginCommitteeChangeError> {
        match self
            .inner
            .committee_service
            .begin_committee_change(epoch)
            .await
        {
            Ok(()) => {
                tracing::info!(
                    walrus.epoch = epoch,
                    "successfully started a transition to a new epoch"
                );
                self.inner.current_epoch.send_replace(epoch);
                Ok(true)
            }
            Err(BeginCommitteeChangeError::EpochIsTheSameAsCurrent) => {
                tracing::info!(
                    walrus.epoch = epoch,
                    "epoch change event was for the epoch we are currently in, not skipping"
                );
                Ok(true)
            }
            Err(BeginCommitteeChangeError::ChangeAlreadyInProgress)
            | Err(BeginCommitteeChangeError::EpochIsLess { .. }) => {
                // We are likely processing a backlog of events. Since the committee service has a
                // more recent committee or has already had the current committee marked as
                // transitioning, our shards have also already been configured for the more
                // recent committee and there is actual nothing to do.
                tracing::info!(
                    walrus.epoch = epoch,
                    "skipping epoch change start event for an older epoch"
                );
                Ok(false)
            }
            Err(error) => {
                tracing::error!(?error, "failed to initiate a transition to the new epoch");
                Err(error)
            }
        }
    }

    /// Processes all the shard changes in the new epoch.
    #[tracing::instrument(skip_all)]
    async fn process_shard_changes_in_new_epoch(
        &self,
        event_handle: EventHandle,
        event: &EpochChangeStart,
        new_node_joining_committee: bool,
    ) -> anyhow::Result<()> {
        let public_key = self.inner.public_key();
        let storage = &self.inner.storage;
        let committees = self.inner.committee_service.active_committees();
        assert!(event.epoch <= committees.epoch());

        let shard_diff =
            ShardDiff::diff_previous(&committees, &storage.existing_shards(), public_key);

        for shard_id in &shard_diff.lost {
            let Some(shard_storage) = storage.shard_storage(*shard_id) else {
                tracing::info!("skipping lost shard during epoch change as it is not stored");
                continue;
            };
            tracing::info!(walrus.shard_index = %shard_id, "locking shard for epoch change");
            shard_storage
                .lock_shard_for_epoch_change()
                .context("failed to lock shard")?;
        }

        // Here we need to wait for the previous shard removal to finish so that for the case
        // where same shard is moved in again, we don't have shard removal and move-in running
        // concurrently.
        //
        // Note that we expect this call to finish quickly because removing RocksDb column
        // families is supposed to be fast, and we have an entire epoch duration to do so. By
        // the time next epoch starts, the shard removal task should have completed.
        self.start_epoch_change_finisher
            .wait_until_previous_task_done()
            .await;

        let mut ongoing_shard_sync = false;
        if !shard_diff.gained.is_empty() {
            assert!(committees.current_committee().contains(public_key));

            self.inner
                .create_storage_for_shards_in_background(shard_diff.gained.clone())
                .await?;

            if new_node_joining_committee {
                // Set node status to RecoverMetadata to sync metadata for the new shards.
                // Note that this must be set before marking the event as complete, so that
                // node crashing before setting the status will always be setting the status
                // again when re-processing the EpochChangeStart event.
                //
                // It's also important to set RecoverMetadata status after creating storage for
                // the new shards. Restarting seeing RecoverMetadata status will assume all the
                // shards are created.
                self.inner.set_node_status(NodeStatus::RecoverMetadata)?;
            }

            // There shouldn't be an epoch change event for the genesis epoch.
            assert!(event.epoch != GENESIS_EPOCH);
            self.shard_sync_handler
                .start_sync_shards(shard_diff.gained, new_node_joining_committee)
                .await?;
            ongoing_shard_sync = true;
        }

        self.start_epoch_change_finisher
            .start_finish_epoch_change_tasks(
                event_handle,
                event,
                shard_diff.removed.clone(),
                committees,
                ongoing_shard_sync,
            );

        Ok(())
    }

    #[tracing::instrument(skip_all)]
    async fn process_epoch_change_done_event(&self, event: &EpochChangeDone) -> anyhow::Result<()> {
        match self
            .inner
            .committee_service
            .end_committee_change(event.epoch)
        {
            Ok(()) => tracing::info!(
                walrus.epoch = event.epoch,
                "successfully ended the transition to the new epoch"
            ),
            // This likely means that the committee was fetched (for example on startup) and we
            // are not processing the event that would have notified us that the epoch was
            // changing.
            Err(EndCommitteeChangeError::EpochChangeAlreadyDone) => tracing::info!(
                walrus.epoch = event.epoch,
                "the committee had already transitioned to the new epoch"
            ),
            Err(EndCommitteeChangeError::ProvidedEpochIsInThePast { .. }) => {
                // We are ending a change to an epoch that we have already advanced beyond. This is
                // likely due to processing a backlog of events and can be ignored.
                tracing::debug!(
                    walrus.epoch = event.epoch,
                    "skipping epoch change event that is in the past"
                );
                return Ok(());
            }
            Err(error @ EndCommitteeChangeError::ProvidedEpochIsInTheFuture { .. }) => {
                tracing::error!(
                    ?error,
                    "our committee service is lagging behind the events being processed, which \
                    should not happen"
                );
                return Err(error.into());
            }
        }

        self.epoch_change_driver.schedule_voting_end(
            NonZero::new(event.epoch + 1).expect("incremented value is non-zero"),
        );

        Ok(())
    }

    pub(crate) fn inner(&self) -> &Arc<StorageNodeInner> {
        &self.inner
    }
}

impl StorageNodeInner {
    pub(crate) fn encoding_config(&self) -> &EncodingConfig {
        &self.encoding_config
    }

    pub(crate) fn owned_shards(&self) -> Vec<ShardIndex> {
        self.committee_service
            .active_committees()
            .current_committee()
            .shards_for_node_public_key(self.public_key())
            .to_vec()
    }

    pub(crate) fn is_stored_at_all_shards(&self, blob_id: &BlobId) -> anyhow::Result<bool> {
        for shard in self.owned_shards() {
            match self.storage.is_stored_at_shard(blob_id, shard) {
                Ok(false) => return Ok(false),
                Ok(true) => continue,
                Err(error) => {
                    tracing::warn!(?error, "failed to check if blob is stored at shard");
                    return Ok(false);
                }
            }
        }
        Ok(true)
    }

    pub(crate) fn storage(&self) -> &Storage {
        &self.storage
    }

    /// Recovers the blob metadata from the committee service.
    pub(crate) async fn get_or_recover_blob_metadata(
        &self,
        blob_id: &BlobId,
        certified_epoch: Epoch,
    ) -> Result<BlobMetadataWithId<true>, TypedStoreError> {
        tracing::debug!(%blob_id, "check blob metadata existence");

        if let Some(metadata) = self.storage.get_metadata(blob_id)? {
            tracing::debug!(%blob_id, "not syncing metadata: already stored");
            return Ok(metadata);
        }

        tracing::debug!(%blob_id, "syncing metadata");
        let metadata = self
            .committee_service
            .get_and_verify_metadata(*blob_id, certified_epoch)
            .await;

        self.storage.put_verified_metadata(&metadata)?;
        tracing::debug!(%blob_id, "metadata successfully synced");
        Ok(metadata)
    }

    fn current_epoch(&self) -> Epoch {
        self.committee_service.get_epoch()
    }

    fn check_index<T>(&self, index: T) -> Result<(), IndexOutOfRange>
    where
        T: Into<u16>,
    {
        let index: u16 = index.into();

        if index < self.n_shards().get() {
            Ok(())
        } else {
            Err(IndexOutOfRange {
                index,
                max: self.n_shards().get(),
            })
        }
    }

    fn reposition_event_cursor(
        &self,
        event_id: EventID,
        event_index: u64,
    ) -> Result<(), TypedStoreError> {
        self.storage.reposition_event_cursor(event_index, event_id)
    }

    fn is_blocked(&self, blob_id: &BlobId) -> bool {
        self.blocklist.is_blocked(blob_id)
    }

    fn get_shard_for_sliver_pair(
        &self,
        sliver_pair_index: SliverPairIndex,
        blob_id: &BlobId,
    ) -> Result<Arc<ShardStorage>, ShardNotAssigned> {
        let shard_index =
            sliver_pair_index.to_shard_index(self.encoding_config.n_shards(), blob_id);
        self.storage
            .shard_storage(shard_index)
            .ok_or(ShardNotAssigned(shard_index, self.current_epoch()))
    }

    fn init_gauges(&self) -> Result<(), TypedStoreError> {
        let persisted = self.storage.get_sequentially_processed_event_count()?;
        let node_status = self.storage.node_status()?;

        metrics::with_label!(self.metrics.event_cursor_progress, "persisted").set(persisted);
        self.metrics.current_node_status.set(node_status.to_i64());

        Ok(())
    }

    fn public_key(&self) -> &PublicKey {
        self.protocol_key_pair.as_ref().public()
    }

    fn shard_health_status(
        &self,
        detailed: bool,
    ) -> (ShardStatusSummary, Option<ShardStatusDetail>) {
        // NOTE: It is possible that the committee or shards change between this and the next call.
        // As this is for admin consumption, this is not considered a problem.
        let mut shard_statuses = self.storage.try_list_shard_status().unwrap_or_default();
        let owned_shards = self.owned_shards();
        let mut summary = ShardStatusSummary::default();

        let mut detail = detailed.then(|| {
            let mut detail = ShardStatusDetail::default();
            detail.owned.reserve_exact(owned_shards.len());
            detail
        });

        // Record the status for the owned shards.
        for shard in owned_shards {
            // Consume statuses, so that we are left with shards that are not owned.
            let status = shard_statuses
                .remove(&shard)
                .flatten()
                .map_or(ApiShardStatus::Unknown, api_status_from_shard_status);

            increment_shard_summary(&mut summary, status, true);
            if let Some(ref mut detail) = detail {
                detail.owned.push(ShardHealthInfo { shard, status });
            }
        }

        // Record the status for the unowned shards.
        for (shard, status) in shard_statuses {
            let status = status.map_or(ApiShardStatus::Unknown, api_status_from_shard_status);
            increment_shard_summary(&mut summary, status, false);
            if let Some(ref mut detail) = detail {
                detail.other.push(ShardHealthInfo { shard, status });
            }
        }

        // Sort the result by the shard index.
        if let Some(ref mut detail) = detail {
            detail.owned.sort_by_key(|info| info.shard);
            detail.other.sort_by_key(|info| info.shard);
        }

        (summary, detail)
    }

    pub(crate) fn store_sliver_unchecked(
        &self,
        blob_id: &BlobId,
        sliver_pair_index: SliverPairIndex,
        sliver: &Sliver,
    ) -> Result<bool, StoreSliverError> {
        // Ensure we have received the blob metadata.
        let metadata = self
            .storage
            .get_metadata(blob_id)
            .context("database error when storing sliver")?
            .ok_or(StoreSliverError::MissingMetadata)?;

        let shard_storage = self.get_shard_for_sliver_pair(sliver_pair_index, blob_id)?;

        let shard_status = shard_storage
            .status()
            .context("Unable to retrieve shard status")?;

        if !shard_status.is_owned_by_node() {
            return Err(ShardNotAssigned(shard_storage.id(), self.current_epoch()).into());
        }

        if shard_storage
            .is_sliver_type_stored(blob_id, sliver.r#type())
            .context("database error when checking sliver existence")?
        {
            return Ok(false);
        }

        sliver.verify(&self.encoding_config, metadata.as_ref())?;

        // Finally store the sliver in the appropriate shard storage.
        shard_storage
            .put_sliver(blob_id, sliver)
            .context("unable to store sliver")?;

        metrics::with_label!(self.metrics.slivers_stored_total, sliver.r#type()).inc();

        Ok(true)
    }

    async fn create_storage_for_shards_in_background(
        self: &Arc<Self>,
        new_shards: Vec<ShardIndex>,
    ) -> Result<(), anyhow::Error> {
        let this = self.clone();
        tokio::task::spawn_blocking(move || this.storage.create_storage_for_shards(&new_shards))
            .in_current_span()
            .await??;
        Ok(())
    }

    fn is_blob_registered(&self, blob_id: &BlobId) -> Result<bool, anyhow::Error> {
        Ok(self
            .storage
            .get_blob_info(blob_id)
            .context("could not retrieve blob info")?
            .is_some_and(|blob_info| blob_info.is_registered(self.current_epoch())))
    }

    fn is_blob_certified(&self, blob_id: &BlobId) -> Result<bool, anyhow::Error> {
        Ok(self
            .storage
            .get_blob_info(blob_id)
            .context("could not retrieve blob info")?
            .is_some_and(|blob_info| blob_info.is_certified(self.current_epoch())))
    }

    /// Sets the status of the node.
    pub fn set_node_status(&self, status: NodeStatus) -> Result<(), TypedStoreError> {
        self.metrics.current_node_status.set(status.to_i64());
        self.storage.set_node_status(status)
    }

    fn shut_down(&self) {
        self.is_shutting_down.store(true, Ordering::SeqCst)
    }

    fn is_shutting_down(&self) -> bool {
        self.is_shutting_down.load(Ordering::SeqCst)
    }

    fn try_retrieve_recovery_symbol(
        &self,
        blob_id: &BlobId,
        sliver_pair_index: SliverPairIndex,
        target_sliver_type: SliverType,
        target_pair_index: SliverPairIndex,
    ) -> Result<GeneralRecoverySymbol, RetrieveSymbolError> {
        let sliver =
            self.retrieve_sliver(blob_id, sliver_pair_index, target_sliver_type.orthogonal())?;
        let n_shards = self.n_shards();
        let convert_error = |error| match error {
            RecoverySymbolError::IndexTooLarge => {
                panic!("index validity must be checked above")
            }
            RecoverySymbolError::EncodeError(error) => {
                RetrieveSymbolError::Internal(anyhow!(error))
            }
        };

        match sliver {
            Sliver::Primary(inner) => {
                let target_index = target_pair_index.to_sliver_index::<Secondary>(n_shards);
                let recovery_symbol = inner
                    .recovery_symbol_for_sliver(target_pair_index, &self.encoding_config)
                    .map_err(convert_error)?;

                Ok(GeneralRecoverySymbol::from_recovery_symbol(
                    recovery_symbol,
                    target_index,
                ))
            }
            Sliver::Secondary(inner) => {
                let target_index = target_pair_index.to_sliver_index::<Primary>(n_shards);
                let recovery_symbol = inner
                    .recovery_symbol_for_sliver(target_pair_index, &self.encoding_config)
                    .map_err(convert_error)?;

                Ok(GeneralRecoverySymbol::from_recovery_symbol(
                    recovery_symbol,
                    target_index,
                ))
            }
        }
    }
}

fn api_status_from_shard_status(status: ShardStatus) -> ApiShardStatus {
    match status {
        ShardStatus::None => ApiShardStatus::Unknown,
        ShardStatus::Active => ApiShardStatus::Ready,
        ShardStatus::ActiveSync => ApiShardStatus::InTransfer,
        ShardStatus::ActiveRecover => ApiShardStatus::InRecovery,
        ShardStatus::LockedToMove => ApiShardStatus::ReadOnly,
    }
}

fn increment_shard_summary(
    summary: &mut ShardStatusSummary,
    status: ApiShardStatus,
    is_owned: bool,
) {
    if !is_owned {
        if ApiShardStatus::ReadOnly == status {
            summary.read_only += 1;
        }
        return;
    }

    debug_assert!(is_owned);
    summary.owned += 1;
    match status {
        ApiShardStatus::Unknown => summary.owned_shard_status.unknown += 1,
        ApiShardStatus::Ready => summary.owned_shard_status.ready += 1,
        ApiShardStatus::InTransfer => summary.owned_shard_status.in_transfer += 1,
        ApiShardStatus::InRecovery => summary.owned_shard_status.in_recovery += 1,
        // We do not expect owned shards to be read-only.
        _ => (),
    }
}

impl ServiceState for StorageNode {
    fn retrieve_metadata(
        &self,
        blob_id: &BlobId,
    ) -> Result<VerifiedBlobMetadataWithId, RetrieveMetadataError> {
        self.inner.retrieve_metadata(blob_id)
    }

    fn store_metadata(
        &self,
        metadata: UnverifiedBlobMetadataWithId,
    ) -> Result<bool, StoreMetadataError> {
        self.inner.store_metadata(metadata)
    }

    fn metadata_status(
        &self,
        blob_id: &BlobId,
    ) -> Result<StoredOnNodeStatus, RetrieveMetadataError> {
        self.inner.metadata_status(blob_id)
    }

    fn retrieve_sliver(
        &self,
        blob_id: &BlobId,
        sliver_pair_index: SliverPairIndex,
        sliver_type: SliverType,
    ) -> Result<Sliver, RetrieveSliverError> {
        self.inner
            .retrieve_sliver(blob_id, sliver_pair_index, sliver_type)
    }

    fn store_sliver(
        &self,
        blob_id: &BlobId,
        sliver_pair_index: SliverPairIndex,
        sliver: &Sliver,
    ) -> Result<bool, StoreSliverError> {
        self.inner.store_sliver(blob_id, sliver_pair_index, sliver)
    }

    fn compute_storage_confirmation(
        &self,
        blob_id: &BlobId,
        blob_persistence_type: &BlobPersistenceType,
    ) -> impl Future<Output = Result<StorageConfirmation, ComputeStorageConfirmationError>> + Send
    {
        self.inner
            .compute_storage_confirmation(blob_id, blob_persistence_type)
    }

    fn verify_inconsistency_proof(
        &self,
        blob_id: &BlobId,
        inconsistency_proof: InconsistencyProof,
    ) -> impl Future<Output = Result<InvalidBlobIdAttestation, InconsistencyProofError>> + Send
    {
        self.inner
            .verify_inconsistency_proof(blob_id, inconsistency_proof)
    }

    fn retrieve_recovery_symbol(
        &self,
        blob_id: &BlobId,
        symbol_id: SymbolId,
        sliver_type: Option<SliverType>,
    ) -> Result<GeneralRecoverySymbol, RetrieveSymbolError> {
        self.inner
            .retrieve_recovery_symbol(blob_id, symbol_id, sliver_type)
    }

    fn blob_status(&self, blob_id: &BlobId) -> Result<BlobStatus, BlobStatusError> {
        self.inner.blob_status(blob_id)
    }

    fn n_shards(&self) -> NonZeroU16 {
        self.inner.n_shards()
    }

    fn health_info(&self, detailed: bool) -> ServiceHealthInfo {
        self.inner.health_info(detailed)
    }

    fn sliver_status<A: EncodingAxis>(
        &self,
        blob_id: &BlobId,
        sliver_pair_index: SliverPairIndex,
    ) -> Result<StoredOnNodeStatus, RetrieveSliverError> {
        self.inner.sliver_status::<A>(blob_id, sliver_pair_index)
    }

    fn sync_shard(
        &self,
        public_key: PublicKey,
        signed_request: SignedSyncShardRequest,
    ) -> Result<SyncShardResponse, SyncShardServiceError> {
        self.inner.sync_shard(public_key, signed_request)
    }
}

impl ServiceState for StorageNodeInner {
    fn retrieve_metadata(
        &self,
        blob_id: &BlobId,
    ) -> Result<VerifiedBlobMetadataWithId, RetrieveMetadataError> {
        ensure!(!self.is_blocked(blob_id), RetrieveMetadataError::Forbidden);

        ensure!(
            self.is_blob_registered(blob_id)?,
            RetrieveMetadataError::Unavailable,
        );

        self.storage
            .get_metadata(blob_id)
            .context("database error when retrieving metadata")?
            .ok_or(RetrieveMetadataError::Unavailable)
            .inspect(|_| self.metrics.metadata_retrieved_total.inc())
    }

    fn store_metadata(
        &self,
        metadata: UnverifiedBlobMetadataWithId,
    ) -> Result<bool, StoreMetadataError> {
        let Some(blob_info) = self
            .storage
            .get_blob_info(metadata.blob_id())
            .context("could not retrieve blob info")?
        else {
            return Err(StoreMetadataError::NotCurrentlyRegistered);
        };

        if let Some(event) = blob_info.invalidation_event() {
            return Err(StoreMetadataError::InvalidBlob(event));
        }

        ensure!(
            blob_info.is_registered(self.current_epoch()),
            StoreMetadataError::NotCurrentlyRegistered,
        );

        if blob_info.is_metadata_stored() {
            return Ok(false);
        }

        let verified_metadata_with_id = metadata.verify(&self.encoding_config)?;
        self.storage
            .put_verified_metadata(&verified_metadata_with_id)
            .context("unable to store metadata")?;

        self.metrics
            .uploaded_metadata_unencoded_blob_bytes
            .observe(verified_metadata_with_id.as_ref().unencoded_length() as f64);
        self.metrics.metadata_stored_total.inc();

        Ok(true)
    }

    fn metadata_status(
        &self,
        blob_id: &BlobId,
    ) -> Result<StoredOnNodeStatus, RetrieveMetadataError> {
        match self.storage.has_metadata(blob_id) {
            Ok(true) => Ok(StoredOnNodeStatus::Stored),
            Ok(false) => Ok(StoredOnNodeStatus::Nonexistent),
            Err(err) => Err(RetrieveMetadataError::Internal(err.into())),
        }
    }

    fn retrieve_sliver(
        &self,
        blob_id: &BlobId,
        sliver_pair_index: SliverPairIndex,
        sliver_type: SliverType,
    ) -> Result<Sliver, RetrieveSliverError> {
        self.check_index(sliver_pair_index)?;

        ensure!(!self.is_blocked(blob_id), RetrieveSliverError::Forbidden);

        ensure!(
            self.is_blob_certified(blob_id)?,
            RetrieveSliverError::Unavailable,
        );

        let shard_storage = self.get_shard_for_sliver_pair(sliver_pair_index, blob_id)?;

        shard_storage
            .get_sliver(blob_id, sliver_type)
            .context("unable to retrieve sliver")?
            .ok_or(RetrieveSliverError::Unavailable)
            .inspect(|sliver| {
                metrics::with_label!(self.metrics.slivers_retrieved_total, sliver.r#type()).inc();
            })
    }

    fn store_sliver(
        &self,
        blob_id: &BlobId,
        sliver_pair_index: SliverPairIndex,
        sliver: &Sliver,
    ) -> Result<bool, StoreSliverError> {
        self.check_index(sliver_pair_index)?;

        ensure!(
            self.is_blob_registered(blob_id)?,
            StoreSliverError::NotCurrentlyRegistered,
        );

        self.store_sliver_unchecked(blob_id, sliver_pair_index, sliver)
    }

    async fn compute_storage_confirmation(
        &self,
        blob_id: &BlobId,
        blob_persistence_type: &BlobPersistenceType,
    ) -> Result<StorageConfirmation, ComputeStorageConfirmationError> {
        ensure!(
            self.is_blob_registered(blob_id)?,
            ComputeStorageConfirmationError::NotCurrentlyRegistered,
        );
        ensure!(
            self.is_stored_at_all_shards(blob_id)
                .context("database error when checkingstorage status")?,
            ComputeStorageConfirmationError::NotFullyStored,
        );

        if let BlobPersistenceType::Deletable { object_id } = blob_persistence_type {
            let per_object_info = self
                .storage
                .get_per_object_info(&object_id.into())
                .context("database error when checking per object info")?
                .ok_or(ComputeStorageConfirmationError::NotCurrentlyRegistered)?;
            ensure!(
                per_object_info.is_registered(self.current_epoch()),
                ComputeStorageConfirmationError::NotCurrentlyRegistered,
            );
        }

        let confirmation =
            Confirmation::new(self.current_epoch(), *blob_id, *blob_persistence_type);
        let signed = sign_message(confirmation, self.protocol_key_pair.clone()).await?;

        self.metrics.storage_confirmations_issued_total.inc();

        Ok(StorageConfirmation::Signed(signed))
    }

    fn blob_status(&self, blob_id: &BlobId) -> Result<BlobStatus, BlobStatusError> {
        Ok(self
            .storage
            .get_blob_info(blob_id)
            .context("could not retrieve blob info")?
            .map(|blob_info| blob_info.to_blob_status(self.current_epoch()))
            .unwrap_or_default())
    }

    async fn verify_inconsistency_proof(
        &self,
        blob_id: &BlobId,
        inconsistency_proof: InconsistencyProof,
    ) -> Result<InvalidBlobIdAttestation, InconsistencyProofError> {
        let metadata = self.retrieve_metadata(blob_id)?;

        inconsistency_proof.verify(metadata.as_ref(), &self.encoding_config)?;

        let message = InvalidBlobIdMsg::new(self.current_epoch(), blob_id.to_owned());
        Ok(sign_message(message, self.protocol_key_pair.clone()).await?)
    }

    #[tracing::instrument(skip_all)]
    fn retrieve_recovery_symbol(
        &self,
        blob_id: &BlobId,
        symbol_id: SymbolId,
        sliver_type: Option<SliverType>,
    ) -> Result<GeneralRecoverySymbol, RetrieveSymbolError> {
        let n_shards = self.n_shards();

        let primary_index = symbol_id.primary_sliver_index();
        self.check_index(primary_index)?;
        let primary_pair_index = primary_index.to_pair_index::<Primary>(n_shards);

        let secondary_index = symbol_id.secondary_sliver_index();
        self.check_index(secondary_index)?;
        let secondary_pair_index = secondary_index.to_pair_index::<Secondary>(n_shards);

        let owned_shards = self.owned_shards();

        // In the event that neither of the slivers are assigned to this shard use this error,
        // otherwise it is overwritten.
        let mut final_error = RetrieveSymbolError::SymbolNotPresentAtShards;

        for (source_pair_index, target_sliver_pair, target_sliver_type) in [
            (
                primary_pair_index,
                secondary_pair_index,
                SliverType::Secondary,
            ),
            (
                secondary_pair_index,
                primary_pair_index,
                SliverType::Primary,
            ),
        ] {
            if sliver_type.is_some() && sliver_type != Some(target_sliver_type) {
                // Respect the caller specified sliver type.
                continue;
            }

            let required_shard = &source_pair_index.to_shard_index(n_shards, blob_id);
            if !owned_shards.contains(required_shard) {
                // This node does not manage the shard owning the source pair.
                continue;
            }

            match self.try_retrieve_recovery_symbol(
                blob_id,
                source_pair_index,
                target_sliver_type,
                target_sliver_pair,
            ) {
                Ok(symbol) => return Ok(symbol),
                Err(error) => final_error = error,
            }
        }

        Err(final_error)
    }

    fn n_shards(&self) -> NonZeroU16 {
        self.encoding_config.n_shards()
    }

    fn health_info(&self, detailed: bool) -> ServiceHealthInfo {
        let (shard_summary, shard_detail) = self.shard_health_status(detailed);
        ServiceHealthInfo {
            uptime: self.start_time.elapsed(),
            epoch: self.current_epoch(),
            public_key: self.public_key().clone(),
            node_status: self
                .storage
                .node_status()
                .expect("fetching node status should not fail")
                .to_string(),
            event_progress: self
                .storage
                .get_event_cursor_progress()
                .expect("get cursor progress should not fail")
                .into(),
            shard_detail,
            shard_summary,
        }
    }

    fn sliver_status<A: EncodingAxis>(
        &self,
        blob_id: &BlobId,
        sliver_pair_index: SliverPairIndex,
    ) -> Result<StoredOnNodeStatus, RetrieveSliverError> {
        match self
            .get_shard_for_sliver_pair(sliver_pair_index, blob_id)?
            .is_sliver_stored::<A>(blob_id)
        {
            Ok(true) => Ok(StoredOnNodeStatus::Stored),
            Ok(false) => Ok(StoredOnNodeStatus::Nonexistent),
            Err(err) => Err(RetrieveSliverError::Internal(err.into())),
        }
    }

    fn sync_shard(
        &self,
        public_key: PublicKey,
        signed_request: SignedSyncShardRequest,
    ) -> Result<SyncShardResponse, SyncShardServiceError> {
        if !self.committee_service.is_walrus_storage_node(&public_key) {
            return Err(SyncShardServiceError::Unauthorized);
        }

        let sync_shard_msg = signed_request.verify_signature_and_get_message(&public_key)?;
        let request = sync_shard_msg.as_ref().contents();

        tracing::debug!(?request, "sync shard request received");

        // If the epoch of the requester should not be older than the current epoch of the node.
        // In a normal scenario, a storage node will never fetch shards from a future epoch.
        if request.epoch() != self.current_epoch() {
            return Err(InvalidEpochError {
                request_epoch: request.epoch(),
                server_epoch: self.current_epoch(),
            }
            .into());
        }

        self.storage
            .handle_sync_shard_request(request, self.current_epoch())
    }
}

#[tracing::instrument(skip_all, err)]
async fn sign_message<T, I>(
    message: T,
    signer: ProtocolKeyPair,
) -> Result<SignedMessage<T>, anyhow::Error>
where
    T: AsRef<ProtocolMessage<I>> + Serialize + Send + Sync + 'static,
{
    let signed = tokio::task::spawn_blocking(move || signer.sign_message(&message))
        .await
        .with_context(|| {
            format!(
                "unexpected error while signing a {}",
                std::any::type_name::<T>()
            )
        })?;

    Ok(signed)
}

#[cfg(test)]
mod tests {

    use std::{sync::OnceLock, time::Duration};

    use chrono::Utc;
    use config::ShardSyncConfig;
    use contract_service::MockSystemContractService;
    use storage::{
        tests::{populated_storage, WhichSlivers, BLOB_ID, OTHER_SHARD_INDEX, SHARD_INDEX},
        ShardStatus,
    };
    use sui_macros::{clear_fail_point, register_fail_point_if};
    use sui_types::base_types::ObjectID;
    use system_events::SystemEventProvider;
    use tokio::sync::{broadcast::Sender, Mutex};
    use walrus_core::{
        encoding::{Primary, Secondary, SliverData, SliverPair},
        messages::{SyncShardMsg, SyncShardRequest},
        test_utils::generate_config_metadata_and_valid_recovery_symbols,
    };
    use walrus_proc_macros::walrus_simtest;
    use walrus_sdk::{
        api::{errors::STORAGE_NODE_ERROR_DOMAIN, DeletableCounts},
        client::Client,
    };
    use walrus_sui::{
        client::FixedSystemParameters,
        test_utils::{event_id_for_testing, EventForTesting},
        types::{move_structs::EpochState, BlobRegistered},
    };
    use walrus_test_utils::{
        async_param_test,
        simtest_param_test,
        Result as TestResult,
        WithTempDir,
    };

    use super::*;
    use crate::test_utils::{StorageNodeHandle, StorageNodeHandleTrait, TestCluster};

    const TIMEOUT: Duration = Duration::from_secs(1);
    const OTHER_BLOB_ID: BlobId = BlobId([247; 32]);
    const BLOB: &[u8] = &[
        0, 1, 255, 0, 2, 254, 0, 3, 253, 0, 4, 252, 0, 5, 251, 0, 6, 250, 0, 7, 249, 0, 8, 248,
    ];

    struct ShardStorageSet {
        pub shard_storage: Vec<Arc<ShardStorage>>,
    }

    async fn storage_node_with_storage(storage: WithTempDir<Storage>) -> StorageNodeHandle {
        StorageNodeHandle::builder()
            .with_storage(storage)
            .build()
            .await
            .expect("storage node creation in setup should not fail")
    }

    async fn storage_node_with_storage_and_events<U>(
        storage: WithTempDir<Storage>,
        events: U,
    ) -> StorageNodeHandle
    where
        U: SystemEventProvider + Into<Box<U>> + 'static,
    {
        StorageNodeHandle::builder()
            .with_storage(storage)
            .with_system_event_provider(events)
            .with_node_started(true)
            .build()
            .await
            .expect("storage node creation in setup should not fail")
    }

    mod get_storage_confirmation {
        use fastcrypto::traits::VerifyingKey;

        use super::*;

        #[tokio::test]
        async fn errs_if_blob_is_not_registered() -> TestResult {
            let storage_node = storage_node_with_storage(populated_storage(&[(
                SHARD_INDEX,
                vec![
                    (BLOB_ID, WhichSlivers::Primary),
                    (OTHER_BLOB_ID, WhichSlivers::Both),
                ],
            )])?)
            .await;

            let err = storage_node
                .as_ref()
                .compute_storage_confirmation(&BLOB_ID, &BlobPersistenceType::Permanent)
                .await
                .expect_err("should fail");

            assert!(matches!(
                err,
                ComputeStorageConfirmationError::NotCurrentlyRegistered
            ));

            Ok(())
        }

        #[tokio::test]
        async fn errs_if_not_all_slivers_stored() -> TestResult {
            let storage_node = storage_node_with_storage_and_events(
                populated_storage(&[(
                    SHARD_INDEX,
                    vec![
                        (BLOB_ID, WhichSlivers::Primary),
                        (OTHER_BLOB_ID, WhichSlivers::Both),
                    ],
                )])?,
                vec![BlobRegistered::for_testing(BLOB_ID).into()],
            )
            .await;

            let err = retry_until_success_or_timeout(TIMEOUT, || async {
                match storage_node
                    .as_ref()
                    .compute_storage_confirmation(&BLOB_ID, &BlobPersistenceType::Permanent)
                    .await
                {
                    Err(ComputeStorageConfirmationError::NotCurrentlyRegistered) => Err(()),
                    result => Ok(result),
                }
            })
            .await
            .expect("retry should eventually return something besides 'NotCurrentlyRegistered'")
            .expect_err("should fail");

            assert!(matches!(
                err,
                ComputeStorageConfirmationError::NotFullyStored,
            ));

            Ok(())
        }

        #[tokio::test]
        async fn returns_confirmation_over_nodes_storing_the_pair() -> TestResult {
            let storage_node = storage_node_with_storage_and_events(
                populated_storage(&[(
                    SHARD_INDEX,
                    vec![
                        (BLOB_ID, WhichSlivers::Both),
                        (OTHER_BLOB_ID, WhichSlivers::Both),
                    ],
                )])?,
                vec![BlobRegistered::for_testing(BLOB_ID).into()],
            )
            .await;

            let confirmation = retry_until_success_or_timeout(TIMEOUT, || {
                storage_node
                    .as_ref()
                    .compute_storage_confirmation(&BLOB_ID, &BlobPersistenceType::Permanent)
            })
            .await?;

            let StorageConfirmation::Signed(signed) = confirmation;

            storage_node
                .as_ref()
                .inner
                .protocol_key_pair
                .as_ref()
                .public()
                .verify(&signed.serialized_message, &signed.signature)
                .expect("message should be verifiable");

            let confirmation: Confirmation =
                bcs::from_bytes(&signed.serialized_message).expect("message should be decodable");

            assert_eq!(
                confirmation.as_ref().epoch(),
                storage_node.as_ref().inner.current_epoch()
            );

            assert_eq!(confirmation.as_ref().contents().blob_id, BLOB_ID);
            assert_eq!(
                confirmation.as_ref().contents().blob_type,
                BlobPersistenceType::Permanent
            );

            Ok(())
        }
    }

    #[tokio::test]
    async fn services_slivers_for_shards_managed_according_to_committee() -> TestResult {
        let shard_for_node = ShardIndex(0);
        let node = StorageNodeHandle::builder()
            .with_system_event_provider(vec![
                ContractEvent::EpochChangeEvent(EpochChangeEvent::EpochChangeStart(
                    EpochChangeStart {
                        epoch: 1,
                        event_id: event_id_for_testing(),
                    },
                )),
                BlobRegistered::for_testing(BLOB_ID).into(),
            ])
            .with_shard_assignment(&[shard_for_node])
            .with_node_started(true)
            .with_rest_api_started(true)
            .build()
            .await?;
        let n_shards = node.as_ref().inner.committee_service.get_shard_count();
        let sliver_pair_index = shard_for_node.to_pair_index(n_shards, &BLOB_ID);

        let result =
            node.as_ref()
                .retrieve_sliver(&BLOB_ID, sliver_pair_index, SliverType::Primary);

        assert!(matches!(result, Err(RetrieveSliverError::Unavailable)));

        Ok(())
    }

    // Test that `is_stored_at_all_shards` uses the committee assignment to determine if the blob
    // is stored at all shards.
    async_param_test! {
        is_stored_at_all_shards_uses_committee_assignment -> TestResult: [
            shard_not_assigned_in_committee: (&[ShardIndex(0)], &[ShardIndex(1)], false),
            shard_assigned_in_committee: (&[ShardIndex(0)], &[ShardIndex(0), ShardIndex(1)], true),
        ]
    }
    async fn is_stored_at_all_shards_uses_committee_assignment(
        shard_assignment: &[ShardIndex],
        shards_in_storage: &[ShardIndex],
        is_stored_at_all_shards: bool,
    ) -> TestResult {
        let node = StorageNodeHandle::builder()
            .with_shard_assignment(shard_assignment)
            .with_storage(populated_storage(
                shards_in_storage
                    .iter()
                    .map(|shard| (*shard, vec![(BLOB_ID, WhichSlivers::Both)]))
                    .collect::<Vec<_>>()
                    .as_slice(),
            )?)
            .with_system_event_provider(vec![])
            .with_node_started(true)
            .build()
            .await?;

        assert_eq!(
            node.storage_node
                .inner
                .is_stored_at_all_shards(&BLOB_ID)
                .expect("error checking is stord at all shards"),
            is_stored_at_all_shards
        );

        Ok(())
    }

    async_param_test! {
        deletes_blob_data_on_event -> TestResult: [
            invalid_blob_event_registered: (InvalidBlobId::for_testing(BLOB_ID).into(), false),
            invalid_blob_event_certified: (InvalidBlobId::for_testing(BLOB_ID).into(), true),
            // TODO: Uncomment the following tests as soon as we fixed the certification
            // vulnerability with deletable blobs (#1147).
            // blob_deleted_event_registered: (
            //     BlobDeleted{was_certified: false, ..BlobDeleted::for_testing(BLOB_ID)}.into(),
            //     false
            // ),
            // blob_deleted_event_certified: (BlobDeleted::for_testing(BLOB_ID).into(), true),
        ]
    }
    async fn deletes_blob_data_on_event(event: BlobEvent, is_certified: bool) -> TestResult {
        let events = Sender::new(48);
        let node = StorageNodeHandle::builder()
            .with_storage(populated_storage(&[
                (SHARD_INDEX, vec![(BLOB_ID, WhichSlivers::Both)]),
                (OTHER_SHARD_INDEX, vec![(BLOB_ID, WhichSlivers::Both)]),
            ])?)
            .with_system_event_provider(events.clone())
            .with_node_started(true)
            .build()
            .await?;
        let inner = node.as_ref().inner.clone();

        tokio::time::sleep(Duration::from_millis(50)).await;

        assert!(inner.is_stored_at_all_shards(&BLOB_ID)?);
        events.send(
            BlobRegistered {
                deletable: true,
                ..BlobRegistered::for_testing(BLOB_ID)
            }
            .into(),
        )?;
        if is_certified {
            events.send(
                BlobCertified {
                    deletable: true,
                    ..BlobCertified::for_testing(BLOB_ID)
                }
                .into(),
            )?;
        }

        events.send(event.into())?;

        tokio::time::sleep(Duration::from_millis(100)).await;
        assert!(!inner.is_stored_at_all_shards(&BLOB_ID)?);
        Ok(())
    }

    // TODO: Remove the following test as soon as we fixed the certification vulnerability with
    // deletable blobs (#1147).
    async_param_test! {
        does_not_delete_blob_data_on_deletion -> TestResult: [
            registered: (
                BlobDeleted{was_certified: false, ..BlobDeleted::for_testing(BLOB_ID)}.into(),
                false
            ),
            certified: (BlobDeleted::for_testing(BLOB_ID).into(), true),
        ]
    }
    async fn does_not_delete_blob_data_on_deletion(
        event: BlobEvent,
        is_certified: bool,
    ) -> TestResult {
        let events = Sender::new(48);
        let node = StorageNodeHandle::builder()
            .with_storage(populated_storage(&[
                (SHARD_INDEX, vec![(BLOB_ID, WhichSlivers::Both)]),
                (OTHER_SHARD_INDEX, vec![(BLOB_ID, WhichSlivers::Both)]),
            ])?)
            .with_system_event_provider(events.clone())
            .with_node_started(true)
            .build()
            .await?;
        let inner = &node.as_ref().inner.clone();

        tokio::time::sleep(Duration::from_millis(50)).await;

        assert!(inner.is_stored_at_all_shards(&BLOB_ID)?);
        events.send(
            BlobRegistered {
                deletable: true,
                ..BlobRegistered::for_testing(BLOB_ID)
            }
            .into(),
        )?;
        if is_certified {
            events.send(
                BlobCertified {
                    deletable: true,
                    ..BlobCertified::for_testing(BLOB_ID)
                }
                .into(),
            )?;
        }

        events.send(event.into())?;

        tokio::time::sleep(Duration::from_millis(100)).await;
        assert!(inner.is_stored_at_all_shards(&BLOB_ID)?);
        Ok(())
    }

    async_param_test! {
        correctly_handles_blob_deletions_with_concurrent_instances -> TestResult: [
            same_epoch: (1),
            later_epoch: (2),
        ]
    }
    async fn correctly_handles_blob_deletions_with_concurrent_instances(
        current_epoch: Epoch,
    ) -> TestResult {
        let (cluster, events) = cluster_at_epoch1_without_blobs(&[&[0]], None).await?;
        advance_cluster_to_epoch(&cluster, &[&events], current_epoch).await?;

        let node = &cluster.nodes[0];
        println!("{}", node.storage_node.inner.current_epoch());

        let blob_events: Vec<BlobEvent> = vec![
            BlobRegistered {
                deletable: true,
                end_epoch: 2,
                ..BlobRegistered::for_testing(BLOB_ID)
            }
            .into(),
            BlobCertified {
                deletable: true,
                end_epoch: 2,
                ..BlobCertified::for_testing(BLOB_ID)
            }
            .into(),
            BlobDeleted {
                end_epoch: 2,
                ..BlobDeleted::for_testing(BLOB_ID)
            }
            .into(),
        ];

        // Send each event twice. This corresponds to registering and certifying two `Blob`
        // instances with the same blob ID, and then deleting both.
        for event in blob_events {
            events.send(event.clone().into())?;
            events.send(event.into())?;
        }

        wait_until_events_processed(node, 6).await?;

        Ok(())
    }

    #[tokio::test]
    async fn returns_correct_blob_status() -> TestResult {
        let blob_event = BlobRegistered::for_testing(BLOB_ID);
        let node = StorageNodeHandle::builder()
            .with_system_event_provider(vec![blob_event.clone().into()])
            .with_shard_assignment(&[ShardIndex(0)])
            .with_node_started(true)
            .build()
            .await?;

        // Wait to make sure the event is received.
        tokio::time::sleep(Duration::from_millis(100)).await;

        let BlobStatus::Permanent {
            end_epoch,
            status_event,
            is_certified,
            ..
        } = node.as_ref().blob_status(&BLOB_ID)?
        else {
            panic!("got nonexistent blob status")
        };

        assert!(!is_certified);
        assert_eq!(status_event, blob_event.event_id);
        assert_eq!(end_epoch, blob_event.end_epoch);

        Ok(())
    }

    #[tokio::test]
    async fn returns_correct_sliver_status() -> TestResult {
        let storage_node = storage_node_with_storage(populated_storage(&[
            (SHARD_INDEX, vec![(BLOB_ID, WhichSlivers::Both)]),
            (OTHER_SHARD_INDEX, vec![(BLOB_ID, WhichSlivers::Primary)]),
        ])?)
        .await;

        let pair_index =
            SHARD_INDEX.to_pair_index(storage_node.as_ref().inner.n_shards(), &BLOB_ID);
        let other_pair_index =
            OTHER_SHARD_INDEX.to_pair_index(storage_node.as_ref().inner.n_shards(), &BLOB_ID);

        check_sliver_status::<Primary>(&storage_node, pair_index, StoredOnNodeStatus::Stored)?;
        check_sliver_status::<Secondary>(&storage_node, pair_index, StoredOnNodeStatus::Stored)?;
        check_sliver_status::<Primary>(
            &storage_node,
            other_pair_index,
            StoredOnNodeStatus::Stored,
        )?;
        check_sliver_status::<Secondary>(
            &storage_node,
            other_pair_index,
            StoredOnNodeStatus::Nonexistent,
        )?;
        Ok(())
    }
    fn check_sliver_status<A: EncodingAxis>(
        storage_node: &StorageNodeHandle,
        pair_index: SliverPairIndex,
        expected: StoredOnNodeStatus,
    ) -> TestResult {
        let effective = storage_node
            .as_ref()
            .inner
            .sliver_status::<A>(&BLOB_ID, pair_index)?;
        assert_eq!(effective, expected);
        Ok(())
    }

    #[tokio::test]
    async fn returns_correct_metadata_status() -> TestResult {
        let (_ec, metadata, _idx, _rs) = generate_config_metadata_and_valid_recovery_symbols()?;
        let storage_node = set_up_node_with_metadata(metadata.clone().into_unverified()).await?;

        let metadata_status = storage_node
            .as_ref()
            .inner
            .metadata_status(metadata.blob_id())?;
        assert_eq!(metadata_status, StoredOnNodeStatus::Stored);
        Ok(())
    }

    #[tokio::test]
    async fn errs_for_empty_blob_status() -> TestResult {
        let node = StorageNodeHandle::builder()
            .with_system_event_provider(vec![])
            .with_shard_assignment(&[ShardIndex(0)])
            .with_node_started(true)
            .build()
            .await?;

        assert!(matches!(
            node.as_ref().blob_status(&BLOB_ID),
            Ok(BlobStatus::Nonexistent)
        ));

        Ok(())
    }

    async fn set_up_node_with_metadata(
        metadata: UnverifiedBlobMetadataWithId,
    ) -> anyhow::Result<StorageNodeHandle> {
        let blob_id = metadata.blob_id().to_owned();

        let shards = [0, 1, 2, 3, 4, 5, 6, 7, 8, 9].map(ShardIndex::new);

        // create a storage node with a registered event for the blob id
        let node = StorageNodeHandle::builder()
            .with_system_event_provider(vec![BlobRegistered::for_testing(blob_id).into()])
            .with_shard_assignment(&shards)
            .with_node_started(true)
            .build()
            .await?;

        // make sure that the event is received by the node
        tokio::time::sleep(Duration::from_millis(50)).await;

        // store the metadata in the storage node
        node.as_ref().store_metadata(metadata)?;

        Ok(node)
    }

    mod inconsistency_proof {

        use fastcrypto::traits::VerifyingKey;
        use walrus_core::{
            inconsistency::PrimaryInconsistencyProof,
            merkle::Node,
            test_utils::generate_config_metadata_and_valid_recovery_symbols,
        };

        use super::*;

        #[tokio::test]
        async fn returns_err_for_invalid_proof() -> TestResult {
            let (_encoding_config, metadata, index, recovery_symbols) =
                generate_config_metadata_and_valid_recovery_symbols()?;

            // create invalid inconsistency proof
            let inconsistency_proof = InconsistencyProof::Primary(PrimaryInconsistencyProof::new(
                index,
                recovery_symbols,
            ));

            let blob_id = metadata.blob_id().to_owned();
            let node = set_up_node_with_metadata(metadata.into_unverified()).await?;

            let verification_result = node
                .as_ref()
                .verify_inconsistency_proof(&blob_id, inconsistency_proof)
                .await;

            // The sliver should be recoverable, i.e. the proof is invalid.
            assert!(verification_result.is_err());

            Ok(())
        }

        #[tokio::test]
        async fn returns_attestation_for_valid_proof() -> TestResult {
            let (_encoding_config, metadata, index, recovery_symbols) =
                generate_config_metadata_and_valid_recovery_symbols()?;

            // Change metadata
            let mut metadata = metadata.metadata().to_owned();
            metadata.mut_inner().hashes[0].primary_hash = Node::Digest([0; 32]);
            let blob_id = BlobId::from_sliver_pair_metadata(&metadata);
            let metadata = UnverifiedBlobMetadataWithId::new(blob_id, metadata);

            // create valid inconsistency proof
            let inconsistency_proof = InconsistencyProof::Primary(PrimaryInconsistencyProof::new(
                index,
                recovery_symbols,
            ));

            let node = set_up_node_with_metadata(metadata).await?;

            let attestation = node
                .as_ref()
                .verify_inconsistency_proof(&blob_id, inconsistency_proof)
                .await?;

            // The proof should be valid and we should receive a valid signature
            node.as_ref()
                .inner
                .protocol_key_pair
                .as_ref()
                .public()
                .verify(&attestation.serialized_message, &attestation.signature)?;

            let invalid_blob_msg: InvalidBlobIdMsg =
                bcs::from_bytes(&attestation.serialized_message)
                    .expect("message should be decodable");

            assert_eq!(
                invalid_blob_msg.as_ref().epoch(),
                node.as_ref().inner.current_epoch()
            );
            assert_eq!(*invalid_blob_msg.as_ref().contents(), blob_id);

            Ok(())
        }
    }

    #[derive(Debug)]
    struct EncodedBlob {
        pub config: EncodingConfig,
        pub pairs: Vec<SliverPair>,
        pub metadata: VerifiedBlobMetadataWithId,
    }

    impl EncodedBlob {
        fn new(blob: &[u8], config: EncodingConfig) -> EncodedBlob {
            let (pairs, metadata) = config
                .get_blob_encoder(blob)
                .expect("must be able to get encoder")
                .encode_with_metadata();

            EncodedBlob {
                pairs,
                metadata,
                config,
            }
        }

        fn blob_id(&self) -> &BlobId {
            self.metadata.blob_id()
        }

        fn assigned_sliver_pair(&self, shard: ShardIndex) -> &SliverPair {
            let pair_index = shard.to_pair_index(self.config.n_shards(), self.blob_id());
            self.pairs
                .iter()
                .find(|pair| pair.index() == pair_index)
                .expect("shard must be assigned at least 1 sliver")
        }
    }

    async fn store_at_shards<F>(
        blob: &EncodedBlob,
        cluster: &TestCluster,
        mut store_at_shard: F,
    ) -> TestResult
    where
        F: FnMut(&ShardIndex, SliverType) -> bool,
    {
        let nodes_and_shards: Vec<_> = cluster
            .nodes
            .iter()
            .flat_map(|node| std::iter::repeat(node).zip(node.storage_node().existing_shards()))
            .collect();

        let mut metadata_stored = vec![];

        for (node, shard) in nodes_and_shards {
            if !metadata_stored.contains(&node.public_key())
                && (store_at_shard(&shard, SliverType::Primary)
                    || store_at_shard(&shard, SliverType::Secondary))
            {
                node.client().store_metadata(&blob.metadata).await?;
                metadata_stored.push(node.public_key());
            }

            let sliver_pair = blob.assigned_sliver_pair(shard);

            if store_at_shard(&shard, SliverType::Primary) {
                node.client()
                    .store_sliver(blob.blob_id(), sliver_pair.index(), &sliver_pair.primary)
                    .await?;
            }

            if store_at_shard(&shard, SliverType::Secondary) {
                node.client()
                    .store_sliver(blob.blob_id(), sliver_pair.index(), &sliver_pair.secondary)
                    .await?;
            }
        }

        Ok(())
    }

    // Prevent tests running simultaneously to avoid interferences or race conditions.
    fn global_test_lock() -> &'static Mutex<()> {
        static LOCK: OnceLock<Mutex<()>> = OnceLock::new();
        LOCK.get_or_init(Mutex::default)
    }

    async fn cluster_at_epoch1_without_blobs(
        assignment: &[&[u16]],
        shard_sync_config: Option<ShardSyncConfig>,
    ) -> TestResult<(TestCluster, Sender<ContractEvent>)> {
        let events = Sender::new(48);

        let cluster = {
            // Lock to avoid race conditions.
            let _lock = global_test_lock().lock().await;
            let mut builder = TestCluster::<StorageNodeHandle>::builder()
                .with_shard_assignment(assignment)
                .with_system_event_providers(events.clone());
            if let Some(shard_sync_config) = shard_sync_config {
                builder = builder.with_shard_sync_config(shard_sync_config);
            }
            builder.build().await?
        };

        Ok((cluster, events))
    }

    async fn cluster_with_partially_stored_blob<F>(
        assignment: &[&[u16]],
        blob: &[u8],
        store_at_shard: F,
    ) -> TestResult<(TestCluster, Sender<ContractEvent>, EncodedBlob)>
    where
        F: FnMut(&ShardIndex, SliverType) -> bool,
    {
        let (cluster, events) = cluster_at_epoch1_without_blobs(assignment, None).await?;

        let config = cluster.encoding_config();
        let blob_details = EncodedBlob::new(blob, config);

        events.send(BlobRegistered::for_testing(*blob_details.blob_id()).into())?;
        store_at_shards(&blob_details, &cluster, store_at_shard).await?;

        Ok((cluster, events, blob_details))
    }

    // Creates a test cluster with custom initial epoch and blobs that are already certified.
    async fn cluster_with_initial_epoch_and_certified_blob(
        assignment: &[&[u16]],
        blobs: &[&[u8]],
        initial_epoch: Epoch,
        shard_sync_config: Option<ShardSyncConfig>,
    ) -> TestResult<(TestCluster, Sender<ContractEvent>, Vec<EncodedBlob>)> {
        let (cluster, events) =
            cluster_at_epoch1_without_blobs(assignment, shard_sync_config).await?;

        let config = cluster.encoding_config();
        let mut details = Vec::new();

        // Add the blobs at epoch 1, the epoch at which the cluster starts.
        for blob in blobs {
            let blob_details = EncodedBlob::new(blob, config.clone());
            // Note: register and certify the blob are always using epoch 0.
            events.send(BlobRegistered::for_testing(*blob_details.blob_id()).into())?;
            store_at_shards(&blob_details, &cluster, |_, _| true).await?;
            events.send(BlobCertified::for_testing(*blob_details.blob_id()).into())?;
            details.push(blob_details);
        }

        advance_cluster_to_epoch(&cluster, &[&events], initial_epoch).await?;

        Ok((cluster, events, details))
    }

    async fn advance_cluster_to_epoch(
        cluster: &TestCluster,
        events: &[&Sender<ContractEvent>],
        epoch: Epoch,
    ) -> TestResult {
        let lookup_service_handle = cluster.lookup_service_handle.clone().unwrap();
        for epoch in lookup_service_handle.epoch() + 1..epoch + 1 {
            let new_epoch = lookup_service_handle.advance_epoch();
            assert_eq!(new_epoch, epoch);
            for event_queue in events {
                event_queue.send(ContractEvent::EpochChangeEvent(
                    EpochChangeEvent::EpochChangeStart(EpochChangeStart {
                        epoch,
                        event_id: walrus_sui::test_utils::event_id_for_testing(),
                    }),
                ))?;
                event_queue.send(ContractEvent::EpochChangeEvent(
                    EpochChangeEvent::EpochChangeDone(EpochChangeDone {
                        epoch,
                        event_id: walrus_sui::test_utils::event_id_for_testing(),
                    }),
                ))?;
            }
            cluster.wait_for_nodes_to_reach_epoch(epoch).await;
        }

        Ok(())
    }

    /// A struct that contains the event senders for each node in the cluster.
    struct ClusterEventSenders {
        /// The event sender for node 0.
        _node_0_events: Sender<ContractEvent>,
        /// The event sender for all other nodes.
        all_other_node_events: Sender<ContractEvent>,
    }

    /// Creates a test cluster with custom initial epoch and blobs that are partially stored
    /// in shard 0.
    ///
    /// The function is created for testing shard syncing/recovery. So for blobs that are
    /// not stored in shard 0, it also won't receive a certified event.
    ///
    /// The function also takes custom function to determine the end epoch of a blob, and whether
    /// the blob should be deletable.
    async fn cluster_with_partially_stored_blobs_in_shard_0<F, G, H>(
        assignment: &[&[u16]],
        blobs: &[&[u8]],
        initial_epoch: Epoch,
        mut blob_index_store_at_shard_0: F,
        mut blob_index_to_end_epoch: G,
        mut blob_index_to_deletable: H,
    ) -> TestResult<(TestCluster, Vec<EncodedBlob>, ClusterEventSenders)>
    where
        F: FnMut(usize) -> bool,
        G: FnMut(usize) -> Epoch,
        H: FnMut(usize) -> bool,
    {
        // Node 0 must contain shard 0.
        assert!(assignment[0].contains(&0));

        // Create event providers for each node.
        let node_0_events = Sender::new(48);
        let all_other_node_events = Sender::new(48);
        let event_providers = vec![node_0_events.clone(); 1]
            .into_iter()
            .chain(vec![all_other_node_events.clone(); assignment.len() - 1].into_iter())
            .collect::<Vec<_>>();

        let cluster = {
            // Lock to avoid race conditions.
            let _lock = global_test_lock().lock().await;
            TestCluster::<StorageNodeHandle>::builder()
                .with_shard_assignment(assignment)
                .with_individual_system_event_providers(&event_providers)
                .build()
                .await?
        };

        let config = cluster.encoding_config();
        let mut details = Vec::new();
        for (i, blob) in blobs.iter().enumerate() {
            let blob_details = EncodedBlob::new(blob, config.clone());
            let blob_end_epoch = blob_index_to_end_epoch(i);
            let deletable = blob_index_to_deletable(i);
            let blob_registration_event = BlobRegistered {
                deletable,
                end_epoch: blob_end_epoch,
                ..BlobRegistered::for_testing(*blob_details.blob_id())
            };
            node_0_events.send(blob_registration_event.clone().into())?;
            all_other_node_events.send(blob_registration_event.into())?;

            let blob_certified_event = BlobCertified {
                deletable,
                end_epoch: blob_end_epoch,
                ..BlobCertified::for_testing(*blob_details.blob_id())
            };
            if blob_index_store_at_shard_0(i) {
                store_at_shards(&blob_details, &cluster, |_, _| true).await?;
                node_0_events.send(blob_certified_event.clone().into())?;
            } else {
                // Don't certify the blob if it's not stored in shard 0.
                store_at_shards(&blob_details, &cluster, |shard_index, _| {
                    shard_index != &ShardIndex(0)
                })
                .await?;
            }

            all_other_node_events.send(blob_certified_event.into())?;
            details.push(blob_details);
        }

        advance_cluster_to_epoch(
            &cluster,
            &[&node_0_events, &all_other_node_events],
            initial_epoch,
        )
        .await?;

        Ok((
            cluster,
            details,
            ClusterEventSenders {
                _node_0_events: node_0_events,
                all_other_node_events,
            },
        ))
    }

    #[tokio::test]
    async fn retrieves_metadata_from_other_nodes_on_certified_blob_event() -> TestResult {
        let shards: &[&[u16]] = &[&[1], &[0, 2, 3, 4]];

        let (cluster, events, blob) =
            cluster_with_partially_stored_blob(shards, BLOB, |shard, _| shard.get() != 1).await?;

        let node_client = cluster.client(0);

        node_client
            .get_metadata(blob.blob_id())
            .await
            .expect_err("metadata should not yet be available");

        events.send(BlobCertified::for_testing(*blob.blob_id()).into())?;

        let synced_metadata = retry_until_success_or_timeout(TIMEOUT, || {
            node_client.get_and_verify_metadata(blob.blob_id(), &blob.config)
        })
        .await
        .expect("metadata should be available at some point after being certified");

        assert_eq!(synced_metadata, blob.metadata);

        Ok(())
    }

    async_param_test! {
        recovers_sliver_from_other_nodes_on_certified_blob_event -> TestResult: [
            primary: (SliverType::Primary),
            secondary: (SliverType::Secondary),
        ]
    }
    async fn recovers_sliver_from_other_nodes_on_certified_blob_event(
        sliver_type: SliverType,
    ) -> TestResult {
        let shards: &[&[u16]] = &[&[1], &[0, 2, 3, 4, 5, 6]];
        let test_shard = ShardIndex(1);

        let (cluster, events, blob) =
            cluster_with_partially_stored_blob(shards, BLOB, |&shard, _| shard != test_shard)
                .await?;
        let node_client = cluster.client(0);

        let pair_to_sync = blob.assigned_sliver_pair(test_shard);

        node_client
            .get_sliver_by_type(blob.blob_id(), pair_to_sync.index(), sliver_type)
            .await
            .expect_err("sliver should not yet be available");

        events.send(BlobCertified::for_testing(*blob.blob_id()).into())?;

        let synced_sliver = retry_until_success_or_timeout(TIMEOUT, || {
            node_client.get_sliver_by_type(blob.blob_id(), pair_to_sync.index(), sliver_type)
        })
        .await
        .expect("sliver should be available at some point after being certified");

        let expected: Sliver = match sliver_type {
            SliverType::Primary => pair_to_sync.primary.clone().into(),
            SliverType::Secondary => pair_to_sync.secondary.clone().into(),
        };
        assert_eq!(synced_sliver, expected);

        Ok(())
    }

    #[tokio::test]
    async fn does_not_start_blob_sync_for_already_expired_blob() -> TestResult {
        let shards: &[&[u16]] = &[&[1], &[0, 2, 3, 4]];

        let (cluster, events) = cluster_at_epoch1_without_blobs(shards, None).await?;
        let node = &cluster.nodes[0];

        // Register and certify an already expired blob.
        let object_id = ObjectID::random();
        let event_id = event_id_for_testing();
        events.send(
            BlobRegistered {
                epoch: 1,
                blob_id: BLOB_ID,
                end_epoch: 1,
                deletable: false,
                object_id,
                event_id,
                size: 0,
                encoding_type: walrus_core::EncodingType::RedStuff,
            }
            .into(),
        )?;
        events.send(
            BlobCertified {
                epoch: 1,
                blob_id: BLOB_ID,
                end_epoch: 1,
                deletable: false,
                object_id,
                is_extension: false,
                event_id,
            }
            .into(),
        )?;

        // Make sure the node actually saw and started processing the event.
        retry_until_success_or_timeout(TIMEOUT, || async {
            node.storage_node
                .inner
                .storage
                .get_blob_info(&BLOB_ID)?
                .ok_or(anyhow!("blob info not updated"))
        })
        .await?;

        assert_eq!(node.storage_node.blob_sync_handler.cancel_all().await?, 0);

        Ok(())
    }

    // Tests that a panic thrown by a blob sync task is propagated to the node runtime.
    #[tokio::test]
    async fn blob_sync_panic_thrown() {
        let shards: &[&[u16]] = &[&[1], &[0, 2, 3, 4, 5, 6]];
        let test_shard = ShardIndex(1);

        let (mut cluster, _events, blob) =
            cluster_with_partially_stored_blob(shards, BLOB, |&shard, _| shard != test_shard)
                .await
                .unwrap();

        // Delete shard data to force a panic in the blob sync task.
        // Note that this only deletes the storage for the shard. Storage still has an entry for the
        // shard, so it thinks it still owns the shard.
        cluster.nodes[0]
            .storage_node
            .inner
            .storage
            .shard_storage(test_shard)
            .unwrap()
            .delete_shard_storage()
            .unwrap();

        // Start a sync to trigger the blob sync task.
        cluster.nodes[0]
            .storage_node
            .blob_sync_handler
            .start_sync(*blob.blob_id(), 1, None)
            .await
            .unwrap();

        // Wait for the node runtime to finish, and check that a panic was thrown.
        let result = cluster.nodes[0].node_runtime_handle.as_mut().unwrap().await;
        if let Err(e) = result {
            assert!(e.is_panic());
        } else {
            panic!("expected panic");
        }
    }

    #[walrus_simtest]
    async fn cancel_expired_blob_sync_upon_epoch_change() -> TestResult {
        telemetry_subscribers::init_for_testing();

        let shards: &[&[u16]] = &[&[1], &[0, 2, 3, 4]];

        let (cluster, events, blob) =
            cluster_with_partially_stored_blob(shards, BLOB, |shard, _| shard.get() != 1).await?;
        events.send(
            BlobCertified {
                epoch: 1,
                blob_id: *blob.blob_id(),
                end_epoch: 2,
                deletable: false,
                object_id: ObjectID::random(),
                is_extension: false,
                event_id: event_id_for_testing(),
            }
            .into(),
        )?;
        advance_cluster_to_epoch(&cluster, &[&events], 2).await?;

        // Node 1 which has the blob stored should finish processing 4 events: blob registered,
        // blob certified, epoch change start, epoch change done.
        wait_until_events_processed(&cluster.nodes[1], 4).await?;

        // Node 0 should also finish all events as blob syncs of expired blobs are cancelled on
        // epoch change.
        wait_until_events_processed(&cluster.nodes[0], 4).await?;

        Ok(())
    }

    #[tokio::test]
    async fn recovers_slivers_for_multiple_shards_from_other_nodes() -> TestResult {
        let shards: &[&[u16]] = &[&[1, 6], &[0, 2, 3, 4, 5]];
        let own_shards = [ShardIndex(1), ShardIndex(6)];

        let (cluster, events, blob) =
            cluster_with_partially_stored_blob(shards, BLOB, |shard, _| {
                !own_shards.contains(shard)
            })
            .await?;
        let node_client = cluster.client(0);

        events.send(BlobCertified::for_testing(*blob.blob_id()).into())?;

        for shard in own_shards {
            let synced_sliver_pair =
                expect_sliver_pair_stored_before_timeout(&blob, node_client, shard, TIMEOUT).await;
            let expected = blob.assigned_sliver_pair(shard);

            assert_eq!(
                synced_sliver_pair, *expected,
                "invalid sliver pair for {shard}"
            );
        }

        Ok(())
    }

    #[tokio::test]
    async fn recovers_sliver_from_own_shards() -> TestResult {
        let shards: &[&[u16]] = &[&[0, 1, 2, 3, 4, 5], &[6]];
        let shard_under_test = ShardIndex(0);

        // Store with all except the shard under test.
        let (cluster, events, blob) =
            cluster_with_partially_stored_blob(shards, BLOB, |&shard, _| shard != shard_under_test)
                .await?;
        let node_client = cluster.client(0);

        events.send(BlobCertified::for_testing(*blob.blob_id()).into())?;

        let synced_sliver_pair =
            expect_sliver_pair_stored_before_timeout(&blob, node_client, shard_under_test, TIMEOUT)
                .await;
        let expected = blob.assigned_sliver_pair(shard_under_test);

        assert_eq!(synced_sliver_pair, *expected,);

        Ok(())
    }

    async_param_test! {
        recovers_sliver_from_only_symbols_of_one_type -> TestResult: [
            primary: (SliverType::Primary),
            secondary: (SliverType::Secondary),
        ]
    }
    async fn recovers_sliver_from_only_symbols_of_one_type(
        sliver_type_to_store: SliverType,
    ) -> TestResult {
        let shards: &[&[u16]] = &[&[0], &[1, 2, 3, 4, 5, 6]];

        // Store only slivers of type `sliver_type_to_store`.
        let (cluster, events, blob) =
            cluster_with_partially_stored_blob(shards, BLOB, |_, sliver_type| {
                sliver_type == sliver_type_to_store
            })
            .await?;

        events.send(BlobCertified::for_testing(*blob.blob_id()).into())?;

        for (node_index, shards) in shards.iter().enumerate() {
            let node_client = cluster.client(node_index);

            for shard in shards.iter() {
                let expected = blob.assigned_sliver_pair(shard.into());
                let synced = expect_sliver_pair_stored_before_timeout(
                    &blob,
                    node_client,
                    shard.into(),
                    TIMEOUT,
                )
                .instrument(tracing::info_span!("test-inners"))
                .await;

                assert_eq!(synced, *expected,);
            }
        }

        Ok(())
    }

    #[tokio::test(start_paused = false)]
    async fn recovers_sliver_from_a_small_set() -> TestResult {
        let shards: &[&[u16]] = &[&[0], &(1..=6).collect::<Vec<_>>()];
        let store_secondary_at: Vec<_> = ShardIndex::range(0..5).collect();

        // Store only a few secondary slivers.
        let (cluster, events, blob) =
            cluster_with_partially_stored_blob(shards, BLOB, |shard, sliver_type| {
                sliver_type == SliverType::Secondary && store_secondary_at.contains(shard)
            })
            .await?;

        events.send(BlobCertified::for_testing(*blob.blob_id()).into())?;

        for (node_index, shards) in shards.iter().enumerate() {
            let node_client = cluster.client(node_index);

            for shard in shards.iter() {
                let expected = blob.assigned_sliver_pair(shard.into());
                let synced = expect_sliver_pair_stored_before_timeout(
                    &blob,
                    node_client,
                    shard.into(),
                    Duration::from_secs(10),
                )
                .await;

                assert_eq!(synced, *expected,);
            }
        }

        Ok(())
    }

    #[tokio::test]
    async fn does_not_advance_cursor_past_incomplete_blobs() -> TestResult {
        let shards: &[&[u16]] = &[&[1, 6], &[0, 2, 3, 4, 5]];
        let own_shards = [ShardIndex(1), ShardIndex(6)];

        let blob1 = (0..80u8).collect::<Vec<_>>();
        let blob2 = (80..160u8).collect::<Vec<_>>();
        let blob3 = (160..255u8).collect::<Vec<_>>();

        let store_at_other_node_fn = |shard: &ShardIndex, _| !own_shards.contains(shard);
        let (cluster, events, blob1_details) =
            cluster_with_partially_stored_blob(shards, &blob1, store_at_other_node_fn).await?;
        events.send(BlobCertified::for_testing(*blob1_details.blob_id()).into())?;

        let node_client = cluster.client(0);
        let config = &blob1_details.config;

        // Send events that some unobserved blob has been certified.
        let blob2_details = EncodedBlob::new(&blob2, config.clone());
        let blob2_registered_event = BlobRegistered::for_testing(*blob2_details.blob_id());
        events.send(blob2_registered_event.clone().into())?;

        // The node should not be able to advance past the following event.
        events.send(BlobCertified::for_testing(*blob2_details.blob_id()).into())?;

        // Register and store the second blob
        let blob3_details = EncodedBlob::new(&blob3, config.clone());
        events.send(BlobRegistered::for_testing(*blob3_details.blob_id()).into())?;
        store_at_shards(&blob3_details, &cluster, store_at_other_node_fn).await?;
        events.send(BlobCertified::for_testing(*blob3_details.blob_id()).into())?;

        // All shards for blobs 1 and 3 should be synced by the node.
        for blob_details in [blob1_details, blob3_details] {
            for shard in own_shards {
                let synced_sliver_pair = expect_sliver_pair_stored_before_timeout(
                    &blob_details,
                    node_client,
                    shard,
                    TIMEOUT,
                )
                .await;
                let expected = blob_details.assigned_sliver_pair(shard);

                assert_eq!(
                    synced_sliver_pair, *expected,
                    "invalid sliver pair for {shard}"
                );
            }
        }

        // The cursor should not have moved beyond that of blob2 registration, since blob2 is yet
        // to be synced.
        let latest_cursor = cluster.nodes[0]
            .storage_node
            .inner
            .storage
            .get_event_cursor_and_next_index()?
            .map(|e| e.event_id());
        assert_eq!(latest_cursor, Some(blob2_registered_event.event_id));

        Ok(())
    }

    async fn expect_sliver_pair_stored_before_timeout(
        blob: &EncodedBlob,
        node_client: &Client,
        shard: ShardIndex,
        timeout: Duration,
    ) -> SliverPair {
        let (primary, secondary) = tokio::join!(
            expect_sliver_stored_before_timeout::<Primary>(blob, node_client, shard, timeout,),
            expect_sliver_stored_before_timeout::<Secondary>(blob, node_client, shard, timeout,)
        );

        SliverPair { primary, secondary }
    }

    async fn expect_sliver_stored_before_timeout<A: EncodingAxis>(
        blob: &EncodedBlob,
        node_client: &Client,
        shard: ShardIndex,
        timeout: Duration,
    ) -> SliverData<A> {
        retry_until_success_or_timeout(timeout, || {
            let pair_to_sync = blob.assigned_sliver_pair(shard);
            node_client.get_sliver::<A>(blob.blob_id(), pair_to_sync.index())
        })
        .await
        .expect("sliver should be available at some point after being certified")
    }

    /// Retries until success or a timeout, returning the last result.
    async fn retry_until_success_or_timeout<F, Fut, T, E>(
        duration: Duration,
        mut func_to_retry: F,
    ) -> Result<T, E>
    where
        F: FnMut() -> Fut,
        Fut: Future<Output = Result<T, E>>,
    {
        let mut last_result = None;

        let _ = tokio::time::timeout(duration, async {
            loop {
                last_result = Some(func_to_retry().await);
                if last_result.as_ref().unwrap().is_ok() {
                    return;
                }
                tokio::time::sleep(Duration::from_millis(5)).await;
            }
        })
        .await;

        last_result.expect("function to have completed at least once")
    }

    #[tokio::test]
    async fn skip_storing_metadata_if_already_stored() -> TestResult {
        let (cluster, _, blob) =
            cluster_with_partially_stored_blob(&[&[0]], BLOB, |_, _| true).await?;

        let is_newly_stored = cluster.nodes[0]
            .storage_node
            .store_metadata(blob.metadata.into_unverified())?;

        assert!(!is_newly_stored);

        Ok(())
    }

    #[tokio::test]
    async fn skip_storing_sliver_if_already_stored() -> TestResult {
        let (cluster, _, blob) =
            cluster_with_partially_stored_blob(&[&[0]], BLOB, |_, _| true).await?;

        let assigned_sliver_pair = blob.assigned_sliver_pair(ShardIndex(0));
        let is_newly_stored = cluster.nodes[0].storage_node.store_sliver(
            blob.blob_id(),
            assigned_sliver_pair.index(),
            &Sliver::Primary(assigned_sliver_pair.primary.clone()),
        )?;

        assert!(!is_newly_stored);

        Ok(())
    }

    // Tests the basic `sync_shard` API.
    #[tokio::test]
    async fn sync_shard_node_api_success() -> TestResult {
        let (cluster, _, blob_detail) =
            cluster_with_initial_epoch_and_certified_blob(&[&[0], &[1]], &[BLOB], 2, None).await?;

        let blob_id = *blob_detail[0].blob_id();

        // Tests successful sync shard operation.
        let status = cluster.nodes[0]
            .client
            .sync_shard::<Primary>(
                ShardIndex(0),
                blob_id,
                10,
                2,
                &cluster.nodes[0].as_ref().inner.protocol_key_pair,
            )
            .await;
        assert!(status.is_ok(), "Unexpected sync shard error: {:?}", status);

        let SyncShardResponse::V1(response) = status.unwrap();
        assert_eq!(response.len(), 1);
        assert_eq!(response[0].0, blob_id);
        assert_eq!(
            response[0].1,
            Sliver::Primary(
                cluster.nodes[0]
                    .storage_node
                    .inner
                    .storage
                    .shard_storage(ShardIndex(0))
                    .unwrap()
                    .get_primary_sliver(&blob_id)
                    .unwrap()
                    .unwrap()
            )
        );

        Ok(())
    }

    // Tests that the `sync_shard` API does not return blobs certified after the requested epoch.
    #[tokio::test]
    async fn sync_shard_do_not_send_certified_after_requested_epoch() -> TestResult {
        // Note that the blobs are certified in epoch 0.
        let (cluster, _, blob_detail) =
            cluster_with_initial_epoch_and_certified_blob(&[&[0], &[1]], &[BLOB], 1, None).await?;

        let blob_id = *blob_detail[0].blob_id();

        let status = cluster.nodes[0]
            .client
            .sync_shard::<Primary>(
                ShardIndex(0),
                blob_id,
                10,
                1,
                &cluster.nodes[0].as_ref().inner.protocol_key_pair,
            )
            .await;
        assert!(status.is_ok(), "Unexpected sync shard error: {:?}", status);

        let SyncShardResponse::V1(response) = status.unwrap();
        assert_eq!(response.len(), 0);

        Ok(())
    }

    // Tests unauthorized sync shard operation (requester is not a storage node in Walrus).
    #[tokio::test]
    async fn sync_shard_node_api_unauthorized_error() -> TestResult {
        let (cluster, _, _) =
            cluster_with_initial_epoch_and_certified_blob(&[&[0], &[1]], &[BLOB], 1, None).await?;

        let error: walrus_sdk::error::NodeError = cluster.nodes[0]
            .client
            .sync_shard::<Primary>(ShardIndex(0), BLOB_ID, 10, 0, &ProtocolKeyPair::generate())
            .await
            .expect_err("the request must fail");

        let status = error.status().expect("response has error status");
        assert_eq!(status.reason(), Some("REQUEST_UNAUTHORIZED"));
        assert_eq!(status.domain(), Some(STORAGE_NODE_ERROR_DOMAIN));

        Ok(())
    }

    // Tests signed SyncShardRequest verification error.
    #[tokio::test]
    async fn sync_shard_node_api_request_verification_error() -> TestResult {
        let (cluster, _, _) =
            cluster_with_initial_epoch_and_certified_blob(&[&[0], &[1]], &[BLOB], 1, None).await?;

        let request = SyncShardRequest::new(ShardIndex(0), SliverType::Primary, BLOB_ID, 10, 1);
        let sync_shard_msg = SyncShardMsg::new(1, request);
        let signed_request = cluster.nodes[0]
            .as_ref()
            .inner
            .protocol_key_pair
            .sign_message(&sync_shard_msg);

        let result = cluster.nodes[0].storage_node.sync_shard(
            cluster.nodes[1]
                .as_ref()
                .inner
                .protocol_key_pair
                .0
                .public()
                .clone(),
            signed_request,
        );
        assert!(matches!(
            result,
            Err(SyncShardServiceError::MessageVerificationError(..))
        ));

        Ok(())
    }

    // Tests SyncShardRequest with wrong epoch.
    async_param_test! {
        sync_shard_node_api_invalid_epoch -> TestResult: [
            too_old: (3, 1),
            too_new: (3, 4),
        ]
    }
    async fn sync_shard_node_api_invalid_epoch(
        cluster_epoch: Epoch,
        requester_epoch: Epoch,
    ) -> TestResult {
        // Creates a cluster with initial epoch set to 3.
        let (cluster, _, blob_detail) = cluster_with_initial_epoch_and_certified_blob(
            &[&[0], &[1]],
            &[BLOB],
            cluster_epoch,
            None,
        )
        .await?;

        // Requests a shard from epoch 0.
        let error = cluster.nodes[0]
            .client
            .sync_shard::<Primary>(
                ShardIndex(0),
                *blob_detail[0].blob_id(),
                10,
                requester_epoch,
                &cluster.nodes[0].as_ref().inner.protocol_key_pair,
            )
            .await
            .expect_err("request should fail");
        let status = error.status().expect("response has an error status");
        let error_info = status.error_info().expect("response has error details");

        assert_eq!(error_info.domain(), STORAGE_NODE_ERROR_DOMAIN);
        assert_eq!(error_info.reason(), "INVALID_EPOCH");
        assert_eq!(Some(requester_epoch), error_info.field("request_epoch"));
        assert_eq!(Some(cluster_epoch), error_info.field("server_epoch"));

        Ok(())
    }

    #[tokio::test]
    async fn can_read_locked_shard() -> TestResult {
        let (cluster, events, blob) =
            cluster_with_partially_stored_blob(&[&[0]], BLOB, |_, _| true).await?;

        events.send(BlobCertified::for_testing(*blob.blob_id()).into())?;

        cluster.nodes[0]
            .storage_node
            .inner
            .storage
            .shard_storage(ShardIndex(0))
            .unwrap()
            .lock_shard_for_epoch_change()
            .expect("Lock shard failed.");

        let sliver = retry_until_success_or_timeout(TIMEOUT, || async {
            cluster.nodes[0].storage_node.retrieve_sliver(
                blob.blob_id(),
                SliverPairIndex(0),
                SliverType::Primary,
            )
        })
        .await
        .expect("Sliver retrieval failed.");

        assert_eq!(
            blob.assigned_sliver_pair(ShardIndex(0)).primary,
            sliver.try_into().expect("Sliver conversion failed.")
        );

        Ok(())
    }

    #[tokio::test]
    async fn reject_writes_if_shard_is_locked_in_node() -> TestResult {
        let (cluster, _, blob) =
            cluster_with_partially_stored_blob(&[&[0]], BLOB, |_, _| true).await?;

        cluster.nodes[0]
            .storage_node
            .inner
            .storage
            .shard_storage(ShardIndex(0))
            .unwrap()
            .lock_shard_for_epoch_change()
            .expect("Lock shard failed.");

        let assigned_sliver_pair = blob.assigned_sliver_pair(ShardIndex(0));
        assert!(matches!(
            cluster.nodes[0].storage_node.store_sliver(
                blob.blob_id(),
                assigned_sliver_pair.index(),
                &Sliver::Primary(assigned_sliver_pair.primary.clone()),
            ),
            Err(StoreSliverError::ShardNotAssigned(..))
        ));

        Ok(())
    }

    #[tokio::test]
    async fn compute_storage_confirmation_ignore_not_owned_shard() -> TestResult {
        let (cluster, _, blob) =
            cluster_with_partially_stored_blob(&[&[0, 1, 2]], BLOB, |index, _| index.get() != 0)
                .await?;

        assert!(matches!(
            cluster.nodes[0]
                .storage_node
                .compute_storage_confirmation(blob.blob_id(), &BlobPersistenceType::Permanent)
                .await,
            Err(ComputeStorageConfirmationError::NotFullyStored)
        ));

        let lookup_service_handle = cluster
            .lookup_service_handle
            .as_ref()
            .expect("should contain lookup service");

        // Set up the committee in a way that shard 0 is removed from the first storage node in the
        // contract.
        let committees = lookup_service_handle.committees.lock().unwrap().clone();
        let mut next_committee = (**committees.current_committee()).clone();
        next_committee.epoch += 1;
        next_committee.members_mut()[0].shard_ids.remove(0);
        lookup_service_handle.set_next_epoch_committee(next_committee);

        assert_eq!(
            cluster
                .lookup_service_handle
                .as_ref()
                .expect("should contain lookup service")
                .advance_epoch(),
            2
        );

        cluster.nodes[0]
            .storage_node
            .inner
            .committee_service
            .begin_committee_change_to_latest_committee()
            .await
            .unwrap();

        assert!(cluster.nodes[0]
            .storage_node
            .compute_storage_confirmation(blob.blob_id(), &BlobPersistenceType::Permanent)
            .await
            .is_ok());

        Ok(())
    }

    // The common setup for shard sync tests.
    // By default:
    //   - Initial cluster with 2 nodes. Shard 0 in node 0 and shard 1 in node 1.
    //   - 23 blobs created and certified in node 0.
    //   - Create a new shard in node 1 with shard index 0 to test sync.
    // If assignment is provided, it will be used to create the cluster, then all
    // shards in the first node will be created in the second node for sync.
    // If shard_sync_config is provided, it will be used to configure the shard sync.
    async fn setup_cluster_for_shard_sync_tests(
        assignment: Option<&[&[u16]]>,
        shard_sync_config: Option<ShardSyncConfig>,
    ) -> TestResult<(TestCluster, Vec<EncodedBlob>, Storage, Arc<ShardStorageSet>)> {
        let assignment = assignment.unwrap_or(&[&[0], &[1]]);
        let blobs: Vec<[u8; 32]> = (1..24).map(|i| [i; 32]).collect();
        let blobs: Vec<_> = blobs.iter().map(|b| &b[..]).collect();
        let (cluster, _, blob_details) =
            cluster_with_initial_epoch_and_certified_blob(assignment, &blobs, 2, shard_sync_config)
                .await?;

        // Makes storage inner mutable so that we can manually add another shard to node 1.
        let node_inner = unsafe {
            &mut *(Arc::as_ptr(&cluster.nodes[1].storage_node.inner) as *mut StorageNodeInner)
        };
        let shard_indices: Vec<_> = assignment[0].iter().map(|i| ShardIndex(*i)).collect();
        node_inner
            .storage
            .create_storage_for_shards(&shard_indices)?;
        let shard_storage_set = ShardStorageSet {
            shard_storage: shard_indices
                .iter()
                .map(|i| node_inner.storage.shard_storage(*i).unwrap())
                .collect(),
        };
        let shard_storage_set = Arc::new(shard_storage_set);

        for shard_storage in shard_storage_set.shard_storage.iter() {
            shard_storage.update_status_in_test(ShardStatus::None)?;
        }

        Ok((
            cluster,
            blob_details,
            node_inner.storage.clone(),
            shard_storage_set.clone(),
        ))
    }

    // Checks that all primary and secondary slivers match the original encoding of the blobs.
    // Checks that blobs in the skip list are not synced.
    fn check_all_blobs_are_synced(
        blob_details: &[EncodedBlob],
        storage_dst: &Storage,
        shard_storage_dst: &ShardStorage,
        skip_blob_indices: &[usize],
    ) -> anyhow::Result<()> {
        blob_details
            .iter()
            .enumerate()
            .try_for_each(|(i, details)| {
                let blob_id = *details.blob_id();

                // If the blob is in the skip list, it should not be present in the destination
                // shard storage.
                if skip_blob_indices.contains(&i) {
                    assert!(shard_storage_dst
                        .get_sliver(&blob_id, SliverType::Primary)
                        .unwrap()
                        .is_none());
                    assert!(shard_storage_dst
                        .get_sliver(&blob_id, SliverType::Secondary)
                        .unwrap()
                        .is_none());
                    return Ok(());
                }

                let Sliver::Primary(dst_primary) = shard_storage_dst
                    .get_sliver(&blob_id, SliverType::Primary)
                    .unwrap()
                    .unwrap()
                else {
                    panic!("Must get primary sliver");
                };
                let Sliver::Secondary(dst_secondary) = shard_storage_dst
                    .get_sliver(&blob_id, SliverType::Secondary)
                    .unwrap()
                    .unwrap()
                else {
                    panic!("Must get secondary sliver");
                };

                assert_eq!(
                    details.assigned_sliver_pair(ShardIndex(0)),
                    &SliverPair {
                        primary: dst_primary,
                        secondary: dst_secondary,
                    }
                );

                // Check that metadata is synced.
                assert_eq!(
                    details.metadata,
                    storage_dst.get_metadata(&blob_id).unwrap().unwrap(),
                );

                Ok(())
            })
    }

    async fn wait_for_shard_in_active_state(shard_storage: &ShardStorage) -> TestResult {
        // Waits for the shard to be synced.
        tokio::time::timeout(Duration::from_secs(15), async {
            loop {
                let status = shard_storage.status().unwrap();
                if status == ShardStatus::Active {
                    break;
                }
                tokio::time::sleep(Duration::from_millis(100)).await;
            }
        })
        .await?;

        Ok(())
    }

    async fn wait_for_shards_in_active_state(shard_storage_set: &ShardStorageSet) -> TestResult {
        // Waits for the shard to be synced.
        tokio::time::timeout(Duration::from_secs(15), async {
            loop {
                let mut all_active = true;
                for shard_storage in &shard_storage_set.shard_storage {
                    let status = shard_storage
                        .status()
                        .expect("Shard status should be present");
                    if status != ShardStatus::Active {
                        all_active = false;
                        break;
                    }
                }
                if all_active {
                    break;
                }
                tokio::time::sleep(Duration::from_millis(100)).await;
            }
        })
        .await?;

        Ok(())
    }

    // Tests shard transfer only using shard sync functionality.
    async_param_test! {
        sync_shard_complete_transfer -> TestResult: [
            only_sync_blob: (false),
            also_sync_metadata: (true),
        ]
    }
    async fn sync_shard_complete_transfer(
        wipe_metadata_before_transfer_in_dst: bool,
    ) -> TestResult {
        let assignment: &[&[u16]] = &[&[0, 1, 2], &[3]];
        let shard_sync_config: ShardSyncConfig = ShardSyncConfig {
            shard_sync_concurrency: rand::thread_rng().gen_range(1..=assignment.len()),
            ..Default::default()
        };
        let (cluster, blob_details, storage_dst, shard_storage_set) =
            setup_cluster_for_shard_sync_tests(Some(assignment), Some(shard_sync_config)).await?;

        let expected_shard_count = assignment[0].len();

        assert_eq!(shard_storage_set.shard_storage.len(), expected_shard_count);
        let shard_storage_dst = shard_storage_set.shard_storage[0].clone();
        if wipe_metadata_before_transfer_in_dst {
            storage_dst.clear_metadata_in_test()?;
            storage_dst.set_node_status(NodeStatus::RecoverMetadata)?;
        }

        let shard_storage_src = cluster.nodes[0]
            .storage_node
            .inner
            .storage
            .shard_storage(ShardIndex(0))
            .unwrap();

        assert_eq!(blob_details.len(), 23);
        assert_eq!(shard_storage_src.sliver_count(SliverType::Primary), 23);
        assert_eq!(shard_storage_src.sliver_count(SliverType::Secondary), 23);
        assert_eq!(shard_storage_dst.sliver_count(SliverType::Primary), 0);
        assert_eq!(shard_storage_dst.sliver_count(SliverType::Secondary), 0);

        let shard_indices: Vec<_> = assignment[0].iter().map(|i| ShardIndex(*i)).collect();

        // Starts the shard syncing process.
        cluster.nodes[1]
            .storage_node
            .shard_sync_handler
            .start_sync_shards(shard_indices, wipe_metadata_before_transfer_in_dst)
            .await?;

        // Waits for the shard to be synced.
        wait_for_shards_in_active_state(&shard_storage_set).await?;

        assert_eq!(shard_storage_dst.sliver_count(SliverType::Primary), 23);
        assert_eq!(shard_storage_dst.sliver_count(SliverType::Secondary), 23);

        assert_eq!(blob_details.len(), 23);

        // Checks that the shard is completely migrated.
        check_all_blobs_are_synced(&blob_details, &storage_dst, &shard_storage_dst, &[])?;

        Ok(())
    }

    /// Sets up a test cluster for shard recovery tests.
    async fn setup_shard_recovery_test_cluster<F, G, H>(
        blob_index_store_at_shard_0: F,
        blob_index_to_end_epoch: G,
        blob_index_to_deletable: H,
    ) -> TestResult<(TestCluster, Vec<EncodedBlob>, ClusterEventSenders)>
    where
        F: FnMut(usize) -> bool,
        G: FnMut(usize) -> Epoch,
        H: FnMut(usize) -> bool,
    {
        let blobs: Vec<[u8; 32]> = (1..24).map(|i| [i; 32]).collect();
        let blobs: Vec<_> = blobs.iter().map(|b| &b[..]).collect();
        let (cluster, blob_details, event_senders) =
            cluster_with_partially_stored_blobs_in_shard_0(
                &[&[0], &[1, 2, 3, 4], &[5, 6, 7, 8, 9]],
                &blobs,
                2,
                blob_index_store_at_shard_0,
                blob_index_to_end_epoch,
                blob_index_to_deletable,
            )
            .await?;

        Ok((cluster, blob_details, event_senders))
    }

    // Tests shard transfer completely using shard recovery functionality.
    async_param_test! {
        sync_shard_shard_recovery -> TestResult: [
            only_sync_blob: (false),
            also_sync_metadata: (true),
        ]
    }
    async fn sync_shard_shard_recovery(wipe_metadata_before_transfer_in_dst: bool) -> TestResult {
        let (cluster, blob_details, _) =
            setup_shard_recovery_test_cluster(|_| false, |_| 42, |_| false).await?;

        // Make sure that all blobs are not certified in node 0.
        for blob_detail in blob_details.iter() {
            let blob_info = cluster.nodes[0]
                .storage_node
                .inner
                .storage
                .get_blob_info(blob_detail.blob_id());
            assert!(matches!(
                blob_info.unwrap().unwrap().to_blob_status(1),
                BlobStatus::Permanent {
                    is_certified: false,
                    ..
                }
            ));
        }

        let node_inner = unsafe {
            &mut *(Arc::as_ptr(&cluster.nodes[1].storage_node.inner) as *mut StorageNodeInner)
        };
        node_inner
            .storage
            .create_storage_for_shards(&[ShardIndex(0)])?;
        let shard_storage_dst = node_inner.storage.shard_storage(ShardIndex(0)).unwrap();
        shard_storage_dst.update_status_in_test(ShardStatus::None)?;

        if wipe_metadata_before_transfer_in_dst {
            node_inner.storage.clear_metadata_in_test()?;
            node_inner.set_node_status(NodeStatus::RecoverMetadata)?;
        }

        cluster.nodes[1]
            .storage_node
            .shard_sync_handler
            .start_sync_shards(vec![ShardIndex(0)], wipe_metadata_before_transfer_in_dst)
            .await?;
        wait_for_shard_in_active_state(shard_storage_dst.as_ref()).await?;
        check_all_blobs_are_synced(
            &blob_details,
            &node_inner.storage.clone(),
            shard_storage_dst.as_ref(),
            &[],
        )?;

        Ok(())
    }

    // Tests shard transfer partially using shard recovery functionality and partially using shard
    // sync.
    // This test also tests that no missing blobs after sync completion.
    async_param_test! {
        sync_shard_partial_recovery -> TestResult: [
            only_sync_blob: (false),
            also_sync_metadata: (true),
        ]
    }
    async fn sync_shard_partial_recovery(wipe_metadata_before_transfer_in_dst: bool) -> TestResult {
        let skip_stored_blob_index: [usize; 12] = [3, 4, 5, 9, 10, 11, 15, 18, 19, 20, 21, 22];
        let (cluster, blob_details, _) = setup_shard_recovery_test_cluster(
            |blob_index| !skip_stored_blob_index.contains(&blob_index),
            |_| 42,
            |_| false,
        )
        .await?;

        // Make sure that blobs in `sync_shard_partial_recovery` are not certified in node 0.
        for i in skip_stored_blob_index {
            let blob_info = cluster.nodes[0]
                .storage_node
                .inner
                .storage
                .get_blob_info(blob_details[i].blob_id());
            assert!(matches!(
                blob_info.unwrap().unwrap().to_blob_status(1),
                BlobStatus::Permanent {
                    is_certified: false,
                    ..
                }
            ));
        }

        let node_inner = unsafe {
            &mut *(Arc::as_ptr(&cluster.nodes[1].storage_node.inner) as *mut StorageNodeInner)
        };
        node_inner
            .storage
            .create_storage_for_shards(&[ShardIndex(0)])?;
        let shard_storage_dst = node_inner.storage.shard_storage(ShardIndex(0)).unwrap();
        shard_storage_dst.update_status_in_test(ShardStatus::None)?;

        if wipe_metadata_before_transfer_in_dst {
            node_inner.storage.clear_metadata_in_test()?;
            node_inner.set_node_status(NodeStatus::RecoverMetadata)?;
        }

        cluster.nodes[1]
            .storage_node
            .shard_sync_handler
            .start_sync_shards(vec![ShardIndex(0)], wipe_metadata_before_transfer_in_dst)
            .await?;
        wait_for_shard_in_active_state(shard_storage_dst.as_ref()).await?;
        check_all_blobs_are_synced(
            &blob_details,
            &node_inner.storage,
            shard_storage_dst.as_ref(),
            &[],
        )?;

        Ok(())
    }

    // Tests shard recovery with expired, invalid, and deleted blobs.
    //
    // When `skip_blob_certification_at_recovery_beginning` is true, it simulates the case where
    // the shard recovery of the blob is already in progress, and then the blob becomes expired,
    // invalid, or deleted.
    //
    // Although both tests can run under `cargo nextest`, `check_certification_during_recovery`
    // only works when running in simtest, since it uses failpoints to skip initial blob
    // certification check.
    simtest_param_test! {
        sync_shard_shard_recovery_blob_not_recover_expired_invalid_deleted_blobs -> TestResult: [
            check_certification_at_beginning: (false),
            check_certification_during_recovery: (true),
        ]
    }
    async fn sync_shard_shard_recovery_blob_not_recover_expired_invalid_deleted_blobs(
        skip_blob_certification_at_recovery_beginning: bool,
    ) -> TestResult {
        register_fail_point_if(
            "shard_recovery_skip_initial_blob_certification_check",
            move || skip_blob_certification_at_recovery_beginning,
        );

        let skip_stored_blob_index: [usize; 12] = [3, 4, 5, 9, 10, 11, 15, 18, 19, 20, 21, 22];

        // Blob 3 expires at epoch 2, which is the current epoch when
        // `setup_shard_recovery_test_cluster` returns.
        let blob_end_epoch = |blob_index| if blob_index == 3 { 2 } else { 42 };
        // Blob 9 is a deletable blob.
        let deletable_blob_index: [usize; 1] = [9];
        let (cluster, blob_details, event_senders) = setup_shard_recovery_test_cluster(
            |blob_index| !skip_stored_blob_index.contains(&blob_index),
            blob_end_epoch,
            |blob_index| deletable_blob_index.contains(&blob_index),
        )
        .await?;

        // Delete blob 9 and invalidate blob 19.
        event_senders
            .all_other_node_events
            .send(BlobDeleted::for_testing(*blob_details[9].blob_id()).into())?;

        event_senders
            .all_other_node_events
            .send(InvalidBlobId::for_testing(*blob_details[19].blob_id()).into())?;

        // Make sure that blobs in `sync_shard_partial_recovery` are not certified in node 0.
        for i in skip_stored_blob_index {
            let blob_info = cluster.nodes[0]
                .storage_node
                .inner
                .storage
                .get_blob_info(blob_details[i].blob_id());
            if deletable_blob_index.contains(&i) {
                assert!(matches!(
                    blob_info.unwrap().unwrap().to_blob_status(1),
                    BlobStatus::Deletable {
                        deletable_counts: DeletableCounts {
                            count_deletable_total: 1,
                            count_deletable_certified: 0,
                        },
                        ..
                    }
                ));
            } else {
                assert!(matches!(
                    blob_info.unwrap().unwrap().to_blob_status(1),
                    BlobStatus::Permanent {
                        is_certified: false,
                        ..
                    }
                ));
            }
        }

        let node_inner = unsafe {
            &mut *(Arc::as_ptr(&cluster.nodes[1].storage_node.inner) as *mut StorageNodeInner)
        };
        node_inner
            .storage
            .create_storage_for_shards(&[ShardIndex(0)])?;
        let shard_storage_dst = node_inner.storage.shard_storage(ShardIndex(0)).unwrap();
        shard_storage_dst.update_status_in_test(ShardStatus::None)?;

        cluster.nodes[1]
            .storage_node
            .shard_sync_handler
            .start_sync_shards(vec![ShardIndex(0)], false)
            .await?;

        // Shard recovery should be completed, and all the data should be synced.
        wait_for_shard_in_active_state(shard_storage_dst.as_ref()).await?;
        check_all_blobs_are_synced(
            &blob_details,
            &node_inner.storage,
            shard_storage_dst.as_ref(),
            &[3, 9, 19],
        )?;

        clear_fail_point("shard_recovery_skip_initial_blob_certification_check");

        Ok(())
    }

    #[cfg(msim)]
    mod failure_injection_tests {
        use sui_macros::{register_fail_point, register_fail_point_arg, register_fail_point_async};
        use tokio::sync::Notify;
        use walrus_proc_macros::walrus_simtest;
        use walrus_test_utils::simtest_param_test;

        use super::*;

        async fn wait_until_no_sync_tasks(shard_sync_handler: &ShardSyncHandler) -> TestResult {
            // Timeout needs to be longer than shard sync retry interval.
            tokio::time::timeout(Duration::from_secs(120), async {
                loop {
                    if shard_sync_handler.current_sync_task_count().await == 0
                        && shard_sync_handler.no_pending_recover_metadata().await
                    {
                        break;
                    }
                    tokio::time::sleep(Duration::from_millis(100)).await;
                }
            })
            .await
            .map_err(|_| anyhow::anyhow!("Timed out waiting for shard sync tasks to complete"))?;

            Ok(())
        }

        // Tests that shard sync can be resumed from a specific progress point.
        // `break_index` is the index of the blob to break the sync process.
        // Note that currently, each sync batch contains 10 blobs. So testing various interesting
        // places to break the sync process.
        // TODO(#705): make shard sync parameters configurable.
        simtest_param_test! {
            sync_shard_start_from_progress -> TestResult: [
                primary1: (1, SliverType::Primary),
                primary5: (5, SliverType::Primary),
                primary10: (10, SliverType::Primary),
                primary11: (11, SliverType::Primary),
                primary15: (15, SliverType::Primary),
                primary23: (23, SliverType::Primary),
                secondary1: (1, SliverType::Secondary),
                secondary5: (5, SliverType::Secondary),
                secondary10: (10, SliverType::Secondary),
                secondary11: (11, SliverType::Secondary),
                secondary15: (15, SliverType::Secondary),
                secondary23: (23, SliverType::Secondary),
            ]
        }
        async fn sync_shard_start_from_progress(
            break_index: u64,
            sliver_type: SliverType,
        ) -> TestResult {
            let (cluster, blob_details, storage_dst, shard_storage_set) =
                setup_cluster_for_shard_sync_tests(None, None).await?;

            assert_eq!(shard_storage_set.shard_storage.len(), 1);
            let shard_storage_dst = shard_storage_set.shard_storage[0].clone();
            register_fail_point_arg(
                "fail_point_fetch_sliver",
                move || -> Option<(SliverType, u64)> { Some((sliver_type, break_index)) },
            );

            // Skip retry loop in shard sync to simulate a reboot.
            register_fail_point_if("fail_point_shard_sync_no_retry", || true);

            // Starts the shard syncing process in the new shard, which will fail at the specified
            // break index.
            cluster.nodes[1]
                .storage_node
                .shard_sync_handler
                .start_sync_shards(vec![ShardIndex(0)], false)
                .await?;

            // Waits for the shard sync process to stop.
            wait_until_no_sync_tasks(&cluster.nodes[1].storage_node.shard_sync_handler).await?;

            // Check that shard sync process is not finished.
            let shard_storage_src = cluster.nodes[0]
                .storage_node
                .inner
                .storage
                .shard_storage(ShardIndex(0))
                .unwrap();
            assert!(
                shard_storage_dst.sliver_count(SliverType::Primary)
                    < shard_storage_src.sliver_count(SliverType::Primary)
                    || shard_storage_dst.sliver_count(SliverType::Secondary)
                        < shard_storage_src.sliver_count(SliverType::Secondary)
            );

            clear_fail_point("fail_point_fetch_sliver");

            // restart the shard syncing process, to simulate a reboot.
            cluster.nodes[1]
                .storage_node
                .shard_sync_handler
                .restart_syncs()
                .await?;

            // Waits for the shard to be synced.
            wait_until_no_sync_tasks(&cluster.nodes[1].storage_node.shard_sync_handler).await?;

            // Checks that the shard is completely migrated.
            check_all_blobs_are_synced(&blob_details, &storage_dst, &shard_storage_dst, &[])?;

            Ok(())
        }

        simtest_param_test! {
            sync_shard_src_abnormal_return -> TestResult: [
                // Tests that there is a discrepancy between the source and destination shards in
                // terms of certified blobs. If the source doesn't return any blobs, the destination
                // should finish the sync process.
                return_empty: ("fail_point_sync_shard_return_empty"),
                // Tests that when direct shard sync request fails, the shard sync process will be
                // retried using shard recovery.
                return_error: ("fail_point_sync_shard_return_error")
            ]
        }
        async fn sync_shard_src_abnormal_return(fail_point: &'static str) -> TestResult {
            let (cluster, _blob_details, storage_dst, shard_storage_set) =
                setup_cluster_for_shard_sync_tests(None, None).await?;

            assert_eq!(shard_storage_set.shard_storage.len(), 1);
            let shard_storage_dst = shard_storage_set.shard_storage[0].clone();
            register_fail_point_if(fail_point, || true);

            // Starts the shard syncing process in the new shard, which will return empty slivers.
            cluster.nodes[1]
                .storage_node
                .shard_sync_handler
                .start_sync_shards(vec![ShardIndex(0)], false)
                .await?;

            // Waits for the shard sync process to stop.
            wait_until_no_sync_tasks(&cluster.nodes[1].storage_node.shard_sync_handler).await?;
            check_all_blobs_are_synced(&_blob_details, &storage_dst, &shard_storage_dst, &[])?;

            Ok(())
        }

        // Tests that non-certified blobs are not synced during shard sync. And expired certified
        // blobs do not cause shard sync to enter recovery directly.
        #[walrus_simtest]
        async fn sync_shard_ignore_non_certified_blobs() -> TestResult {
            // Creates some regular blobs that will be synced.
            let blobs: Vec<[u8; 32]> = (9..13).map(|i| [i; 32]).collect();
            let blobs: Vec<_> = blobs.iter().map(|b| &b[..]).collect();

            // Creates some expired certified blobs that will not be synced.
            let blobs_expired: Vec<[u8; 32]> = (1..21).map(|i| [i; 32]).collect();
            let blobs_expired: Vec<_> = blobs_expired.iter().map(|b| &b[..]).collect();

            // Generates a cluster with two nodes and one shard each.
            let (cluster, events) = cluster_at_epoch1_without_blobs(&[&[0], &[1]], None).await?;

            // Uses fail point to track whether shard sync recovery is triggered.
            let shard_sync_recovery_triggered = Arc::new(AtomicBool::new(false));
            let trigger = shard_sync_recovery_triggered.clone();
            register_fail_point("fail_point_shard_sync_recovery", move || {
                trigger.store(true, Ordering::SeqCst)
            });

            // Certifies all the blobs and upload data.
            let mut details = Vec::new();
            {
                let config = cluster.encoding_config();

                for blob in blobs {
                    let blob_details = EncodedBlob::new(blob, config.clone());
                    // Note: register and certify the blob are always using epoch 0.
                    events.send(BlobRegistered::for_testing(*blob_details.blob_id()).into())?;
                    store_at_shards(&blob_details, &cluster, |_, _| true).await?;
                    events.send(BlobCertified::for_testing(*blob_details.blob_id()).into())?;
                    details.push(blob_details);
                }

                // These blobs will be expired at epoch 3.
                for blob in blobs_expired {
                    let blob_details = EncodedBlob::new(blob, config.clone());
                    events.send(
                        BlobRegistered {
                            end_epoch: 3,
                            ..BlobRegistered::for_testing(*blob_details.blob_id())
                        }
                        .into(),
                    )?;
                    store_at_shards(&blob_details, &cluster, |_, _| false).await?;
                    events.send(
                        BlobCertified {
                            end_epoch: 3,
                            ..BlobCertified::for_testing(*blob_details.blob_id())
                        }
                        .into(),
                    )?;
                }

                // Advance cluster to epoch 4.
                advance_cluster_to_epoch(&cluster, &[&events], 4).await?;
            }

            // Makes storage inner mutable so that we can manually add another shard to node 1.
            let node_inner = unsafe {
                &mut *(Arc::as_ptr(&cluster.nodes[1].storage_node.inner) as *mut StorageNodeInner)
            };
            node_inner
                .storage
                .create_storage_for_shards(&[ShardIndex(0)])?;
            let shard_storage_dst = node_inner.storage.shard_storage(ShardIndex(0)).unwrap();
            shard_storage_dst.update_status_in_test(ShardStatus::None)?;

            // Starts the shard syncing process in the new shard, which should only use happy path
            // shard sync to sync non-expired certified blobs.
            cluster.nodes[1]
                .storage_node
                .shard_sync_handler
                .start_sync_shards(vec![ShardIndex(0)], false)
                .await?;

            // Waits for the shard sync process to stop.
            wait_until_no_sync_tasks(&cluster.nodes[1].storage_node.shard_sync_handler).await?;

            // All blobs should be recovered in the new dst node.
            check_all_blobs_are_synced(&details, &node_inner.storage, &shard_storage_dst, &[])?;

            // Checks that shard sync recovery is not triggered.
            assert!(!shard_sync_recovery_triggered.load(Ordering::SeqCst));

            Ok(())
        }

        // Tests crash recovery of shard transfer partially using shard recovery functionality
        // and partially using shard sync.
        simtest_param_test! {
            sync_shard_shard_recovery_restart -> TestResult: [
                primary1: (1, SliverType::Primary, false),
                primary5: (5, SliverType::Primary, false),
                primary10: (10, SliverType::Primary, false),
                secondary1: (1, SliverType::Secondary, false),
                secondary5: (5, SliverType::Secondary, false),
                secondary10: (10, SliverType::Secondary, false),
                restart_after_recovery: (10, SliverType::Secondary, true),
            ]
        }
        async fn sync_shard_shard_recovery_restart(
            break_index: u64,
            sliver_type: SliverType,
            restart_after_recovery: bool,
        ) -> TestResult {
            register_fail_point_if("fail_point_after_start_recovery", move || {
                restart_after_recovery
            });
            if !restart_after_recovery {
                register_fail_point_arg(
                    "fail_point_fetch_sliver",
                    move || -> Option<(SliverType, u64)> { Some((sliver_type, break_index)) },
                );
            }

            // Skip retry loop in shard sync to simulate a reboot.
            register_fail_point_if("fail_point_shard_sync_no_retry", || true);

            let skip_stored_blob_index: [usize; 12] = [3, 4, 5, 9, 10, 11, 15, 18, 19, 20, 21, 22];
            let (cluster, blob_details, _) = setup_shard_recovery_test_cluster(
                |blob_index| !skip_stored_blob_index.contains(&blob_index),
                |_| 42,
                |_| false,
            )
            .await?;

            let node_inner = unsafe {
                &mut *(Arc::as_ptr(&cluster.nodes[1].storage_node.inner) as *mut StorageNodeInner)
            };
            node_inner
                .storage
                .create_storage_for_shards(&[ShardIndex(0)])?;
            let shard_storage_dst = node_inner.storage.shard_storage(ShardIndex(0)).unwrap();
            shard_storage_dst.update_status_in_test(ShardStatus::None)?;

            cluster.nodes[1]
                .storage_node
                .shard_sync_handler
                .start_sync_shards(vec![ShardIndex(0)], false)
                .await?;
            // Waits for the shard sync process to stop.
            wait_until_no_sync_tasks(&cluster.nodes[1].storage_node.shard_sync_handler).await?;

            // Check that shard sync process is not finished.
            if !restart_after_recovery {
                let shard_storage_src = cluster.nodes[0]
                    .storage_node
                    .inner
                    .storage
                    .shard_storage(ShardIndex(0))
                    .unwrap();
                assert!(
                    shard_storage_dst.sliver_count(SliverType::Primary)
                        < shard_storage_src.sliver_count(SliverType::Primary)
                        || shard_storage_dst.sliver_count(SliverType::Secondary)
                            < shard_storage_src.sliver_count(SliverType::Secondary)
                );
            }

            clear_fail_point("fail_point_after_start_recovery");
            if !restart_after_recovery {
                clear_fail_point("fail_point_fetch_sliver");
            }

            // restart the shard syncing process, to simulate a reboot.
            cluster.nodes[1]
                .storage_node
                .shard_sync_handler
                .restart_syncs()
                .await?;

            wait_for_shard_in_active_state(shard_storage_dst.as_ref()).await?;
            check_all_blobs_are_synced(
                &blob_details,
                &node_inner.storage,
                shard_storage_dst.as_ref(),
                &[],
            )?;

            Ok(())
        }

        // Tests that shard sync can be resumed from a specific progress point.
        simtest_param_test! {
            sync_shard_recovery_metadata_restart -> TestResult: [
                fail_before_start_fetching: (true),
                fail_during_fetching: (false),
            ]
        }
        async fn sync_shard_recovery_metadata_restart(
            fail_before_start_fetching: bool,
        ) -> TestResult {
            let (cluster, blob_details, storage_dst, shard_storage_set) =
                setup_cluster_for_shard_sync_tests(None, None).await?;

            assert_eq!(shard_storage_set.shard_storage.len(), 1);
            let shard_storage_dst = shard_storage_set.shard_storage[0].clone();
            if fail_before_start_fetching {
                register_fail_point_if(
                    "fail_point_shard_sync_recovery_metadata_error_before_fetch",
                    || true,
                );
            } else {
                let total_blobs = blob_details.len() as u64;
                // Randomly pick a blob index to inject failure.
                let break_index = rand::thread_rng().gen_range(0..total_blobs);
                register_fail_point_arg(
                    "fail_point_shard_sync_recovery_metadata_error_during_fetch",
                    move || -> Option<u64> { Some(break_index) },
                );
            }

            storage_dst.remove_storage_for_shards(&[ShardIndex(1)])?;
            storage_dst.clear_metadata_in_test()?;
            storage_dst.set_node_status(NodeStatus::RecoverMetadata)?;

            // Starts the shard syncing process in the new shard, which will fail at the specified
            // break index.
            cluster.nodes[1]
                .storage_node
                .shard_sync_handler
                .start_sync_shards(vec![ShardIndex(0)], true)
                .await?;

            // Waits for the shard sync process to stop.
            wait_until_no_sync_tasks(&cluster.nodes[1].storage_node.shard_sync_handler).await?;

            assert!(shard_storage_dst.status().unwrap() == ShardStatus::None);

            if fail_before_start_fetching {
                clear_fail_point("fail_point_shard_sync_recovery_metadata_error_before_fetch");
            } else {
                clear_fail_point("fail_point_shard_sync_recovery_metadata_error_during_fetch");
            }

            // restart the shard syncing process, to simulate a reboot.
            cluster.nodes[1]
                .storage_node
                .shard_sync_handler
                .restart_syncs()
                .await?;

            // Waits for the shard to be synced.
            wait_until_no_sync_tasks(&cluster.nodes[1].storage_node.shard_sync_handler).await?;

            // Checks that the shard is completely migrated.
            check_all_blobs_are_synced(&blob_details, &storage_dst, &shard_storage_dst, &[])?;

            Ok(())
        }

        #[walrus_simtest]
        async fn finish_epoch_change_start_should_not_block_event_processing() -> TestResult {
            telemetry_subscribers::init_for_testing();

            // It is important to only use one node in this test, so that no other node would
            // drive epoch change on chain, and send events to the nodes.
            let (cluster, events, _blob_detail) =
                cluster_with_initial_epoch_and_certified_blob(&[&[0]], &[BLOB], 2, None).await?;
            cluster.nodes[0]
                .storage_node
                .start_epoch_change_finisher
                .wait_until_previous_task_done()
                .await;

            let processed_event_count_initial = &cluster.nodes[0]
                .storage_node
                .inner
                .storage
                .get_sequentially_processed_event_count()?;

            // Use fail point to block finishing epoch change start event.
            let unblock = Arc::new(Notify::new());
            let unblock_clone = unblock.clone();
            register_fail_point_async("blocking_finishing_epoch_change_start", move || {
                let unblock_clone = unblock_clone.clone();
                async move {
                    unblock_clone.notified().await;
                }
            });

            // Update mocked on chain committee to the new epoch.
            cluster
                .lookup_service_handle
                .clone()
                .unwrap()
                .advance_epoch();

            // Sends one epoch change start event which will be blocked finishing.
            events.send(ContractEvent::EpochChangeEvent(
                EpochChangeEvent::EpochChangeStart(EpochChangeStart {
                    epoch: 3,
                    event_id: walrus_sui::test_utils::event_id_for_testing(),
                }),
            ))?;

            // Register and certified a blob, and then check the blob should be certified in the
            // node indicating that the event processing is not blocked.
            assert_eq!(
                cluster.nodes[0]
                    .storage_node
                    .inner
                    .blob_status(&OTHER_BLOB_ID)
                    .expect("getting blob status should succeed"),
                BlobStatus::Nonexistent
            );
            events.send(BlobRegistered::for_testing(OTHER_BLOB_ID).into())?;
            events.send(BlobCertified::for_testing(OTHER_BLOB_ID).into())?;

            tokio::time::timeout(Duration::from_secs(5), async {
                loop {
                    if cluster.nodes[0]
                        .storage_node
                        .inner
                        .is_blob_certified(&OTHER_BLOB_ID)
                        .expect("getting blob status should succeed")
                    {
                        break;
                    }
                    tokio::time::sleep(Duration::from_millis(100)).await;
                }
            })
            .await?;

            // Persist event count should remain the same as the beginning since we haven't
            // unblock epoch change start event.
            assert_eq!(
                processed_event_count_initial,
                &cluster.nodes[0]
                    .storage_node
                    .inner
                    .storage
                    .get_sequentially_processed_event_count()?
            );

            // Unblock the epoch change start event, and expect that processed event count should
            // make progress. Use `+2` instead of `+3` is because certify blob initiats a blob sync,
            // and sync we don't upload the blob data, so it won't get processed.
            // The point here is that the epoch change start event should be marked completed.
            unblock.notify_one();
            wait_until_events_processed(&cluster.nodes[0], processed_event_count_initial + 2)
                .await?;

            Ok(())
        }

        // Tests that storage node lag check is not affected by the blob writer cursor.
        #[walrus_simtest]
        async fn event_blob_cursor_should_not_affect_node_state() -> TestResult {
            telemetry_subscribers::init_for_testing();

            // Set the initial cursor to a high value to simulate a severe lag to
            // blob writer cursor.
            register_fail_point_arg(
                "storage_node_initial_cursor",
                || -> Option<EventStreamCursor> {
                    Some(EventStreamCursor::new(Some(event_id_for_testing()), 10000))
                },
            );

            // Set the epoch check to a high value to simulate a severe lag to epoch check.
            register_fail_point_arg("event_processing_epoch_check", || -> Option<Epoch> {
                Some(100)
            });

            // Create a cluster and send some events.
            let (cluster, events) = cluster_at_epoch1_without_blobs(&[&[0]], None).await?;
            events.send(BlobRegistered::for_testing(BLOB_ID).into())?;
            tokio::time::sleep(Duration::from_secs(10)).await;

            // Expect that the node is not in recovery catch up mode because the lag check should
            // not be triggered.
            assert_ne!(
                cluster.nodes[0].storage_node.inner.storage.node_status()?,
                NodeStatus::RecoveryCatchUp
            );

            Ok(())
        }
    }

    /// Waits until the storage node processes the specified number of events.
    async fn wait_until_events_processed(
        node: &StorageNodeHandle,
        processed_event_count: u64,
    ) -> anyhow::Result<()> {
        retry_until_success_or_timeout(Duration::from_secs(10), || async {
            if node
                .storage_node
                .inner
                .storage
                .get_sequentially_processed_event_count()?
                >= processed_event_count
            {
                Ok(())
            } else {
                bail!("not enough events processed")
            }
        })
        .await
    }

    #[tokio::test]
    async fn shard_initialization_in_epoch_one() -> TestResult {
        let node = StorageNodeHandle::builder()
            .with_system_event_provider(vec![ContractEvent::EpochChangeEvent(
                EpochChangeEvent::EpochChangeStart(EpochChangeStart {
                    epoch: 1,
                    event_id: event_id_for_testing(),
                }),
            )])
            .with_shard_assignment(&[ShardIndex(0), ShardIndex(27)])
            .with_node_started(true)
            .with_rest_api_started(true)
            .build()
            .await?;

        wait_until_events_processed(&node, 1).await?;

        assert_eq!(
            node.as_ref()
                .inner
                .storage
                .shard_storage(ShardIndex(0))
                .expect("Shard storage should be created")
                .status()
                .unwrap(),
            ShardStatus::Active
        );

        assert!(node
            .as_ref()
            .inner
            .storage
            .shard_storage(ShardIndex(1))
            .is_none());

        assert_eq!(
            node.as_ref()
                .inner
                .storage
                .shard_storage(ShardIndex(27))
                .expect("Shard storage should be created")
                .status()
                .unwrap(),
            ShardStatus::Active
        );
        Ok(())
    }

    async_param_test! {
        test_update_blob_info_is_idempotent -> TestResult: [
            empty: (&[], &[]),
            repeated_register_and_certify: (
                &[],
                &[
                    BlobRegistered::for_testing(BLOB_ID).into(),
                    BlobCertified::for_testing(BLOB_ID).into(),
                ]
            ),
            repeated_certify: (
                &[BlobRegistered::for_testing(BLOB_ID).into()],
                &[BlobCertified::for_testing(BLOB_ID).into()]
            ),
        ]
    }
    async fn test_update_blob_info_is_idempotent(
        setup_events: &[BlobEvent],
        repeated_events: &[BlobEvent],
    ) -> TestResult {
        let node = StorageNodeHandle::builder()
            .with_system_event_provider(vec![])
            .with_shard_assignment(&[ShardIndex(0)])
            .with_node_started(true)
            .build()
            .await?;
        let count_setup_events = setup_events.len() as u64;
        for (index, event) in setup_events
            .iter()
            .chain(repeated_events.iter())
            .enumerate()
        {
            node.storage_node
                .inner
                .storage
                .update_blob_info(index as u64, event)?;
        }
        let intermediate_blob_info = node.storage_node.inner.storage.get_blob_info(&BLOB_ID)?;

        for (index, event) in repeated_events.iter().enumerate() {
            node.storage_node
                .inner
                .storage
                .update_blob_info(index as u64 + count_setup_events, event)?;
        }
        assert_eq!(
            intermediate_blob_info,
            node.storage_node.inner.storage.get_blob_info(&BLOB_ID)?
        );
        Ok(())
    }

    async_param_test! {
        test_no_epoch_sync_done_transaction -> TestResult: [
            not_committee_member: (None, &[]),
            outdated_epoch: (Some(2), &[ShardIndex(0)]),
        ]
    }
    async fn test_no_epoch_sync_done_transaction(
        initial_epoch: Option<Epoch>,
        shard_assignment: &[ShardIndex],
    ) -> TestResult {
        let mut contract_service = MockSystemContractService::new();
        contract_service.expect_epoch_sync_done().never();
        contract_service
            .expect_fixed_system_parameters()
            .returning(|| {
                Ok(FixedSystemParameters {
                    n_shards: NonZeroU16::new(1000).expect("1000 > 0"),
                    max_epochs_ahead: 200,
                    epoch_duration: Duration::from_secs(600),
                    epoch_zero_end: Utc::now() + Duration::from_secs(60),
                })
            });
        contract_service
            .expect_get_epoch_and_state()
            .returning(move || Ok((0, EpochState::EpochChangeDone(Utc::now()))));
        let node = StorageNodeHandle::builder()
            .with_system_event_provider(vec![ContractEvent::EpochChangeEvent(
                EpochChangeEvent::EpochChangeStart(EpochChangeStart {
                    epoch: 1,
                    event_id: event_id_for_testing(),
                }),
            )])
            .with_shard_assignment(shard_assignment)
            .with_system_contract_service(Arc::new(contract_service))
            .with_node_started(true)
            .with_initial_epoch(initial_epoch)
            .build()
            .await?;

        wait_until_events_processed(&node, 1).await?;

        Ok(())
    }

    async_param_test! {
        process_epoch_change_start_idempotent -> TestResult: [
            wait_for_shard_active: (true),
            do_not_wait_for_shard: (false),
        ]
    }
    async fn process_epoch_change_start_idempotent(wait_for_shard_active: bool) -> TestResult {
        let _ = tracing_subscriber::fmt::try_init();

        let (cluster, events, _blob_detail) =
            cluster_with_initial_epoch_and_certified_blob(&[&[0, 1], &[2, 3]], &[BLOB], 2, None)
                .await?;
        let lookup_service_handle = cluster
            .lookup_service_handle
            .as_ref()
            .expect("should contain lookup service");

        // Set up the committee in a way that shard 1 is moved to the second storage node, and
        // shard 2 is moved to the first storage node.
        let committees = lookup_service_handle.committees.lock().unwrap().clone();
        let mut next_committee = (**committees.current_committee()).clone();
        next_committee.epoch += 1;
        let moved_index_0 = next_committee.members_mut()[0].shard_ids.remove(1);
        let moved_index_1 = next_committee.members_mut()[1].shard_ids.remove(0);
        next_committee.members_mut()[1]
            .shard_ids
            .push(moved_index_0);
        next_committee.members_mut()[0]
            .shard_ids
            .push(moved_index_1);

        lookup_service_handle.set_next_epoch_committee(next_committee);

        assert_eq!(
            cluster
                .lookup_service_handle
                .as_ref()
                .expect("should contain lookup service")
                .advance_epoch(),
            3
        );

        let processed_event_count = &cluster.nodes[1]
            .storage_node
            .inner
            .storage
            .get_sequentially_processed_event_count()?;

        // Sends one epoch change start event.
        events.send(ContractEvent::EpochChangeEvent(
            EpochChangeEvent::EpochChangeStart(EpochChangeStart {
                epoch: 3,
                event_id: walrus_sui::test_utils::event_id_for_testing(),
            }),
        ))?;

        if wait_for_shard_active {
            wait_until_events_processed(&cluster.nodes[1], processed_event_count + 1).await?;
            wait_for_shard_in_active_state(
                &cluster.nodes[1]
                    .storage_node
                    .inner
                    .storage
                    .shard_storage(ShardIndex(1))
                    .unwrap(),
            )
            .await?;
        }

        // Sends another epoch change start for the same event to simulate duplicate events.
        events.send(ContractEvent::EpochChangeEvent(
            EpochChangeEvent::EpochChangeStart(EpochChangeStart {
                epoch: 3,
                event_id: walrus_sui::test_utils::event_id_for_testing(),
            }),
        ))?;

        wait_until_events_processed(&cluster.nodes[1], processed_event_count + 2).await?;

        assert_eq!(
            cluster
                .lookup_service_handle
                .as_ref()
                .expect("should contain lookup service")
                .advance_epoch(),
            4
        );
        advance_cluster_to_epoch(&cluster, &[&events], 4).await?;

        Ok(())
    }

    async_param_test! {
        test_extend_blob_also_extends_registration -> TestResult: [
            permanent: (false),
            deletable: (true),
        ]
    }
    async fn test_extend_blob_also_extends_registration(deletable: bool) -> TestResult {
        let _ = tracing_subscriber::fmt::try_init();

        let (cluster, events, _blob_detail) =
            cluster_with_initial_epoch_and_certified_blob(&[&[0]], &[], 1, None).await?;

        let blob_details = EncodedBlob::new(BLOB, cluster.encoding_config());
        events.send(
            BlobRegistered {
                end_epoch: 3,
                deletable,
                ..BlobRegistered::for_testing(*blob_details.blob_id())
            }
            .into(),
        )?;
        store_at_shards(&blob_details, &cluster, |_, _| true).await?;
        events.send(
            BlobCertified {
                end_epoch: 3,
                deletable,
                ..BlobCertified::for_testing(*blob_details.blob_id())
            }
            .into(),
        )?;

        events.send(
            BlobCertified {
                end_epoch: 6,
                is_extension: true,
                deletable,
                ..BlobCertified::for_testing(*blob_details.blob_id())
            }
            .into(),
        )?;

        advance_cluster_to_epoch(&cluster, &[&events], 5).await?;

        assert!(cluster.nodes[0]
            .storage_node
            .inner
            .is_blob_certified(blob_details.blob_id())?);

        assert!(cluster.nodes[0]
            .storage_node
            .inner
            .is_blob_registered(blob_details.blob_id())?);

        Ok(())
    }
}<|MERGE_RESOLUTION|>--- conflicted
+++ resolved
@@ -474,63 +474,6 @@
     ignore_sync_failures: bool,
 }
 
-<<<<<<< HEAD
-=======
-/// Check if the node parameters are in sync with the on-chain parameters.
-/// If not, update the node parameters on-chain.
-/// If the current node is not registered yet, error out.
-/// If the wallet is not present in the config, do nothing.
-async fn sync_node_params(config: &StorageNodeConfig) -> anyhow::Result<()> {
-    let Some(ref node_wallet_config) = config.sui else {
-        // Not failing here, since the wallet may be absent in tests.
-        // In production, an absence of the wallet will fail the node eventually.
-        tracing::error!("storage config does not contain Sui wallet configuration");
-        return Ok(());
-    };
-
-    let contract_client = node_wallet_config.new_contract_client().await?;
-    let address = contract_client.address();
-
-    let node_cap = contract_client
-        .read_client
-        .get_address_capability_object(address)
-        .await?
-        .ok_or(SuiClientError::StorageNodeCapabilityObjectNotSet)?;
-
-    let pool = contract_client
-        .read_client
-        .get_staking_pool(node_cap.node_id)
-        .await?;
-
-    let node_info = &pool.node_info;
-
-    let update_params = config.generate_update_params(
-        node_info.name.as_str(),
-        node_info.network_address.0.as_str(),
-        &node_info.network_public_key,
-        &pool.voting_params,
-    );
-
-    if update_params.needs_update() {
-        tracing::info!(
-            node_name = config.name,
-            node_id = ?node_info.node_id,
-            update_params = ?update_params,
-            "update node params"
-        );
-        contract_client.update_node_params(update_params).await?;
-    } else {
-        tracing::info!(
-            node_name = config.name,
-            node_id = ?node_info.node_id,
-            "node parameters are in sync with on-chain values"
-        );
-    }
-
-    Ok(())
-}
-
->>>>>>> 9d416be3
 impl StorageNode {
     async fn new(
         config: &StorageNodeConfig,
