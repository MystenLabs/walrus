// Copyright (c) Mysten Labs, Inc.
// SPDX-License-Identifier: Apache-2.0

use std::{future::Future, pin::pin, time::Duration};

use anyhow::{anyhow, Context};
use fastcrypto::traits::Signer;
use mysten_metrics::RegistryService;
use sui_sdk::SuiClientBuilder;
use tokio::select;
use tokio_stream::StreamExt;
use tokio_util::sync::CancellationToken;
use tracing::instrument;
use typed_store::{rocks::MetricConf, DBMetrics};
use walrus_core::{
    encoding::{EncodingConfig, RecoveryError},
    ensure,
    merkle::MerkleProof,
    messages::{Confirmation, SignedStorageConfirmation, StorageConfirmation},
    metadata::{SliverIndex, SliverPairIndex, UnverifiedBlobMetadataWithId, VerificationError},
    BlobId,
    DecodingSymbol,
    Epoch,
    ProtocolKeyPair,
    ShardIndex,
    Sliver,
    SliverType,
};
use walrus_sui::{
    client::{ReadClient, SuiReadClient},
    types::{BlobEvent, EventType},
};

use crate::{config::StorageNodeConfig, mapping::shard_index_for_pair, storage::Storage};

#[derive(Debug, thiserror::Error)]
pub enum StoreMetadataError {
    #[error(transparent)]
    InvalidMetadata(#[from] VerificationError),
    #[error(transparent)]
    Internal(#[from] anyhow::Error),
    #[error("metadata was already stored")]
    AlreadyStored,
    #[error("blob for this metadata has already expired")]
    BlobExpired,
    #[error("blob for this metadata has not been registered")]
    NotRegistered,
}

#[derive(Debug, thiserror::Error)]
pub enum RetrieveSliverError {
    #[error("Invalid shard {0:?}")]
    InvalidShard(ShardIndex),
    #[error(transparent)]
    Internal(#[from] anyhow::Error),
}

#[derive(Debug, thiserror::Error)]
pub enum RetrieveSymbolError {
    #[error("Invalid shard {0:?}")]
    InvalidShard(ShardIndex),
    #[error("Symbol recovery failed for sliver {0:?}, index {0:?} in blob {2:?}")]
    RecoveryError(SliverPairIndex, SliverIndex, BlobId),
    #[error("Sliver {0:?} unavailable for recovery in blob {1:?}")]
    UnavailableSliver(SliverPairIndex, BlobId),

    #[error(transparent)]
    Internal(#[from] anyhow::Error),
}

impl From<RetrieveSliverError> for RetrieveSymbolError {
    fn from(value: RetrieveSliverError) -> Self {
        match value {
            RetrieveSliverError::InvalidShard(s) => Self::InvalidShard(s),
            RetrieveSliverError::Internal(e) => Self::Internal(e),
        }
    }
}

#[derive(Debug, thiserror::Error)]
pub enum StoreSliverError {
    #[error("Missing metadata for {0:?}")]
    MissingMetadata(BlobId),
    #[error("Invalid {0} for {1:?}")]
    InvalidSliverPairId(SliverPairIndex, BlobId),
    #[error("Invalid {0} for {1:?}")]
    InvalidSliver(SliverPairIndex, BlobId),
    #[error("Invalid sliver size {0} for {1:?}")]
    IncorrectSize(usize, BlobId),
    #[error("Invalid shard type {0:?} for {1:?}")]
    InvalidSliverType(SliverType, BlobId),
    #[error("Invalid shard {0:?}")]
    InvalidShard(ShardIndex),
    #[error(transparent)]
    MalformedSliver(#[from] RecoveryError),
    #[error(transparent)]
    Internal(#[from] anyhow::Error),
}

pub trait ServiceState {
    /// Retrieves the metadata associated with a blob.
    fn retrieve_metadata(
        &self,
        blob_id: &BlobId,
    ) -> Result<Option<UnverifiedBlobMetadataWithId>, anyhow::Error>;

    /// Stores the metadata associated with a blob.
    fn store_metadata(
        &self,
        metadata: UnverifiedBlobMetadataWithId,
    ) -> Result<(), StoreMetadataError>;

    /// Retrieves a primary or secondary sliver for a blob for a shard held by this storage node.
    fn retrieve_sliver(
        &self,
        blob_id: &BlobId,
        sliver_pair_idx: SliverPairIndex,
        sliver_type: SliverType,
    ) -> Result<Option<Sliver>, RetrieveSliverError>;

    /// Store the primary or secondary encoding for a blob for a shard held by this storage node.
    fn store_sliver(
        &self,
        blob_id: &BlobId,
        sliver_pair_idx: SliverPairIndex,
        sliver: &Sliver,
    ) -> Result<(), StoreSliverError>;

    /// Get a signed confirmation over the identifiers of the shards storing their respective
    /// sliver-pairs for their BlobIds.
    fn compute_storage_confirmation(
        &self,
        blob_id: &BlobId,
    ) -> impl Future<Output = Result<Option<StorageConfirmation>, anyhow::Error>> + Send;

    /// Retrieves a recovery symbol for a shard held by this storage node.
    ///
    /// # Arguments:
    ///
    /// * `sliver_type` - The target type of the sliver that will be recovered
    /// * `sliver_pair_idx` - The index of the sliver pair that we want to access
    /// * `index` - The pair index of the sliver to be recovered.
    ///
    /// Returns the recovery symbol for the requested sliver.
    fn retrieve_recovery_symbol(
        &self,
        blob_id: &BlobId,
        sliver_pair_idx: SliverPairIndex,
        sliver_type: SliverType,
        index: SliverIndex,
    ) -> Result<DecodingSymbol<MerkleProof>, RetrieveSymbolError>;
}

/// A Walrus storage node, responsible for 1 or more shards on Walrus.
#[derive(Debug)]
pub struct StorageNode<T> {
    current_epoch: Epoch,
    storage: Storage,
    encoding_config: EncodingConfig,
    protocol_key_pair: ProtocolKeyPair,
    sui_read_client: T,
    event_polling_interval: Duration,
}

impl StorageNode<SuiReadClient> {
    /// Create a new storage node with the provided configuration.
    pub async fn new(
        node_config: &StorageNodeConfig,
        registry_service: RegistryService,
        encoding_config: EncodingConfig,
    ) -> anyhow::Result<Self> {
        DBMetrics::init(&registry_service.default_registry());
        let storage = Storage::open(
            node_config.storage_path.as_path(),
            MetricConf::new("storage"),
        )?;
        let protocol_key_pair = node_config
            .protocol_key_pair
            .get()
            .expect("protocol keypair must already be loaded");

        let sui_config = node_config
            .sui
            .as_ref()
            .ok_or_else(|| anyhow!("sui config must be present"))?;

        let sui_client = SuiClientBuilder::default().build(&sui_config.rpc).await?;
        let sui_read_client =
            SuiReadClient::new(sui_client, sui_config.pkg_id, sui_config.system_object).await?;

        Ok(Self::new_with_storage(
            storage,
            encoding_config,
            protocol_key_pair.clone(),
            sui_read_client,
            sui_config.event_polling_interval,
        ))
    }
}

impl<T> StorageNode<T>
where
    T: ReadClient,
{
    /// Create a new storage node providing the storage directly.
    pub fn new_with_storage(
        storage: Storage,
        encoding_config: EncodingConfig,
        protocol_key_pair: ProtocolKeyPair,
        sui_read_client: T,
        event_polling_interval: Duration,
    ) -> Self {
        Self {
            storage,
            current_epoch: 0,
            encoding_config,
            protocol_key_pair,
            sui_read_client,
            event_polling_interval,
        }
    }

    /// Specify which shards are managed by this storage node.
    pub fn with_storage_shards(mut self, handled_shards: &[ShardIndex]) -> Self {
        for shard in handled_shards {
            self.storage
                .create_storage_for_shard(*shard)
                .expect("shard storage should be successfully created");
        }
        self
    }
}

impl<T> StorageNode<T>
where
    T: ReadClient,
{
    /// Run the walrus-node logic until cancelled using the provided cancellation token.
    pub async fn run(&self, cancel_token: CancellationToken) -> anyhow::Result<()> {
        // TODO(jsmith): Run any subtasks such as the HTTP api, shard migration,
        // etc until cancelled.

        let mut blob_events = pin!(self.combined_blob_events().await?);
        loop {
            select! {
                blob_event = blob_events.next() => {
                    let event = blob_event.ok_or_else(
                        || anyhow!("event stream for blob events stopped")
                    )?;
                    self.storage.update_blob_info(event)?;
                }
                () = cancel_token.cancelled() => break,
            };
        }
        Ok(())
    }

    #[instrument(skip_all)]
    async fn combined_blob_events(
        &self,
    ) -> anyhow::Result<impl tokio_stream::Stream<Item = BlobEvent> + '_> {
        let registered_cursor = self.storage.get_event_cursor(EventType::Registered)?;
        tracing::info!("resuming from registered event: {registered_cursor:?}");
        let registered_events = self
            .sui_read_client
            .blob_registered_events(self.event_polling_interval, registered_cursor)
            .await?
            .map(BlobEvent::from);
        let certified_cursor = self.storage.get_event_cursor(EventType::Certified)?;
        tracing::info!("resuming from certified event: {certified_cursor:?}");
        let certified_events = self
            .sui_read_client
            .blob_certified_events(self.event_polling_interval, certified_cursor)
            .await?
            .map(BlobEvent::from);
        Ok(registered_events.merge(certified_events))
    }
}

impl<T> ServiceState for StorageNode<T>
where
    T: Sync + Send,
{
    fn retrieve_metadata(
        &self,
        blob_id: &BlobId,
    ) -> Result<Option<UnverifiedBlobMetadataWithId>, anyhow::Error> {
        let verified_metadata_with_id = self
            .storage
            .get_metadata(blob_id)
            .context("unable to retrieve metadata")?;
        // Format the metadata as unverified, as the client will have to re-verify them.
        Ok(verified_metadata_with_id.map(|metadata| metadata.into_unverified()))
    }

    fn store_metadata(
        &self,
        metadata: UnverifiedBlobMetadataWithId,
    ) -> Result<(), StoreMetadataError> {
        let Some(blob_info) = self
            .storage
            .get_blob_info(metadata.blob_id())
            .map_err(|err| anyhow!("could not retrieve blob info: {}", err))?
        else {
            return Err(StoreMetadataError::NotRegistered);
        };
        if blob_info.end_epoch <= self.current_epoch {
            return Err(StoreMetadataError::BlobExpired);
        }

<<<<<<< HEAD
        let verified_metadata_with_id =
            metadata.verify(self.encoding_config.n_shards_as_usize())?;
=======
        let verified_metadata_with_id = metadata.verify(&self.encoding_config)?;
>>>>>>> 9f7116a5
        self.storage
            .put_verified_metadata(&verified_metadata_with_id)
            .context("unable to store metadata")?;
        Ok(())
    }

    fn retrieve_sliver(
        &self,
        blob_id: &BlobId,
        sliver_pair_idx: SliverPairIndex,
        sliver_type: SliverType,
    ) -> Result<Option<Sliver>, RetrieveSliverError> {
        let shard = shard_index_for_pair(
            sliver_pair_idx,
            self.encoding_config.n_shards().get(),
            blob_id,
        );
        let sliver = self
            .storage
            .shard_storage(shard)
            .ok_or_else(|| RetrieveSliverError::InvalidShard(shard))?
            .get_sliver(blob_id, sliver_type)
            .context("unable to retrieve sliver")?;
        Ok(sliver)
    }

    fn store_sliver(
        &self,
        blob_id: &BlobId,
        sliver_pair_idx: SliverPairIndex,
        sliver: &Sliver,
    ) -> Result<(), StoreSliverError> {
        // First determine if the shard that should store this sliver is managed by this node.
        // If not, we can return early without touching the database.
        let shard = shard_index_for_pair(
            sliver_pair_idx,
            self.encoding_config.n_shards().get(),
            blob_id,
        );
        let shard_storage = self
            .storage
            .shard_storage(shard)
            .ok_or_else(|| StoreSliverError::InvalidShard(shard))?;

        // Ensure we already received metadata for this sliver.
        let metadata = self
            .storage
            .get_metadata(blob_id)
            .context("unable to retrieve metadata")?
            .ok_or_else(|| StoreSliverError::MissingMetadata(*blob_id))?;

        // Ensure the received sliver has the expected size.
        let blob_size = metadata
            .metadata()
            .unencoded_length
            .try_into()
            .expect("The maximum blob size is smaller than `usize::MAX`");
        ensure!(
            sliver.has_correct_length(&self.encoding_config, blob_size),
            StoreSliverError::IncorrectSize(sliver.len(), *blob_id)
        );

        // Ensure the received sliver matches the metadata we have in store.
        let stored_sliver_hash = metadata
            .metadata()
            .get_sliver_hash(sliver_pair_idx, sliver.r#type())
            .ok_or_else(|| StoreSliverError::InvalidSliverPairId(sliver_pair_idx, *blob_id))?;

        let computed_sliver_hash = sliver.hash(&self.encoding_config)?;
        ensure!(
            &computed_sliver_hash == stored_sliver_hash,
            StoreSliverError::InvalidSliver(sliver_pair_idx, *blob_id)
        );

        // Finally store the sliver in the appropriate shard storage.
        shard_storage
            .put_sliver(blob_id, sliver)
            .context("unable to store sliver")?;

        Ok(())
    }

    async fn compute_storage_confirmation(
        &self,
        blob_id: &BlobId,
    ) -> Result<Option<StorageConfirmation>, anyhow::Error> {
        if self.storage.is_stored_at_all_shards(blob_id)? {
            let confirmation = Confirmation::new(self.current_epoch, *blob_id);
            sign_confirmation(confirmation, self.protocol_key_pair.clone())
                .await
                .map(|signed| Some(StorageConfirmation::Signed(signed)))
        } else {
            Ok(None)
        }
    }

    //TODO (lef): Add proof in symbol recovery
    fn retrieve_recovery_symbol(
        &self,
        blob_id: &BlobId,
        sliver_pair_idx: SliverPairIndex,
        sliver_type: SliverType,
        index: SliverIndex,
    ) -> Result<DecodingSymbol<MerkleProof>, RetrieveSymbolError> {
        let optional_sliver =
            self.retrieve_sliver(blob_id, sliver_pair_idx, sliver_type.orthogonal())?;
        let Some(sliver) = optional_sliver else {
            return Err(RetrieveSymbolError::UnavailableSliver(
                sliver_pair_idx,
                *blob_id,
            ));
        };

        Ok(match sliver {
            Sliver::Primary(inner) => {
                let symbol = inner
                    .recovery_symbol_for_sliver_with_proof(index, &self.encoding_config)
                    .map_err(|_| {
                        RetrieveSymbolError::RecoveryError(index, sliver_pair_idx, *blob_id)
                    })?;
                DecodingSymbol::Secondary(symbol)
            }
            Sliver::Secondary(inner) => {
                let symbol = inner
                    .recovery_symbol_for_sliver_with_proof(index, &self.encoding_config)
                    .map_err(|_| {
                        RetrieveSymbolError::RecoveryError(index, sliver_pair_idx, *blob_id)
                    })?;
                DecodingSymbol::Primary(symbol)
            }
        })
    }
}

async fn sign_confirmation(
    confirmation: Confirmation,
    signer: ProtocolKeyPair,
) -> Result<SignedStorageConfirmation, anyhow::Error> {
    let signed = tokio::task::spawn_blocking(move || {
        let encoded_confirmation = bcs::to_bytes(&confirmation)
            .expect("bcs encoding a confirmation to a vector should not fail");

        SignedStorageConfirmation {
            signature: signer.as_ref().sign(&encoded_confirmation),
            confirmation: encoded_confirmation,
        }
    })
    .await
    .context("unexpected error while signing a confirmation")?;

    Ok(signed)
}

#[cfg(test)]
mod tests {
    use fastcrypto::{bls12381::min_pk::BLS12381KeyPair, traits::KeyPair};
    use walrus_sui::test_utils::MockSuiReadClient;
    use walrus_test_utils::{Result as TestResult, WithTempDir};

    use super::*;
    use crate::storage::tests::{
        populated_storage,
        WhichSlivers,
        BLOB_ID,
        OTHER_SHARD_INDEX,
        SHARD_INDEX,
    };

    const OTHER_BLOB_ID: BlobId = BlobId([247; 32]);

    fn storage_node_with_storage(
        storage: WithTempDir<Storage>,
    ) -> WithTempDir<StorageNode<MockSuiReadClient>> {
        let signing_key = BLS12381KeyPair::generate(&mut rand::thread_rng());
        let sui_read_client = MockSuiReadClient::default();
        let polling_interval = Duration::from_millis(1);
        storage.map(|storage| {
            StorageNode::new_with_storage(
                storage,
                walrus_core::test_utils::encoding_config(),
                signing_key.into(),
                sui_read_client,
                polling_interval,
            )
        })
    }

    mod get_storage_confirmation {
        use fastcrypto::traits::VerifyingKey;

        use super::*;

        #[tokio::test]
        async fn returns_none_if_no_shards_store_pairs() -> TestResult {
            let storage_node = storage_node_with_storage(populated_storage(&[(
                SHARD_INDEX,
                vec![
                    (BLOB_ID, WhichSlivers::Primary),
                    (OTHER_BLOB_ID, WhichSlivers::Both),
                ],
            )])?);

            let confirmation = storage_node
                .as_ref()
                .compute_storage_confirmation(&BLOB_ID)
                .await
                .expect("should succeed");

            assert_eq!(confirmation, None);

            Ok(())
        }

        #[tokio::test]
        async fn returns_confirmation_over_nodes_storing_the_pair() -> TestResult {
            let storage_node = storage_node_with_storage(populated_storage(&[
                (SHARD_INDEX, vec![(BLOB_ID, WhichSlivers::Both)]),
                (OTHER_SHARD_INDEX, vec![(BLOB_ID, WhichSlivers::Both)]),
            ])?);

            let confirmation = storage_node
                .as_ref()
                .compute_storage_confirmation(&BLOB_ID)
                .await?
                .expect("should return Some confirmation");

            let StorageConfirmation::Signed(signed) = confirmation;

            storage_node
                .as_ref()
                .protocol_key_pair
                .as_ref()
                .public()
                .verify(&signed.confirmation, &signed.signature)
                .expect("message should be verifiable");

            let confirmation: Confirmation =
                bcs::from_bytes(&signed.confirmation).expect("message should be decodable");

            assert_eq!(confirmation.epoch, storage_node.as_ref().current_epoch);
            assert_eq!(confirmation.blob_id, BLOB_ID);

            Ok(())
        }
    }
}<|MERGE_RESOLUTION|>--- conflicted
+++ resolved
@@ -308,12 +308,7 @@
             return Err(StoreMetadataError::BlobExpired);
         }
 
-<<<<<<< HEAD
-        let verified_metadata_with_id =
-            metadata.verify(self.encoding_config.n_shards_as_usize())?;
-=======
         let verified_metadata_with_id = metadata.verify(&self.encoding_config)?;
->>>>>>> 9f7116a5
         self.storage
             .put_verified_metadata(&verified_metadata_with_id)
             .context("unable to store metadata")?;
