--- conflicted
+++ resolved
@@ -156,15 +156,11 @@
     system_events::{EventManager, SuiSystemEventProvider},
 };
 use crate::{
-<<<<<<< HEAD
-    common::{config::SuiConfig, utils::should_reposition_cursor},
-    node::checkpoint::CheckpointManager,
-=======
     common::{
         config::{combine_rpc_urls, SuiConfig},
         utils::should_reposition_cursor,
     },
->>>>>>> d63b63f3
+    node::checkpoint::CheckpointManager,
     utils::ShardDiffCalculator,
 };
 
