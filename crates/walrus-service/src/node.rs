// Copyright (c) Mysten Labs, Inc.
// SPDX-License-Identifier: Apache-2.0

use std::{future::Future, sync::Arc};

use anyhow::{anyhow, bail, Context};
use fastcrypto::traits::KeyPair;
use mysten_metrics::RegistryService;
use tokio::select;
use tokio_stream::StreamExt;
use tokio_util::sync::CancellationToken;
use typed_store::{rocks::MetricConf, DBMetrics};
use walrus_core::{
    encoding::{EncodingConfig, RecoverySymbolError},
    ensure,
    inconsistency::InconsistencyVerificationError,
    keys::ProtocolKeyPair,
    merkle::{MerkleAuth, MerkleProof},
    messages::{
        Confirmation,
        InvalidBlobIdAttestation,
        InvalidBlobIdMsg,
        ProtocolMessage,
        SignedMessage,
        StorageConfirmation,
    },
    metadata::{UnverifiedBlobMetadataWithId, VerificationError, VerifiedBlobMetadataWithId},
    BlobId,
    Epoch,
    InconsistencyProof,
    RecoverySymbol,
    ShardIndex,
    Sliver,
    SliverPairIndex,
    SliverType,
};
use walrus_sui::{
    client::SuiReadClient,
    types::{BlobCertified, BlobEvent},
};

use crate::{
    committee::{CommitteeService, CommitteeServiceFactory, SuiCommitteeServiceFactory},
    config::{StorageNodeConfig, SuiConfig},
    storage::{blob_info::BlobInfo, Storage},
    system_events::{SuiSystemEventProvider, SystemEventProvider},
};

#[derive(Debug, thiserror::Error)]
pub enum StoreMetadataError {
    #[error(transparent)]
    InvalidMetadata(#[from] VerificationError),
    #[error(transparent)]
    Internal(#[from] anyhow::Error),
    #[error("metadata was already stored")]
    AlreadyStored,
    #[error("blob for this metadata has already expired")]
    BlobExpired,
    #[error("blob for this metadata has not been registered")]
    NotRegistered,
}

#[derive(Debug, thiserror::Error)]
pub enum RetrieveSliverError {
    #[error("this storage node does not currently manage shard {shard}, epoch {epoch}")]
    InvalidShard { shard: ShardIndex, epoch: Epoch },
    #[error(transparent)]
    Internal(#[from] anyhow::Error),
}

#[derive(Debug, thiserror::Error)]
pub enum RetrieveSymbolError {
    #[error("this storage node does not currently manage shard {shard}, epoch {epoch}")]
    InvalidShard { shard: ShardIndex, epoch: Epoch },
    #[error("Symbol recovery failed for sliver {0}, target index {0} in blob {2}")]
    RecoveryError(SliverPairIndex, SliverPairIndex, BlobId),
    #[error("Sliver {0} unavailable for recovery in blob {1}")]
    UnavailableSliver(SliverPairIndex, BlobId),

    #[error(transparent)]
    Internal(#[from] anyhow::Error),
}

impl From<RetrieveSliverError> for RetrieveSymbolError {
    fn from(value: RetrieveSliverError) -> Self {
        match value {
            RetrieveSliverError::InvalidShard { shard, epoch } => {
                Self::InvalidShard { shard, epoch }
            }
            RetrieveSliverError::Internal(e) => Self::Internal(e),
        }
    }
}

#[derive(Debug, thiserror::Error)]
pub enum StoreSliverError {
    #[error("Missing metadata for {0}")]
    MissingMetadata(BlobId),
    #[error("Invalid {0} for {1}")]
    InvalidSliverPairId(SliverPairIndex, BlobId),
    #[error("Invalid {0} for {1}")]
    InvalidSliver(SliverPairIndex, BlobId),
    #[error("Invalid sliver size {0} for {1}")]
    IncorrectSize(usize, BlobId),
    #[error("Invalid shard type {0} for {1}")]
    InvalidSliverType(SliverType, BlobId),
    #[error("this storage node does not currently manage shard {shard}, epoch {epoch}")]
    InvalidShard { shard: ShardIndex, epoch: Epoch },
    #[error(transparent)]
    MalformedSliver(#[from] RecoverySymbolError),
    #[error(transparent)]
    Internal(#[from] anyhow::Error),
}

#[derive(Debug, thiserror::Error)]
pub enum InconsistencyProofError {
    #[error("Missing metadata for {0}")]
    MissingMetadata(BlobId),
    #[error(transparent)]
    ProofVerificationError(#[from] InconsistencyVerificationError),
    #[error(transparent)]
    Internal(#[from] anyhow::Error),
}

pub trait ServiceState {
    /// Retrieves the metadata associated with a blob.
    fn retrieve_metadata(
        &self,
        blob_id: &BlobId,
    ) -> Result<Option<VerifiedBlobMetadataWithId>, anyhow::Error>;

    /// Stores the metadata associated with a blob.
    fn store_metadata(
        &self,
        metadata: UnverifiedBlobMetadataWithId,
    ) -> Result<(), StoreMetadataError>;

    /// Retrieves a primary or secondary sliver for a blob for a shard held by this storage node.
    fn retrieve_sliver(
        &self,
        blob_id: &BlobId,
        sliver_pair_index: SliverPairIndex,
        sliver_type: SliverType,
    ) -> Result<Option<Sliver>, RetrieveSliverError>;

    /// Stores the primary or secondary encoding for a blob for a shard held by this storage node.
    fn store_sliver(
        &self,
        blob_id: &BlobId,
        sliver_pair_index: SliverPairIndex,
        sliver: &Sliver,
    ) -> Result<(), StoreSliverError>;

    /// Retrieves a signed confirmation over the identifiers of the shards storing their respective
    /// sliver-pairs for their BlobIds.
    fn compute_storage_confirmation(
        &self,
        blob_id: &BlobId,
    ) -> impl Future<Output = Result<Option<StorageConfirmation>, anyhow::Error>> + Send;

    /// Verifies an inconsistency proof and provides a signed attestation for it, if valid.
    fn verify_inconsistency_proof<T: MerkleAuth + Send + Sync>(
        &self,
        blob_id: &BlobId,
        inconsistency_proof: InconsistencyProof<T>,
    ) -> impl Future<Output = Result<InvalidBlobIdAttestation, InconsistencyProofError>> + Send;

    /// Retrieves a recovery symbol for a shard held by this storage node.
    ///
    /// The function creates the recovery symbol for the sliver of type `sliver_type` and of sliver
    /// pair index `target_pair_index`, starting from the sliver of the orthogonal sliver type and
    /// index `sliver_pair_index`.
    ///
    /// Returns the recovery symbol for the requested sliver.
    fn retrieve_recovery_symbol(
        &self,
        blob_id: &BlobId,
        sliver_pair_index: SliverPairIndex,
        sliver_type: SliverType,
        target_pair_index: SliverPairIndex,
    ) -> Result<RecoverySymbol<MerkleProof>, RetrieveSymbolError>;
}

/// Builder to construct a [`StorageNode`].
#[derive(Debug, Default)]
pub struct StorageNodeBuilder {
    storage: Option<Storage>,
    event_provider: Option<Box<dyn SystemEventProvider>>,
    committee_service_factory: Option<Box<dyn CommitteeServiceFactory>>,
}

impl StorageNodeBuilder {
    /// Creates a new builder.
    pub fn new() -> Self {
        Self::default()
    }

    /// Sets the underlying storage for the node, instead of constructing one from the config.
    pub fn with_storage(mut self, storage: Storage) -> Self {
        self.storage = Some(storage);
        self
    }

    /// Sets the [`SystemEventProvider`] to be used with the node.
    pub fn with_system_event_provider(
        mut self,
        event_provider: Box<dyn SystemEventProvider>,
    ) -> Self {
        self.event_provider = Some(event_provider);
        self
    }

    /// Sets the [`CommitteeServiceFactory`] used with the node.
    pub fn with_committee_service_factory(
        mut self,
        factory: Box<dyn CommitteeServiceFactory>,
    ) -> Self {
        self.committee_service_factory = Some(factory);
        self
    }

    /// Consumes the builder and constructs a new [`StorageNode`].
    ///
    /// The constructed storage node will use dependent services provided to the builder, otherwise,
    /// it will construct a new underlying storage and [`SuiSystemEventProvider`] from parameters in
    /// the config.
    ///
    /// # Panics
    ///
    /// Panics if `config.sui` is `None` and no [`SystemEventProvider`] was configured with
    /// [`with_system_event_provider()`][Self::with_system_event_provider]; or if the
    /// `config.protocol_key_pair` has not yet been loaded into memory.
    pub async fn build(
        self,
        config: &StorageNodeConfig,
        registry_service: RegistryService,
    ) -> Result<StorageNode, anyhow::Error> {
        DBMetrics::init(&registry_service.default_registry());

        let protocol_key_pair = config
            .protocol_key_pair
            .get()
            .expect("protocol keypair must already be loaded")
            .clone();

        let storage = if let Some(storage) = self.storage {
            storage
        } else {
            Storage::open(config.storage_path.as_path(), MetricConf::new("storage"))?
        };

        let sui_config_and_client =
            if self.event_provider.is_none() || self.committee_service_factory.is_none() {
                Some(create_read_client(config).await?)
            } else {
                None
            };

        let event_provider = self.event_provider.unwrap_or_else(|| {
            let (read_client, sui_config) = sui_config_and_client.as_ref().unwrap();
            Box::new(SuiSystemEventProvider::new(
                read_client.clone(),
                sui_config.event_polling_interval,
            ))
        });

        let committee_service_factory = self.committee_service_factory.unwrap_or_else(|| {
            let (read_client, _) = sui_config_and_client.unwrap();
            Box::new(SuiCommitteeServiceFactory::new(read_client))
        });

        let mut committee_service = committee_service_factory
            .new_for_epoch()
            .await
            .context("unable to construct a committee service for the storage node")?;
        committee_service.exclude_member(protocol_key_pair.as_ref().public());

        StorageNode::new(
            protocol_key_pair,
            storage,
            event_provider,
            committee_service_factory,
        )
        .await
    }
}

async fn create_read_client(
    config: &StorageNodeConfig,
) -> Result<(SuiReadClient, &SuiConfig), anyhow::Error> {
    let sui_config @ SuiConfig {
        rpc,
        pkg_id,
        system_object,
        ..
    } = config
        .sui
        .as_ref()
        .expect("either a sui config or event provider must be specified");

    let client = SuiReadClient::new_for_rpc(&rpc, *pkg_id, *system_object).await?;

    Ok((client, sui_config))
}

/// A Walrus storage node, responsible for 1 or more shards on Walrus.
#[derive(Debug)]
pub struct StorageNode {
    protocol_key_pair: ProtocolKeyPair,
    storage: Storage,
    encoding_config: Arc<EncodingConfig>,
    event_provider: Box<dyn SystemEventProvider>,
    committee_service: Arc<dyn CommitteeService>,
    _committee_service_factory: Box<dyn CommitteeServiceFactory>,
}

impl StorageNode {
    async fn new(
        key_pair: ProtocolKeyPair,
        mut storage: Storage,
        event_provider: Box<dyn SystemEventProvider>,
        committee_service_factory: Box<dyn CommitteeServiceFactory>,
    ) -> Result<Self, anyhow::Error> {
        let committee_service = committee_service_factory
            .new_for_epoch()
            .await
            .context("unable to construct a committee service for the storage node")?;

        let encoding_config = Arc::new(EncodingConfig::new(committee_service.get_shard_count()));

        let committee = committee_service.committee();
        let managed_shards = committee.shards_for_node_public_key(key_pair.as_ref().public());
        if managed_shards.is_empty() {
            tracing::info!(epoch = committee.epoch, "node does not manage any shards");
        }

        for shard in managed_shards {
            storage
                .create_storage_for_shard(*shard)
                .with_context(|| format!("unable to initialize storage for shard {}", shard))?;
        }

        Ok(StorageNode {
            protocol_key_pair: key_pair,
            storage,
            event_provider,
            encoding_config,
            committee_service: committee_service.into(),
            _committee_service_factory: committee_service_factory,
        })
    }

    /// Creates a new [`StorageNodeBuilder`] for constructing a `StorageNode`.
    pub fn builder() -> StorageNodeBuilder {
        StorageNodeBuilder::default()
    }

    /// Run the walrus-node logic until cancelled using the provided cancellation token.
    pub async fn run(&self, cancel_token: CancellationToken) -> anyhow::Result<()> {
        select! {
            result = self.process_events() => match result {
                Ok(()) => unreachable!("process_events should never return successfully"),
                Err(err) => return Err(err),
            },
            _ = cancel_token.cancelled() => (),
        }
        Ok(())
    }

    async fn process_events(&self) -> anyhow::Result<()> {
        let cursor = self.storage.get_event_cursor()?;

        let mut blob_events = Box::into_pin(self.event_provider.events(cursor).await?);
        while let Some(event) = blob_events.next().await {
<<<<<<< HEAD
            tracing::debug!(event = ?event.event_id(), "received system event");
            self.storage.update_blob_info(event)?;
=======
            tracing::debug!(event=?event.event_id(), "received system event");

            match event {
                BlobEvent::Certified(certified) => self.on_blob_certified(certified).await?,
                other => self.storage.update_blob_info(&other)?,
            }
>>>>>>> ae527dcd
        }

        bail!("event stream for blob events stopped")
    }

    fn current_epoch(&self) -> Epoch {
        self.committee_service.get_epoch()
    }

    /// Returns the shards currently owned by the storage node.
    pub fn shards(&self) -> Vec<ShardIndex> {
        self.storage.shards()
    }

    async fn on_blob_certified(&self, event: BlobCertified) -> anyhow::Result<()> {
        let blob_id = event.blob_id;
        self.storage
            .update_blob_info(&BlobEvent::Certified(event))?;

        let blob_info = self
            .storage
            .get_blob_info(&blob_id)?
            .expect("info to be present as it was just updated");

        if !blob_info.is_all_stored() {
            // TODO(jsmith): Do not spawn if there is already a worker for this blob id (#366)
            // TODO(jsmith): Handle cancellation. (#366)
            tokio::spawn(BlobSynchronizer::new(blob_id, blob_info, self).sync());
        }

        Ok(())
    }
}

struct BlobSynchronizer {
    blob_id: BlobId,
    latest_state: BlobInfo,
    storage: Storage,
    committee_service: Arc<dyn CommitteeService>,
    encoding_config: Arc<EncodingConfig>,
}

impl BlobSynchronizer {
    fn new(blob_id: BlobId, blob_info: BlobInfo, node: &StorageNode) -> Self {
        Self {
            blob_id,
            latest_state: blob_info,
            // TODO(jsmith): Make storage node cheaper to clone once we have epoch migration (#367)
            storage: node.storage.clone(),
            committee_service: node.committee_service.clone(),
            encoding_config: node.encoding_config.clone(),
        }
    }

    async fn sync(mut self) {
        self.latest_state = self.sync_metadata().await;
        // TODO(jsmith): Request and store the symbols for the primary sliver
        // TODO(jsmith): Request and store the symbols for the secondary sliver
    }

    async fn sync_metadata(&self) -> BlobInfo {
        if self.latest_state.is_metadata_stored {
            return self.latest_state;
        }
        tracing::debug!(blob_id=%self.blob_id, "syncing metadata for blob");

        let metadata = self
            .committee_service
            .get_and_verify_metadata(&self.blob_id, &self.encoding_config)
            .await;

        self.storage
            .put_verified_metadata(&metadata)
            .expect("metadata storage must succeed");

        tracing::debug!(blob_id=%self.blob_id, "metadata for blob successfully synced");

        self.storage
            .get_blob_info(&self.blob_id)
            .expect("retrieving metadata should not fail")
            .expect("metadata to exist when syncing a blob")
    }
}

impl ServiceState for StorageNode {
    fn retrieve_metadata(
        &self,
        blob_id: &BlobId,
    ) -> Result<Option<VerifiedBlobMetadataWithId>, anyhow::Error> {
        let verified_metadata_with_id = self
            .storage
            .get_metadata(blob_id)
            .context("unable to retrieve metadata")?;

        Ok(verified_metadata_with_id)
    }

    fn store_metadata(
        &self,
        metadata: UnverifiedBlobMetadataWithId,
    ) -> Result<(), StoreMetadataError> {
        let Some(blob_info) = self
            .storage
            .get_blob_info(metadata.blob_id())
            .map_err(|err| anyhow!("could not retrieve blob info: {}", err))?
        else {
            return Err(StoreMetadataError::NotRegistered);
        };
        if blob_info.end_epoch <= self.current_epoch() {
            return Err(StoreMetadataError::BlobExpired);
        }

        let verified_metadata_with_id = metadata.verify(&self.encoding_config)?;
        self.storage
            .put_verified_metadata(&verified_metadata_with_id)
            .context("unable to store metadata")?;
        Ok(())
    }

    fn retrieve_sliver(
        &self,
        blob_id: &BlobId,
        sliver_pair_index: SliverPairIndex,
        sliver_type: SliverType,
    ) -> Result<Option<Sliver>, RetrieveSliverError> {
        let shard = sliver_pair_index.to_shard_index(self.encoding_config.n_shards(), blob_id);
        let sliver = self
            .storage
            .shard_storage(shard)
            .ok_or_else(|| RetrieveSliverError::InvalidShard {
                shard,
                epoch: self.current_epoch(),
            })?
            .get_sliver(blob_id, sliver_type)
            .context("unable to retrieve sliver")?;
        Ok(sliver)
    }

    fn store_sliver(
        &self,
        blob_id: &BlobId,
        sliver_pair_index: SliverPairIndex,
        sliver: &Sliver,
    ) -> Result<(), StoreSliverError> {
        // First determine if the shard that should store this sliver is managed by this node.
        // If not, we can return early without touching the database.
        let shard = sliver_pair_index.to_shard_index(self.encoding_config.n_shards(), blob_id);
        let shard_storage =
            self.storage
                .shard_storage(shard)
                .ok_or_else(|| StoreSliverError::InvalidShard {
                    shard,
                    epoch: self.current_epoch(),
                })?;

        // Ensure we already received metadata for this sliver.
        let metadata = self
            .storage
            .get_metadata(blob_id)
            .context("unable to retrieve metadata")?
            .ok_or_else(|| StoreSliverError::MissingMetadata(*blob_id))?;

        // Ensure the received sliver has the expected size.
        ensure!(
            sliver.has_correct_length(&self.encoding_config, metadata.metadata().unencoded_length),
            StoreSliverError::IncorrectSize(sliver.len(), *blob_id)
        );

        // Ensure the received sliver matches the metadata we have in store.
        let stored_sliver_hash = metadata
            .metadata()
            .get_sliver_hash(sliver_pair_index, sliver.r#type())
            .ok_or_else(|| StoreSliverError::InvalidSliverPairId(sliver_pair_index, *blob_id))?;
        let computed_sliver_hash = sliver.hash(&self.encoding_config)?;
        ensure!(
            &computed_sliver_hash == stored_sliver_hash,
            StoreSliverError::InvalidSliver(sliver_pair_index, *blob_id)
        );

        // Finally store the sliver in the appropriate shard storage.
        shard_storage
            .put_sliver(blob_id, sliver)
            .context("unable to store sliver")?;

        Ok(())
    }

    async fn compute_storage_confirmation(
        &self,
        blob_id: &BlobId,
    ) -> Result<Option<StorageConfirmation>, anyhow::Error> {
        if self.storage.is_stored_at_all_shards(blob_id)? {
            let confirmation = Confirmation::new(self.current_epoch(), *blob_id);
            sign_message(confirmation, self.protocol_key_pair.clone())
                .await
                .map(|signed| Some(StorageConfirmation::Signed(signed)))
        } else {
            Ok(None)
        }
    }

    async fn verify_inconsistency_proof<T: MerkleAuth + Send + Sync>(
        &self,
        blob_id: &BlobId,
        inconsistency_proof: InconsistencyProof<T>,
    ) -> Result<InvalidBlobIdAttestation, InconsistencyProofError> {
        let Some(metadata) = self.retrieve_metadata(blob_id)? else {
            return Err(InconsistencyProofError::MissingMetadata(blob_id.to_owned()));
        };

        // Verify the proof and return early on errors
        tracing::error_span!("verifying inconsistency proof", %blob_id)
            .in_scope(|| inconsistency_proof.verify(metadata.metadata(), &self.encoding_config))?;

        let message = InvalidBlobIdMsg::new(self.current_epoch(), blob_id.to_owned());
        Ok(sign_message(message, self.protocol_key_pair.clone()).await?)
    }

    fn retrieve_recovery_symbol(
        &self,
        blob_id: &BlobId,
        sliver_pair_index: SliverPairIndex,
        sliver_type: SliverType,
        target_pair_index: SliverPairIndex,
    ) -> Result<RecoverySymbol<MerkleProof>, RetrieveSymbolError> {
        let optional_sliver =
            self.retrieve_sliver(blob_id, sliver_pair_index, sliver_type.orthogonal())?;
        let Some(sliver) = optional_sliver else {
            return Err(RetrieveSymbolError::UnavailableSliver(
                sliver_pair_index,
                *blob_id,
            ));
        };

        Ok(match sliver {
            Sliver::Primary(inner) => {
                let symbol = inner
                    .recovery_symbol_for_sliver(target_pair_index, &self.encoding_config)
                    .map_err(|_| {
                        RetrieveSymbolError::RecoveryError(
                            target_pair_index,
                            sliver_pair_index,
                            *blob_id,
                        )
                    })?;
                RecoverySymbol::Secondary(symbol)
            }
            Sliver::Secondary(inner) => {
                let symbol = inner
                    .recovery_symbol_for_sliver(target_pair_index, &self.encoding_config)
                    .map_err(|_| {
                        RetrieveSymbolError::RecoveryError(
                            target_pair_index,
                            sliver_pair_index,
                            *blob_id,
                        )
                    })?;
                RecoverySymbol::Primary(symbol)
            }
        })
    }
}

async fn sign_message<T>(
    message: T,
    signer: ProtocolKeyPair,
) -> Result<SignedMessage<T>, anyhow::Error>
where
    T: ProtocolMessage + Send + Sync + 'static,
{
    let signed = tokio::task::spawn_blocking(move || signer.sign_message(&message))
        .await
        .with_context(|| {
            format!(
                "unexpected error while signing a {}",
                std::any::type_name::<T>()
            )
        })?;

    Ok(signed)
}

#[cfg(test)]
mod tests {
    use std::time::Duration;

    use fastcrypto::traits::KeyPair;
    use tokio::sync::broadcast;
    use walrus_sui::{
        test_utils::EventForTesting,
        types::{BlobCertified, BlobEvent, BlobRegistered},
    };
    use walrus_test_utils::{Result as TestResult, WithTempDir};

    use super::*;
    use crate::{
        storage::tests::{
            populated_storage,
            WhichSlivers,
            BLOB_ID,
            OTHER_SHARD_INDEX,
            SHARD_INDEX,
        },
        test_utils::{StorageNodeHandle, TestCluster},
    };

    const OTHER_BLOB_ID: BlobId = BlobId([247; 32]);

    async fn storage_node_with_storage(storage: WithTempDir<Storage>) -> StorageNodeHandle {
        StorageNodeHandle::builder()
            .with_storage(storage)
            .build()
            .await
            .expect("storage node creation in setup should not fail")
    }

    mod get_storage_confirmation {
        use fastcrypto::traits::VerifyingKey;

        use super::*;

        #[tokio::test]
        async fn returns_none_if_no_shards_store_pairs() -> TestResult {
            let storage_node = storage_node_with_storage(populated_storage(&[(
                SHARD_INDEX,
                vec![
                    (BLOB_ID, WhichSlivers::Primary),
                    (OTHER_BLOB_ID, WhichSlivers::Both),
                ],
            )])?)
            .await;

            let confirmation = storage_node
                .as_ref()
                .compute_storage_confirmation(&BLOB_ID)
                .await
                .expect("should succeed");

            assert_eq!(confirmation, None);

            Ok(())
        }

        #[tokio::test]
        async fn returns_confirmation_over_nodes_storing_the_pair() -> TestResult {
            let storage_node = storage_node_with_storage(populated_storage(&[
                (SHARD_INDEX, vec![(BLOB_ID, WhichSlivers::Both)]),
                (OTHER_SHARD_INDEX, vec![(BLOB_ID, WhichSlivers::Both)]),
            ])?)
            .await;

            let confirmation = storage_node
                .as_ref()
                .compute_storage_confirmation(&BLOB_ID)
                .await?
                .expect("should return Some confirmation");

            let StorageConfirmation::Signed(signed) = confirmation;

            storage_node
                .as_ref()
                .protocol_key_pair
                .as_ref()
                .public()
                .verify(&signed.serialized_message, &signed.signature)
                .expect("message should be verifiable");

            let confirmation: Confirmation =
                bcs::from_bytes(&signed.serialized_message).expect("message should be decodable");

            assert_eq!(confirmation.epoch, storage_node.as_ref().current_epoch());
            assert_eq!(confirmation.blob_id, BLOB_ID);

            Ok(())
        }
    }

    #[tokio::test]
    async fn services_slivers_for_shards_managed_according_to_committee() -> TestResult {
        let shard_for_node = ShardIndex(0);
        let node = StorageNodeHandle::builder()
            .with_system_event_provider(vec![BlobEvent::Registered(BlobRegistered::for_testing(
                BLOB_ID,
            ))])
            .with_shard_assignment(&[shard_for_node])
            .with_node_started(true)
            .build()
            .await?;
        let n_shards = node.as_ref().committee_service.get_shard_count();
        let sliver_pair_index = shard_for_node.to_pair_index(n_shards, &BLOB_ID);

        node.as_ref()
            .retrieve_sliver(&BLOB_ID, sliver_pair_index, SliverType::Primary)
            .expect("should not err, but instead return 'None'");

        Ok(())
    }

    mod inconsistency_proof {
        use std::time::Duration;

        use fastcrypto::traits::VerifyingKey;
        use walrus_core::{
            inconsistency::PrimaryInconsistencyProof,
            merkle::Node,
            test_utils::generate_config_metadata_and_valid_recovery_symbols,
        };

        use super::*;

        async fn set_up_node_with_metadata(
            metadata: UnverifiedBlobMetadataWithId,
        ) -> anyhow::Result<StorageNodeHandle> {
            let blob_id = metadata.blob_id().to_owned();

            let shards = [0, 1, 2, 3, 4, 5, 6, 7, 8, 9].map(ShardIndex::new);

            // create a storage node with a registered event for the blob id
            let node = StorageNodeHandle::builder()
                .with_system_event_provider(vec![BlobEvent::Registered(
                    BlobRegistered::for_testing(blob_id),
                )])
                .with_shard_assignment(&shards)
                .with_node_started(true)
                .build()
                .await?;

            // make sure that the event is received by the node
            tokio::time::sleep(Duration::from_millis(50)).await;

            // store the metadata in the storage node
            node.as_ref().store_metadata(metadata)?;

            Ok(node)
        }

        #[tokio::test]
        async fn returns_err_for_invalid_proof() -> TestResult {
            let (_encoding_config, metadata, index, recovery_symbols) =
                generate_config_metadata_and_valid_recovery_symbols()?;

            // create invalid inconsistency proof
            let inconsistency_proof = InconsistencyProof::Primary(PrimaryInconsistencyProof::new(
                index,
                recovery_symbols,
            ));

            let blob_id = metadata.blob_id().to_owned();
            let node = set_up_node_with_metadata(metadata.into_unverified()).await?;

            let verification_result = node
                .as_ref()
                .verify_inconsistency_proof(&blob_id, inconsistency_proof)
                .await;

            // The sliver should be recoverable, i.e. the proof is invalid.
            assert!(verification_result.is_err());

            Ok(())
        }

        #[tokio::test]
        async fn returns_attestation_for_valid_proof() -> TestResult {
            let (_encoding_config, metadata, index, recovery_symbols) =
                generate_config_metadata_and_valid_recovery_symbols()?;

            // Change metadata
            let mut metadata = metadata.metadata().to_owned();
            metadata.hashes[0].primary_hash = Node::Digest([0; 32]);
            let blob_id = BlobId::from_sliver_pair_metadata(&metadata);
            let metadata = UnverifiedBlobMetadataWithId::new(blob_id, metadata);

            // create valid inconsistency proof
            let inconsistency_proof = InconsistencyProof::Primary(PrimaryInconsistencyProof::new(
                index,
                recovery_symbols,
            ));

            let node = set_up_node_with_metadata(metadata).await?;

            let attestation = node
                .as_ref()
                .verify_inconsistency_proof(&blob_id, inconsistency_proof)
                .await?;

            // The proof should be valid and we should receive a valid signature
            node.as_ref()
                .protocol_key_pair
                .as_ref()
                .public()
                .verify(&attestation.serialized_message, &attestation.signature)?;

            let invalid_blob_msg: InvalidBlobIdMsg =
                bcs::from_bytes(&attestation.serialized_message)
                    .expect("message should be decodable");

            assert_eq!(invalid_blob_msg.epoch, node.as_ref().current_epoch());
            assert_eq!(invalid_blob_msg.blob_id, blob_id);

            Ok(())
        }
    }

    #[tokio::test]
    async fn retrieves_metadata_from_other_nodes_on_certified_blob_event() -> TestResult {
        let events = broadcast::Sender::new(10);
        let nodes = TestCluster::builder()
            .with_shard_assignment(&[[0u16, 1].as_slice(), &[2, 3, 4]])
            .with_system_event_providers(events.clone())
            .build()
            .await?;

        tokio::task::yield_now().await;

        let contacted_node = &nodes.nodes[0].storage_node;
        let other_node = &nodes.nodes[1].storage_node;
        let config = &contacted_node.encoding_config;

        let (_, metadata) = config
            .get_blob_encoder(&vec![7u8; 300])?
            .encode_with_metadata();
        let blob_id = *metadata.blob_id();

        events.send(BlobRegistered::for_testing(blob_id).into())?;
        tokio::task::yield_now().await;

        contacted_node.store_metadata(metadata.clone().into_unverified())?;

        assert!(contacted_node.retrieve_metadata(&blob_id)?.is_some());
        assert!(other_node.retrieve_metadata(&blob_id)?.is_none());

        events.send(BlobCertified::for_testing(blob_id).into())?;

        // Wait up to 50ms for the node to fetch the metadata
        let synced_metadata: Result<VerifiedBlobMetadataWithId, anyhow::Error> =
            tokio::time::timeout(Duration::from_millis(50), async {
                loop {
                    if let Some(metadata) = other_node.retrieve_metadata(&blob_id)? {
                        return Ok(metadata);
                    } else {
                        tokio::time::sleep(Duration::from_millis(1)).await;
                    };
                }
            })
            .await?;
        let synced_metadata = synced_metadata?;

        assert!(contacted_node.retrieve_metadata(&blob_id)?.is_some());
        assert_eq!(synced_metadata, metadata);

        Ok(())
    }
}<|MERGE_RESOLUTION|>--- conflicted
+++ resolved
@@ -372,17 +372,12 @@
 
         let mut blob_events = Box::into_pin(self.event_provider.events(cursor).await?);
         while let Some(event) = blob_events.next().await {
-<<<<<<< HEAD
             tracing::debug!(event = ?event.event_id(), "received system event");
-            self.storage.update_blob_info(event)?;
-=======
-            tracing::debug!(event=?event.event_id(), "received system event");
 
             match event {
                 BlobEvent::Certified(certified) => self.on_blob_certified(certified).await?,
                 other => self.storage.update_blob_info(&other)?,
             }
->>>>>>> ae527dcd
         }
 
         bail!("event stream for blob events stopped")
