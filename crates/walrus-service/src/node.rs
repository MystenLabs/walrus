// Copyright (c) Mysten Labs, Inc.
// SPDX-License-Identifier: Apache-2.0

//! Walrus storage node.

use std::{
    future::Future,
    num::{NonZero, NonZeroU16},
    pin::Pin,
    sync::{
        atomic::{AtomicBool, Ordering},
        Arc,
    },
};

use anyhow::{anyhow, bail, Context};
use committee::{BeginCommitteeChangeError, EndCommitteeChangeError};
use config::EventProviderConfig;
use epoch_change_driver::EpochChangeDriver;
use fastcrypto::traits::KeyPair;
use futures::{stream, Stream, StreamExt, TryFutureExt as _};
use node_recovery::NodeRecoveryHandler;
use prometheus::Registry;
use rand::{rngs::StdRng, thread_rng, Rng, SeedableRng};
use serde::Serialize;
use start_epoch_change_finisher::StartEpochChangeFinisher;
use system_events::{CompletableHandle, EventHandle};
use tokio::{select, sync::watch, time::Instant};
use tokio_util::sync::CancellationToken;
use tracing::{field, Instrument, Span};
use typed_store::{rocks::MetricConf, TypedStoreError};
use walrus_core::{
    encoding::{EncodingAxis, EncodingConfig, RecoverySymbolError},
    ensure,
    keys::ProtocolKeyPair,
    merkle::MerkleProof,
    messages::{
        Confirmation,
        InvalidBlobIdAttestation,
        InvalidBlobIdMsg,
        ProtocolMessage,
        SignedMessage,
        SignedSyncShardRequest,
        StorageConfirmation,
        SyncShardResponse,
    },
    metadata::{UnverifiedBlobMetadataWithId, VerifiedBlobMetadataWithId},
    BlobId,
    Epoch,
    InconsistencyProof,
    PublicKey,
    RecoverySymbol,
    ShardIndex,
    Sliver,
    SliverPairIndex,
    SliverType,
};
use walrus_sdk::api::{
    BlobStatus,
    ServiceHealthInfo,
    ShardHealthInfo,
    ShardStatus as ApiShardStatus,
    ShardStatusDetail,
    ShardStatusSummary,
    StoredOnNodeStatus,
};
use walrus_sui::{
    client::SuiReadClient,
    types::{
        BlobCertified,
        BlobDeleted,
        BlobEvent,
        ContractEvent,
        EpochChangeDone,
        EpochChangeEvent,
        EpochChangeStart,
        InvalidBlobId,
        GENESIS_EPOCH,
    },
};

use self::{
    blob_sync::BlobSyncHandler,
    committee::{CommitteeService, NodeCommitteeService},
    config::{StorageNodeConfig, SuiConfig},
    contract_service::{SuiSystemContractService, SystemContractService},
    errors::IndexOutOfRange,
    metrics::{NodeMetricSet, TelemetryLabel as _, STATUS_PENDING, STATUS_PERSISTED},
    shard_sync::ShardSyncHandler,
    storage::{blob_info::BlobInfoApi as _, ShardStatus, ShardStorage},
};
pub mod committee;
pub mod config;
pub mod contract_service;
pub mod events;
pub mod server;
pub mod system_events;

pub(crate) mod metrics;

mod blob_sync;
mod epoch_change_driver;
mod node_recovery;
mod shard_sync;
mod start_epoch_change_finisher;

pub(crate) mod errors;
use errors::{
    BlobStatusError,
    ComputeStorageConfirmationError,
    InconsistencyProofError,
    InvalidEpochError,
    RetrieveMetadataError,
    RetrieveSliverError,
    RetrieveSymbolError,
    ShardNotAssigned,
    StoreMetadataError,
    StoreSliverError,
    SyncShardServiceError,
};

mod storage;
pub use storage::{DatabaseConfig, NodeStatus, Storage};

use crate::{
    common::utils::ShardDiff,
    node::{
        events::{
            event_processor::EventProcessor,
            EventProcessorConfig,
            EventStreamCursor,
            EventStreamElement,
            IndexedStreamElement,
        },
        system_events::{EventManager, SuiSystemEventProvider},
    },
};

/// Trait for all functionality offered by a storage node.
pub trait ServiceState {
    /// Retrieves the metadata associated with a blob.
    fn retrieve_metadata(
        &self,
        blob_id: &BlobId,
    ) -> Result<VerifiedBlobMetadataWithId, RetrieveMetadataError>;

    /// Stores the metadata associated with a blob.
    ///
    /// Returns true if the metadata was newly stored, false if it was already present.
    fn store_metadata(
        &self,
        metadata: UnverifiedBlobMetadataWithId,
    ) -> Result<bool, StoreMetadataError>;

    /// Returns whether the metadata is stored in the shard.
    fn metadata_status(
        &self,
        blob_id: &BlobId,
    ) -> Result<StoredOnNodeStatus, RetrieveMetadataError>;

    /// Retrieves a primary or secondary sliver for a blob for a shard held by this storage node.
    fn retrieve_sliver(
        &self,
        blob_id: &BlobId,
        sliver_pair_index: SliverPairIndex,
        sliver_type: SliverType,
    ) -> Result<Sliver, RetrieveSliverError>;

    /// Stores the primary or secondary encoding for a blob for a shard held by this storage node.
    fn store_sliver(
        &self,
        blob_id: &BlobId,
        sliver_pair_index: SliverPairIndex,
        sliver: &Sliver,
    ) -> Result<bool, StoreSliverError>;

    /// Retrieves a signed confirmation over the identifiers of the shards storing their respective
    /// sliver-pairs for their BlobIds.
    fn compute_storage_confirmation(
        &self,
        blob_id: &BlobId,
    ) -> impl Future<Output = Result<StorageConfirmation, ComputeStorageConfirmationError>> + Send;

    /// Verifies an inconsistency proof and provides a signed attestation for it, if valid.
    fn verify_inconsistency_proof(
        &self,
        blob_id: &BlobId,
        inconsistency_proof: InconsistencyProof,
    ) -> impl Future<Output = Result<InvalidBlobIdAttestation, InconsistencyProofError>> + Send;

    /// Retrieves a recovery symbol for a shard held by this storage node.
    ///
    /// The function creates the recovery symbol for the sliver of type `sliver_type` and of sliver
    /// pair index `target_pair_index`, starting from the sliver of the orthogonal sliver type and
    /// index `sliver_pair_index`.
    ///
    /// Returns the recovery symbol for the requested sliver.
    fn retrieve_recovery_symbol(
        &self,
        blob_id: &BlobId,
        sliver_pair_index: SliverPairIndex,
        sliver_type: SliverType,
        target_pair_index: SliverPairIndex,
    ) -> Result<RecoverySymbol<MerkleProof>, RetrieveSymbolError>;

    /// Retrieves the blob status for the given `blob_id`.
    fn blob_status(&self, blob_id: &BlobId) -> Result<BlobStatus, BlobStatusError>;

    /// Returns the number of shards the node is currently operating with.
    fn n_shards(&self) -> NonZeroU16;

    /// Returns the node health information of this ServiceState.
    fn health_info(&self, detailed: bool) -> ServiceHealthInfo;

    /// Returns whether the sliver is stored in the shard.
    fn sliver_status<A: EncodingAxis>(
        &self,
        blob_id: &BlobId,
        sliver_pair_index: SliverPairIndex,
    ) -> Result<StoredOnNodeStatus, RetrieveSliverError>;

    /// Returns the shard data with the provided signed request and the public key of the sender.
    fn sync_shard(
        &self,
        public_key: PublicKey,
        signed_request: SignedSyncShardRequest,
    ) -> Result<SyncShardResponse, SyncShardServiceError>;
}

/// Builder to construct a [`StorageNode`].
#[derive(Debug, Default)]
pub struct StorageNodeBuilder {
    storage: Option<Storage>,
    event_manager: Option<Box<dyn EventManager>>,
    committee_service: Option<Box<dyn CommitteeService>>,
    contract_service: Option<Box<dyn SystemContractService>>,
}

impl StorageNodeBuilder {
    /// Creates a new builder.
    pub fn new() -> Self {
        Self::default()
    }

    /// Sets the underlying storage for the node, instead of constructing one from the config.
    pub fn with_storage(mut self, storage: Storage) -> Self {
        self.storage = Some(storage);
        self
    }

    /// Sets the [`EventManager`] to be used with the node.
    pub fn with_system_event_manager(mut self, event_manager: Box<dyn EventManager>) -> Self {
        self.event_manager = Some(event_manager);
        self
    }

    /// Sets the [`SystemContractService`] to be used with the node.
    pub fn with_system_contract_service(
        mut self,
        contract_service: Box<dyn SystemContractService>,
    ) -> Self {
        self.contract_service = Some(contract_service);
        self
    }

    /// Sets the [`CommitteeService`] used with the node.
    pub fn with_committee_service(mut self, service: Box<dyn CommitteeService>) -> Self {
        self.committee_service = Some(service);
        self
    }

    /// Consumes the builder and constructs a new [`StorageNode`].
    ///
    /// The constructed storage node will use dependent services provided to the builder, otherwise,
    /// it will construct a new underlying storage and [`EventManager`] from
    /// parameters in the config.
    ///
    /// # Panics
    ///
    /// Panics if `config.sui` is `None` and no [`EventManager`], no
    /// [`CommitteeService`], or no [`SystemContractService`] was configured with
    /// their respective functions
    /// ([`with_system_event_manager()`][Self::with_system_event_manager],
    /// [`with_committee_service()`][Self::with_committee_service],
    /// [`with_system_contract_service()`][Self::with_system_contract_service]); or if the
    /// `config.protocol_key_pair` has not yet been loaded into memory.
    pub async fn build(
        self,
        config: &StorageNodeConfig,
        metrics_registry: Registry,
    ) -> Result<StorageNode, anyhow::Error> {
        let protocol_key_pair = config
            .protocol_key_pair
            .get()
            .expect("protocol key pair must already be loaded")
            .clone();

        let sui_config_and_client =
            if self.event_manager.is_none() || self.committee_service.is_none() {
                let sui_config = config.sui.as_ref().expect(
                    "either a Sui config or an event provider and committee service \
                            factory must be specified",
                );
                Some((create_read_client(sui_config).await?, sui_config))
            } else {
                None
            };

        let event_manager: Box<dyn EventManager> = if let Some(event_manager) = self.event_manager {
            event_manager
        } else {
            let (read_client, sui_config) = sui_config_and_client
                .as_ref()
                .expect("this is always created if self.event_manager.is_none()");

            match &config.event_provider_config {
                EventProviderConfig::CheckpointBasedEventProcessor(event_processor_config) => {
                    let event_processor_config =
                        event_processor_config.clone().unwrap_or_else(|| {
                            EventProcessorConfig::new_with_default_pruning_interval(
                                sui_config.rpc.clone(),
                            )
                        });

                    Box::new(
                        EventProcessor::new(
                            &event_processor_config,
                            sui_config.rpc.clone(),
                            read_client.get_system_package_id(),
                            sui_config.event_polling_interval,
                            &config.storage_path.join("events"),
                            &metrics_registry,
                        )
                        .await?,
                    )
                }
                EventProviderConfig::LegacyEventProvider => Box::new(SuiSystemEventProvider::new(
                    read_client.clone(),
                    sui_config.event_polling_interval,
                )),
            }
        };

        let contract_service = match self.contract_service {
            None => Box::new(
                SuiSystemContractService::from_config(
                    config.sui.as_ref().expect("Sui config must be provided"),
                )
                .await?,
            ),
            Some(service) => service,
        };

        let committee_service = if let Some(committee_service) = self.committee_service {
            committee_service
        } else {
            let (read_client, _) = sui_config_and_client
                .expect("this is always created if self.committee_service_factory.is_none()");
            let service = NodeCommitteeService::builder()
                .local_identity(protocol_key_pair.public().clone())
                .config(config.blob_recovery.committee_service_config.clone())
                .metrics_registry(&metrics_registry)
                .build(read_client)
                .await?;
            Box::new(service)
        };

        StorageNode::new(
            config,
            protocol_key_pair,
            event_manager,
            committee_service,
            contract_service,
            &metrics_registry,
            self.storage,
        )
        .await
    }
}

async fn create_read_client(sui_config: &SuiConfig) -> Result<SuiReadClient, anyhow::Error> {
    Ok(sui_config.new_read_client().await?)
}

/// A Walrus storage node, responsible for 1 or more shards on Walrus.
#[derive(Debug)]
pub struct StorageNode {
    inner: Arc<StorageNodeInner>,
    blob_sync_handler: Arc<BlobSyncHandler>,
    shard_sync_handler: ShardSyncHandler,
    epoch_change_driver: EpochChangeDriver,
    start_epoch_change_finisher: StartEpochChangeFinisher,
    node_recovery_handler: NodeRecoveryHandler,
}

/// The internal state of a Walrus storage node.
#[derive(Debug)]
pub struct StorageNodeInner {
    protocol_key_pair: ProtocolKeyPair,
    storage: Storage,
    encoding_config: Arc<EncodingConfig>,
    event_manager: Box<dyn EventManager>,
    contract_service: Arc<dyn SystemContractService>,
    committee_service: Arc<dyn CommitteeService>,
    start_time: Instant,
    metrics: NodeMetricSet,
    current_epoch: watch::Sender<Epoch>,
    is_shutting_down: AtomicBool,
}

impl StorageNode {
    async fn new(
        config: &StorageNodeConfig,
        key_pair: ProtocolKeyPair,
        event_manager: Box<dyn EventManager>,
        committee_service: Box<dyn CommitteeService>,
        contract_service: Box<dyn SystemContractService>,
        registry: &Registry,
        pre_created_storage: Option<Storage>, // For testing purposes. TODO(#703): remove.
    ) -> Result<Self, anyhow::Error> {
        let start_time = Instant::now();
        let encoding_config = committee_service.encoding_config().clone();

        let storage = if let Some(storage) = pre_created_storage {
            storage
        } else {
            Storage::open(
                config.storage_path.as_path(),
                config.db_config.clone().unwrap_or_default(),
                MetricConf::new("storage"),
            )?
        };
        tracing::info!("successfully opened the node database");

        let contract_service: Arc<dyn SystemContractService> = Arc::from(contract_service);
        let inner = Arc::new(StorageNodeInner {
            protocol_key_pair: key_pair,
            storage,
            event_manager,
            encoding_config,
            contract_service: contract_service.clone(),
            current_epoch: watch::Sender::new(committee_service.get_epoch()),
            committee_service: committee_service.into(),
            metrics: NodeMetricSet::new(registry),
            start_time,
            is_shutting_down: false.into(),
        });

        inner.init_gauges()?;

        let blob_sync_handler = Arc::new(BlobSyncHandler::new(
            inner.clone(),
            config.blob_recovery.max_concurrent_blob_syncs,
            config.blob_recovery.max_concurrent_sliver_syncs,
        ));

        let shard_sync_handler =
            ShardSyncHandler::new(inner.clone(), config.shard_sync_config.clone());
        // Upon restart, resume any ongoing blob syncs if there is any.
        shard_sync_handler.restart_syncs().await?;

        let system_parameters = contract_service.fixed_system_parameters().await?;
        let epoch_change_driver = EpochChangeDriver::new(
            system_parameters,
            contract_service,
            StdRng::seed_from_u64(thread_rng().gen()),
        );

        let start_epoch_change_finisher = StartEpochChangeFinisher::new(inner.clone());

        let node_recovery_handler =
            NodeRecoveryHandler::new(inner.clone(), blob_sync_handler.clone());
        node_recovery_handler.restart_recovery()?;

        Ok(StorageNode {
            inner,
            blob_sync_handler,
            shard_sync_handler,
            epoch_change_driver,
            start_epoch_change_finisher,
            node_recovery_handler,
        })
    }

    /// Creates a new [`StorageNodeBuilder`] for constructing a `StorageNode`.
    pub fn builder() -> StorageNodeBuilder {
        StorageNodeBuilder::default()
    }

    /// Run the walrus-node logic until cancelled using the provided cancellation token.
    pub async fn run(&self, cancel_token: CancellationToken) -> anyhow::Result<()> {
        if let Err(error) = self
            .epoch_change_driver
            .schedule_relevant_calls_for_current_epoch()
            .await
        {
            // We only warn here, as this fails during tests.
            tracing::warn!(?error, "unable to schedule epoch calls on startup")
        };

        select! {
            () = self.epoch_change_driver.run() => {
                unreachable!("epoch change driver never completes");
            },
            result = self.process_events() => match result {
                Ok(()) => unreachable!("process_events should never return successfully"),
                Err(err) => return Err(err),
            },
            _ = cancel_token.cancelled() => {
                self.inner.shut_down();
                self.blob_sync_handler.cancel_all().await?;
            },
            blob_sync_result = self.blob_sync_handler.spawn_task_monitor() => {
                match blob_sync_result {
                    Ok(()) => unreachable!("blob sync task monitor never returns"),
                    Err(e) => {
                        if e.is_panic() {
                            std::panic::resume_unwind(e.into_panic());
                        }
                        return Err(e.into());
                    },
                }
            }
        }

        Ok(())
    }

    /// Returns the shards currently owned by the storage node.
    pub fn shards(&self) -> Vec<ShardIndex> {
        self.inner.storage.shards()
    }

    /// Wait for the storage node to be in at least the provided epoch.
    ///
    /// Returns the epoch to which the storage node arrived, which may be later than the requested
    /// epoch.
    pub async fn wait_for_epoch(&self, epoch: Epoch) -> Epoch {
        let mut receiver = self.inner.current_epoch.subscribe();
        let epoch_ref = receiver
            .wait_for(|current_epoch| *current_epoch >= epoch)
            .await
            .expect("current_epoch channel cannot be dropped while holding a ref to self");
        *epoch_ref
    }

    /// Continues the event stream from the last committed event.
    async fn continue_event_stream(
        &self,
    ) -> anyhow::Result<(
        Pin<Box<dyn Stream<Item = IndexedStreamElement> + Send + Sync + '_>>,
        usize,
    )> {
        let storage = &self.inner.storage;
        let (from_event_id, next_event_index) = storage
            .get_event_cursor_and_next_index()?
            .map_or((None, 0), |(cursor, index)| (Some(cursor), index));
        let event_cursor = EventStreamCursor::new(from_event_id, next_event_index);

        Ok((
            Box::into_pin(self.inner.event_manager.events(event_cursor).await?),
            next_event_index.try_into().expect("64-bit architecture"),
        ))
    }

    async fn process_events(&self) -> anyhow::Result<()> {
        let (event_stream, next_event_index) = self.continue_event_stream().await?;

        let index_stream = stream::iter(next_event_index..);
        let mut maybe_epoch_at_start = Some(self.inner.committee_service.get_epoch());

        let mut indexed_element_stream = index_stream.zip(event_stream);
        // Important: Events must be handled consecutively and in order to prevent (intermittent)
        // invariant violations and interference between different events. See, for example,
        // `BlobSyncHandler::cancel_sync_and_mark_event_complete`.
        while let Some((element_index, stream_element)) = indexed_element_stream.next().await {
            let event_handle = EventHandle::new(
                element_index,
                stream_element.element.event_id(),
                self.inner.clone(),
            );
            let node_status = self.inner.storage.node_status()?;
            let span = tracing::info_span!(
                parent: &Span::current(),
                "blob_store receive",
                "otel.kind" = "CONSUMER",
                "otel.status_code" = field::Empty,
                "otel.status_message" = field::Empty,
                "messaging.operation.type" = "receive",
                "messaging.system" = "sui",
                "messaging.destination.name" = "blob_store",
                "messaging.client.id" = %self.inner.public_key(),
                "walrus.event.index" = element_index,
                "walrus.event.tx_digest" = ?stream_element.element.event_id().map(|c| c.tx_digest),
                "walrus.event.checkpoint_seq" = ?stream_element.global_sequence_number
                    .checkpoint_sequence_number,
                "walrus.event.kind" = stream_element.element.label(),
                "walrus.blob_id" = ?stream_element.element.blob_id(),
                "walrus.node_status" = %node_status,
                "error.type" = field::Empty,
            );

            if let Some(epoch_at_start) = maybe_epoch_at_start {
                if let EventStreamElement::ContractEvent(ref event) = stream_element.element {
                    tracing::debug!("checking the first contract event if we're severely lagging");
                    // Clear the starting epoch, so that we never make this check again.
                    maybe_epoch_at_start = None;

                    // Checks if the node is severely lagging behind.
                    // This applies to node both in `Active` or `RecoveryInProgress` status.
                    if node_status != NodeStatus::RecoveryCatchUp
                        && event.event_epoch() + 1 < epoch_at_start
                    {
                        tracing::warn!(
                            "the current epoch ({}) is far ahead of the event epoch: {};
                            node entering recovery mode",
                            epoch_at_start,
                            event.event_epoch()
                        );
                        self.inner.set_node_status(NodeStatus::RecoveryCatchUp)?;
                    }
                }
            }

            self.process_event(event_handle, stream_element)
                .inspect_err(|err| {
                    let span = tracing::Span::current();
                    span.record("otel.status_code", "error");
                    span.record("otel.status_message", field::display(err));
                })
                .instrument(span)
                .await?;
        }

        bail!("event stream for blob events stopped")
    }

    #[tracing::instrument(skip_all)]
    async fn process_event(
        &self,
        event_handle: EventHandle,
        stream_element: IndexedStreamElement,
    ) -> anyhow::Result<()> {
        let _timer_guard = &self
            .inner
            .metrics
            .event_process_duration_seconds
            .with_label_values(&[stream_element.element.label()])
            .start_timer();
        match stream_element.element {
            EventStreamElement::ContractEvent(ContractEvent::BlobEvent(blob_event)) => {
                self.process_blob_event(event_handle, blob_event).await?;
            }
            EventStreamElement::ContractEvent(ContractEvent::EpochChangeEvent(
                epoch_change_event,
            )) => {
                self.process_epoch_change_event(event_handle, epoch_change_event)
                    .await?;
            }
            EventStreamElement::CheckpointBoundary => {
                event_handle.mark_as_complete();
            }
        }
        Ok(())
    }

    #[tracing::instrument(skip_all)]
    async fn process_blob_event(
        &self,
        event_handle: EventHandle,
        blob_event: BlobEvent,
    ) -> anyhow::Result<()> {
        self.inner
            .storage
            .update_blob_info(event_handle.index(), &blob_event)?;
        match blob_event {
            BlobEvent::Registered(event) => {
                tracing::debug!("BlobRegistered event received: {:?}", event);
                event_handle.mark_as_complete();
            }
            BlobEvent::Certified(event) => {
                tracing::debug!("BlobCertified event received: {:?}", event);
                self.process_blob_certified_event(event_handle, event)
                    .await?;
            }
            BlobEvent::Deleted(event) => {
                tracing::debug!("BlobDeleted event received: {:?}", event);
                self.process_blob_deleted_event(event_handle, event).await?;
            }
            BlobEvent::InvalidBlobID(event) => {
                tracing::debug!("BlobInvalid event received: {:?}", event);
                self.process_blob_invalid_event(event_handle, event).await?;
            }
        }
        Ok(())
    }

    #[tracing::instrument(skip_all)]
    async fn process_epoch_change_event(
        &self,
        event_handle: EventHandle,
        epoch_change_event: EpochChangeEvent,
    ) -> anyhow::Result<()> {
        match epoch_change_event {
            EpochChangeEvent::EpochParametersSelected(event) => {
                tracing::info!("EpochParametersSelected event received: {:?}", event);
                self.epoch_change_driver
                    .cancel_scheduled_voting_end(event.next_epoch);
                self.epoch_change_driver.schedule_initiate_epoch_change(
                    NonZero::new(event.next_epoch).expect("the next epoch is always non-zero"),
                );
                event_handle.mark_as_complete();
            }
            EpochChangeEvent::EpochChangeStart(event) => {
                tracing::info!(
                    "EpochChangeStart event received: {:?}. Index: {:?}",
                    event,
                    event_handle.index(),
                );
                self.process_epoch_change_start_event(event_handle, &event)
                    .await?;
            }
            EpochChangeEvent::EpochChangeDone(event) => {
                tracing::info!("EpochChangeDone event received: {:?}", event);
                self.process_epoch_change_done_event(&event).await?;
                event_handle.mark_as_complete();
            }
            EpochChangeEvent::ShardsReceived(event) => {
                tracing::debug!("ShardsReceived event received: {:?}", event);
                event_handle.mark_as_complete();
            }
            EpochChangeEvent::ShardRecoveryStart(event) => {
                tracing::debug!("ShardRecoveryStart event received: {:?}", event);
                event_handle.mark_as_complete();
            }
        }
        Ok(())
    }

    #[tracing::instrument(skip_all)]
    fn next_event_index(&self) -> anyhow::Result<u64> {
        Ok(self
            .inner
            .storage
            .get_event_cursor_and_next_index()?
            .map_or(0, |(_, index)| index))
    }

    #[tracing::instrument(skip_all)]
    async fn process_blob_certified_event(
        &self,
        event_handle: EventHandle,
        event: BlobCertified,
    ) -> anyhow::Result<()> {
        let start = tokio::time::Instant::now();
        let histogram_set = self.inner.metrics.recover_blob_duration_seconds.clone();

        if self.inner.storage.is_stored_at_all_shards(&event.blob_id)?
            || self.inner.storage.is_invalid(&event.blob_id)?
            || self.inner.current_epoch() >= event.end_epoch
            || self.inner.storage.node_status()? == NodeStatus::RecoveryCatchUp
        {
            event_handle.mark_as_complete();

            metrics::with_label!(histogram_set, metrics::STATUS_SKIPPED)
                .observe(start.elapsed().as_secs_f64());

            return Ok(());
        }

        // Slivers and (possibly) metadata are not stored, so initiate blob sync.
        self.blob_sync_handler
            .start_sync(event.blob_id, event.epoch, Some(event_handle), start)
            .await?;

        Ok(())
    }

    #[tracing::instrument(skip_all)]
    async fn process_blob_deleted_event(
        &self,
        event_handle: EventHandle,
        event: BlobDeleted,
    ) -> anyhow::Result<()> {
        let blob_id = event.blob_id;

        if let Some(blob_info) = self.inner.storage.get_blob_info(&blob_id)? {
            if !blob_info.is_certified(self.inner.current_epoch()) {
                self.blob_sync_handler
                    .cancel_sync_and_mark_event_complete(&blob_id)
                    .await?;
            }
            // Note that this function is called *after* the blob info has already been updated with
            // the event. So it can happen that the only registered blob was deleted and the blob is
            // now no longer registered.
            // We use the event's epoch for this check (as opposed to the current epoch) as
            // subsequent certify or delete events may update the `blob_info`; so we cannot remove
            // it even if it is no longer valid in the *current* epoch
            if !blob_info.is_registered(event.epoch) {
                tracing::debug!("deleting data for deleted blob");
                // TODO: Uncomment the following line as soon as we fixed the certification
                // vulnerability with deletable blobs (#1147).
                // self.inner.storage.delete_blob(&event.blob_id, true)?;
            }
        } else {
            tracing::warn!(%blob_id, "handling `BlobDeleted` event for untracked blob");
        }

        event_handle.mark_as_complete();

        Ok(())
    }

    #[tracing::instrument(skip_all)]
    async fn process_blob_invalid_event(
        &self,
        event_handle: EventHandle,
        event: InvalidBlobId,
    ) -> anyhow::Result<()> {
        self.blob_sync_handler
            .cancel_sync_and_mark_event_complete(&event.blob_id)
            .await?;
        self.inner.storage.delete_blob(&event.blob_id, false)?;

        event_handle.mark_as_complete();
        Ok(())
    }

    #[tracing::instrument(skip_all)]
    async fn process_epoch_change_start_event(
        &self,
        event_handle: EventHandle,
        event: &EpochChangeStart,
    ) -> anyhow::Result<()> {
        // Irrespective of whether we are in this epoch, we can cancel any scheduled calls to change
        // to or end voting for the epoch identified by the event, as we're already in that epoch.
        self.epoch_change_driver
            .cancel_scheduled_voting_end(event.epoch);
        self.epoch_change_driver
            .cancel_scheduled_epoch_change_initiation(event.epoch);

        if self.inner.storage.node_status()? == NodeStatus::RecoveryCatchUp {
            self.inner
                .committee_service
                .begin_committee_change_to_latest_committee()
                .await?;
            if event.epoch == self.inner.current_epoch() {
                tracing::info!(
                    epoch = %event.epoch,
                    "processing event reaches the latest epoch, start recover entire node"
                );
                self.start_node_recovery(event_handle, event).await?;
            } else {
                tracing::info!(
                    event_epoch = %event.epoch,
                    committee_epoch = %self.inner.current_epoch(),
                    "epoch change start event reaches new epoch that is still lagging" );
            }

            return Ok(());
        }

        if !self.begin_committee_change(event.epoch).await? {
            event_handle.mark_as_complete();
            return Ok(());
        }

        // Cancel all blob syncs for blobs that are expired in the *current epoch*.
        self.blob_sync_handler
            .cancel_all_expired_syncs_and_mark_events_completed()
            .await?;

        self.process_shard_changes_in_new_epoch(event_handle, event)
            .await
    }

    /// Starts the node recovery process.
    async fn start_node_recovery(
        &self,
        event_handle: EventHandle,
        event: &EpochChangeStart,
    ) -> anyhow::Result<()> {
        self.inner
            .set_node_status(NodeStatus::RecoveryInProgress(event.epoch))?;

        let public_key = self.inner.public_key();
        let storage = &self.inner.storage;
        let committees = self.inner.committee_service.active_committees();

        // Create storage for shards that are currently owned by the node in the latest epoch.
        let shard_diff = ShardDiff::diff_previous(&committees, &storage.shards(), public_key);
        self.inner
            .create_storage_for_shards_in_background(shard_diff.gained)
            .await?;

        // Given that the storage node is severely lagging, the node may contain shards in outdated
        // status. We need to set the status of all currently owned shards to `Active` despite
        // their current status.
        for shard in committees
            .current_committee()
            .shards_for_node_public_key(public_key)
        {
            storage
                .shard_storage(*shard)
                .expect("we just create all storage, it must exist")
                .set_active_status()?;
        }

        // Initiate blob sync for all certified blobs we've tracked so far. After this is done,
        // the node will be in a state where it has all the shards and blobs that it should have.
        self.node_recovery_handler
            .start_node_recovery(event.epoch)?;

        // Last but not least, we need to remove any shards that are no longer owned by the node.
        if !shard_diff.removed.is_empty() {
            self.start_epoch_change_finisher
                .start_finish_epoch_change_tasks(
                    event_handle,
                    event,
                    shard_diff.removed.clone(),
                    committees,
                    true,
                );
        } else {
            event_handle.mark_as_complete();
        }

        Ok(())
    }

    /// Initiates a committee transition to a new epoch.
    ///
    /// Returns `true` if epoch change event has started or was sufficiently recent such
    /// that it should be handled.
    #[tracing::instrument(skip_all)]
    async fn begin_committee_change(
        &self,
        epoch: Epoch,
    ) -> Result<bool, BeginCommitteeChangeError> {
        match self
            .inner
            .committee_service
            .begin_committee_change(epoch)
            .await
        {
            Ok(()) => {
                tracing::debug!(
                    walrus.epoch = epoch,
                    "successfully started a transition to a new epoch"
                );
                self.inner.current_epoch.send_replace(epoch);
                Ok(true)
            }
            Err(BeginCommitteeChangeError::EpochIsTheSameAsCurrent) => {
                tracing::debug!(
                    walrus.epoch = epoch,
                    "epoch change event was for the epoch we are currently in, not skipping"
                );
                Ok(true)
            }
            Err(BeginCommitteeChangeError::ChangeAlreadyInProgress)
            | Err(BeginCommitteeChangeError::EpochIsLess { .. }) => {
                // We are likely processing a backlog of events. Since the committee service has a
                // more recent committee or has already had the current committee marked as
                // transitioning, our shards have also already been configured for the more
                // recent committee and there is actual nothing to do.
                tracing::debug!(
                    walrus.epoch = epoch,
                    "skipping epoch change start event for an older epoch"
                );
                Ok(false)
            }
            Err(error) => {
                tracing::error!(?error, "failed to initiate a transition to the new epoch");
                Err(error)
            }
        }
    }

    /// Processes all the shard changes in the new epoch.
    #[tracing::instrument(skip_all)]
    async fn process_shard_changes_in_new_epoch(
        &self,
        event_handle: EventHandle,
        event: &EpochChangeStart,
    ) -> anyhow::Result<()> {
        let public_key = self.inner.public_key();
        let storage = &self.inner.storage;
        let committees = self.inner.committee_service.active_committees();

        let shard_diff = ShardDiff::diff_previous(&committees, &storage.shards(), public_key);

        assert!(event.epoch <= committees.epoch());

        for shard_id in &shard_diff.lost {
            let Some(shard_storage) = storage.shard_storage(*shard_id) else {
                tracing::debug!("skipping lost shard during epoch change as it is not stored");
                continue;
            };
            tracing::debug!(walrus.shard_index = %shard_id, "locking shard for epoch change");
            shard_storage
                .lock_shard_for_epoch_change()
                .context("failed to lock shard")?;
        }

        // Here we need to wait for the previous shard removal to finish so that for the case
        // where same shard is moved in again, we don't have shard removal and move-in running
        // concurrently.
        //
        // Note that we expect this call to finish quickly because removing RocksDb column
        // families is supposed to be fast, and we have an entire epoch duration to do so. By
        // the time next epoch starts, the shard removal task should have completed.
        self.start_epoch_change_finisher
            .wait_until_previous_task_done()
            .await;

        let mut ongoing_shard_sync = false;
        if !shard_diff.gained.is_empty() {
            assert!(committees.current_committee().contains(public_key));

            self.inner
                .create_storage_for_shards_in_background(shard_diff.gained.clone())
                .await?;

            // There shouldn't be an epoch change event for the genesis epoch.
            assert!(event.epoch != GENESIS_EPOCH);
            for shard in &shard_diff.gained {
                self.shard_sync_handler.start_new_shard_sync(*shard).await?;
            }
            ongoing_shard_sync = true;
        }

        self.start_epoch_change_finisher
            .start_finish_epoch_change_tasks(
                event_handle,
                event,
                shard_diff.removed.clone(),
                committees,
                ongoing_shard_sync,
            );

        Ok(())
    }

    #[tracing::instrument(skip_all)]
    async fn process_epoch_change_done_event(&self, event: &EpochChangeDone) -> anyhow::Result<()> {
        match self
            .inner
            .committee_service
            .end_committee_change(event.epoch)
        {
            Ok(()) => tracing::debug!(
                walrus.epoch = event.epoch,
                "successfully ended the transition to the new epoch"
            ),
            // This likely means that the committee was fetched (for example on startup) and we
            // are not processing the event that would have notified us that the epoch was
            // changing.
            Err(EndCommitteeChangeError::EpochChangeAlreadyDone) => tracing::debug!(
                walrus.epoch = event.epoch,
                "the committee had already transitioned to the new epoch"
            ),
            Err(EndCommitteeChangeError::ProvidedEpochIsInThePast { .. }) => {
                // We are ending a change to an epoch that we have already advanced beyond. This is
                // likely due to processing a backlog of events and can be ignored.
                tracing::debug!(
                    walrus.epoch = event.epoch,
                    "skipping epoch change event that is in the past"
                );
                return Ok(());
            }
            Err(error @ EndCommitteeChangeError::ProvidedEpochIsInTheFuture { .. }) => {
                tracing::error!(
                    ?error,
                    "our committee service is lagging behind the events being processed which \
                    should not happen"
                );
                return Err(error.into());
            }
        }

        self.epoch_change_driver.schedule_voting_end(
            NonZero::new(event.epoch + 1).expect("incremented value is non-zero"),
        );

        Ok(())
    }

    pub(crate) fn inner(&self) -> &Arc<StorageNodeInner> {
        &self.inner
    }
}

impl StorageNodeInner {
    pub(crate) fn encoding_config(&self) -> &EncodingConfig {
        &self.encoding_config
    }

    pub(crate) fn storage(&self) -> &Storage {
        &self.storage
    }

    fn current_epoch(&self) -> Epoch {
        self.committee_service.get_epoch()
    }

    fn check_index(&self, index: SliverPairIndex) -> Result<(), IndexOutOfRange> {
        if index.get() < self.n_shards().get() {
            Ok(())
        } else {
            Err(IndexOutOfRange {
                index: index.get(),
                max: self.n_shards().get(),
            })
        }
    }

    fn get_shard_for_sliver_pair(
        &self,
        sliver_pair_index: SliverPairIndex,
        blob_id: &BlobId,
    ) -> Result<Arc<ShardStorage>, ShardNotAssigned> {
        let shard_index =
            sliver_pair_index.to_shard_index(self.encoding_config.n_shards(), blob_id);
        self.storage
            .shard_storage(shard_index)
            .ok_or(ShardNotAssigned(shard_index, self.current_epoch()))
    }

    fn init_gauges(&self) -> Result<(), TypedStoreError> {
        let persisted = self.storage.get_sequentially_processed_event_count()?;

        metrics::with_label!(self.metrics.event_cursor_progress, "persisted").set(persisted);

        Ok(())
    }

<<<<<<< HEAD
=======
    #[tracing::instrument(skip_all)]
    fn mark_event_completed(
        &self,
        event_index: usize,
        cursor: &EventID,
    ) -> Result<(), TypedStoreError> {
        let EventProgress { persisted, pending } = self
            .storage
            .maybe_advance_event_cursor(event_index, cursor)?;

        let event_cursor_progress = &self.metrics.event_cursor_progress;
        metrics::with_label!(event_cursor_progress, STATUS_PERSISTED).set(persisted);
        metrics::with_label!(event_cursor_progress, STATUS_PENDING).set(pending);

        Ok(())
    }

    #[tracing::instrument(skip_all)]
    fn mark_element_at_index(&self, element_index: usize) -> Result<(), TypedStoreError> {
        let event_id = EventID::from((TransactionDigest::random(), 0));
        self.mark_event_completed(element_index, &event_id)?;
        Ok(())
    }

>>>>>>> 9ac617ce
    fn public_key(&self) -> &PublicKey {
        self.protocol_key_pair.as_ref().public()
    }

    fn shard_health_status(
        &self,
        detailed: bool,
    ) -> (ShardStatusSummary, Option<ShardStatusDetail>) {
        // NOTE: It is possible that the committee or shards change between this and the next call.
        // As this is for admin consumption, this is not considered a problem.
        let mut shard_statuses = self.storage.try_list_shard_status().unwrap_or_default();
        let committee = self.committee_service.committee();
        let owned_shards = committee.shards_for_node_public_key(self.public_key());
        let mut summary = ShardStatusSummary::default();

        let mut detail = detailed.then(|| {
            let mut detail = ShardStatusDetail::default();
            detail.owned.reserve_exact(owned_shards.len());
            detail
        });

        // Record the status for the owned shards.
        for &shard in owned_shards {
            // Consume statuses, so that we are left with shards that are not owned.
            let status = shard_statuses
                .remove(&shard)
                .flatten()
                .map_or(ApiShardStatus::Unknown, api_status_from_shard_status);

            increment_shard_summary(&mut summary, status, true);
            if let Some(ref mut detail) = detail {
                detail.owned.push(ShardHealthInfo { shard, status });
            }
        }

        // Record the status for the unowned shards.
        for (shard, status) in shard_statuses {
            let status = status.map_or(ApiShardStatus::Unknown, api_status_from_shard_status);
            increment_shard_summary(&mut summary, status, false);
            if let Some(ref mut detail) = detail {
                detail.other.push(ShardHealthInfo { shard, status });
            }
        }

        // Sort the result by the shard index.
        if let Some(ref mut detail) = detail {
            detail.owned.sort_by_key(|info| info.shard);
            detail.other.sort_by_key(|info| info.shard);
        }

        (summary, detail)
    }

    async fn create_storage_for_shards_in_background(
        self: &Arc<Self>,
        new_shards: Vec<ShardIndex>,
    ) -> Result<(), anyhow::Error> {
        let this = self.clone();
        tokio::task::spawn_blocking(move || this.storage.create_storage_for_shards(&new_shards))
            .in_current_span()
            .await??;
        Ok(())
    }

    fn is_blob_registered(&self, blob_id: &BlobId) -> Result<bool, anyhow::Error> {
        Ok(self
            .storage
            .get_blob_info(blob_id)
            .context("could not retrieve blob info")?
            .is_some_and(|blob_info| blob_info.is_registered(self.current_epoch())))
    }

    fn is_blob_certified(&self, blob_id: &BlobId) -> Result<bool, anyhow::Error> {
        Ok(self
            .storage
            .get_blob_info(blob_id)
            .context("could not retrieve blob info")?
            .is_some_and(|blob_info| blob_info.is_certified(self.current_epoch())))
    }

    /// Sets the status of the node.
    pub fn set_node_status(&self, status: NodeStatus) -> Result<(), TypedStoreError> {
        self.metrics.current_node_status.set(status.to_i64());
        self.storage.set_node_status(status)
    }

    fn shut_down(&self) {
        self.is_shutting_down.store(true, Ordering::Relaxed)
    }

    fn is_shutting_down(&self) -> bool {
        self.is_shutting_down.load(Ordering::SeqCst)
    }
}

fn api_status_from_shard_status(status: ShardStatus) -> ApiShardStatus {
    match status {
        ShardStatus::None => ApiShardStatus::Unknown,
        ShardStatus::Active => ApiShardStatus::Ready,
        ShardStatus::ActiveSync => ApiShardStatus::InTransfer,
        ShardStatus::ActiveRecover => ApiShardStatus::InRecovery,
        ShardStatus::LockedToMove => ApiShardStatus::ReadOnly,
    }
}

fn increment_shard_summary(
    summary: &mut ShardStatusSummary,
    status: ApiShardStatus,
    is_owned: bool,
) {
    if !is_owned {
        if ApiShardStatus::ReadOnly == status {
            summary.read_only += 1;
        }
        return;
    }

    debug_assert!(is_owned);
    summary.owned += 1;
    match status {
        ApiShardStatus::Unknown => summary.unknown += 1,
        ApiShardStatus::Ready => summary.ready += 1,
        ApiShardStatus::InTransfer => summary.in_transfer += 1,
        ApiShardStatus::InRecovery => summary.in_recovery += 1,
        // We do not expect owned shards to be read-only.
        _ => (),
    }
}

impl ServiceState for StorageNode {
    fn retrieve_metadata(
        &self,
        blob_id: &BlobId,
    ) -> Result<VerifiedBlobMetadataWithId, RetrieveMetadataError> {
        self.inner.retrieve_metadata(blob_id)
    }

    fn store_metadata(
        &self,
        metadata: UnverifiedBlobMetadataWithId,
    ) -> Result<bool, StoreMetadataError> {
        self.inner.store_metadata(metadata)
    }

    fn metadata_status(
        &self,
        blob_id: &BlobId,
    ) -> Result<StoredOnNodeStatus, RetrieveMetadataError> {
        self.inner.metadata_status(blob_id)
    }

    fn retrieve_sliver(
        &self,
        blob_id: &BlobId,
        sliver_pair_index: SliverPairIndex,
        sliver_type: SliverType,
    ) -> Result<Sliver, RetrieveSliverError> {
        self.inner
            .retrieve_sliver(blob_id, sliver_pair_index, sliver_type)
    }

    fn store_sliver(
        &self,
        blob_id: &BlobId,
        sliver_pair_index: SliverPairIndex,
        sliver: &Sliver,
    ) -> Result<bool, StoreSliverError> {
        self.inner.store_sliver(blob_id, sliver_pair_index, sliver)
    }

    fn compute_storage_confirmation(
        &self,
        blob_id: &BlobId,
    ) -> impl Future<Output = Result<StorageConfirmation, ComputeStorageConfirmationError>> + Send
    {
        self.inner.compute_storage_confirmation(blob_id)
    }

    fn verify_inconsistency_proof(
        &self,
        blob_id: &BlobId,
        inconsistency_proof: InconsistencyProof,
    ) -> impl Future<Output = Result<InvalidBlobIdAttestation, InconsistencyProofError>> + Send
    {
        self.inner
            .verify_inconsistency_proof(blob_id, inconsistency_proof)
    }

    fn retrieve_recovery_symbol(
        &self,
        blob_id: &BlobId,
        sliver_pair_index: SliverPairIndex,
        sliver_type: SliverType,
        target_pair_index: SliverPairIndex,
    ) -> Result<RecoverySymbol<MerkleProof>, RetrieveSymbolError> {
        self.inner.retrieve_recovery_symbol(
            blob_id,
            sliver_pair_index,
            sliver_type,
            target_pair_index,
        )
    }

    fn blob_status(&self, blob_id: &BlobId) -> Result<BlobStatus, BlobStatusError> {
        self.inner.blob_status(blob_id)
    }

    fn n_shards(&self) -> NonZeroU16 {
        self.inner.n_shards()
    }

    fn health_info(&self, detailed: bool) -> ServiceHealthInfo {
        self.inner.health_info(detailed)
    }

    fn sliver_status<A: EncodingAxis>(
        &self,
        blob_id: &BlobId,
        sliver_pair_index: SliverPairIndex,
    ) -> Result<StoredOnNodeStatus, RetrieveSliverError> {
        self.inner.sliver_status::<A>(blob_id, sliver_pair_index)
    }

    fn sync_shard(
        &self,
        public_key: PublicKey,
        signed_request: SignedSyncShardRequest,
    ) -> Result<SyncShardResponse, SyncShardServiceError> {
        self.inner.sync_shard(public_key, signed_request)
    }
}

impl ServiceState for StorageNodeInner {
    fn retrieve_metadata(
        &self,
        blob_id: &BlobId,
    ) -> Result<VerifiedBlobMetadataWithId, RetrieveMetadataError> {
        ensure!(
            self.is_blob_registered(blob_id)?,
            RetrieveMetadataError::Unavailable,
        );

        self.storage
            .get_metadata(blob_id)
            .context("database error when retrieving metadata")?
            .ok_or(RetrieveMetadataError::Unavailable)
            .inspect(|_| self.metrics.metadata_retrieved_total.inc())
    }

    fn store_metadata(
        &self,
        metadata: UnverifiedBlobMetadataWithId,
    ) -> Result<bool, StoreMetadataError> {
        let Some(blob_info) = self
            .storage
            .get_blob_info(metadata.blob_id())
            .context("could not retrieve blob info")?
        else {
            return Err(StoreMetadataError::NotCurrentlyRegistered);
        };

        if let Some(event) = blob_info.invalidation_event() {
            return Err(StoreMetadataError::InvalidBlob(event));
        }

        ensure!(
            blob_info.is_registered(self.current_epoch()),
            StoreMetadataError::NotCurrentlyRegistered,
        );

        if blob_info.is_metadata_stored() {
            return Ok(false);
        }

        let verified_metadata_with_id = metadata.verify(&self.encoding_config)?;
        self.storage
            .put_verified_metadata(&verified_metadata_with_id)
            .context("unable to store metadata")?;

        self.metrics
            .uploaded_metadata_unencoded_blob_bytes
            .observe(verified_metadata_with_id.as_ref().unencoded_length as f64);
        self.metrics.metadata_stored_total.inc();

        Ok(true)
    }

    fn metadata_status(
        &self,
        blob_id: &BlobId,
    ) -> Result<StoredOnNodeStatus, RetrieveMetadataError> {
        match self.storage.has_metadata(blob_id) {
            Ok(true) => Ok(StoredOnNodeStatus::Stored),
            Ok(false) => Ok(StoredOnNodeStatus::Nonexistent),
            Err(err) => Err(RetrieveMetadataError::Internal(err.into())),
        }
    }

    fn retrieve_sliver(
        &self,
        blob_id: &BlobId,
        sliver_pair_index: SliverPairIndex,
        sliver_type: SliverType,
    ) -> Result<Sliver, RetrieveSliverError> {
        self.check_index(sliver_pair_index)?;

        ensure!(
            self.is_blob_certified(blob_id)?,
            RetrieveSliverError::Unavailable,
        );

        let shard_storage = self.get_shard_for_sliver_pair(sliver_pair_index, blob_id)?;

        shard_storage
            .get_sliver(blob_id, sliver_type)
            .context("unable to retrieve sliver")?
            .ok_or(RetrieveSliverError::Unavailable)
            .inspect(|sliver| {
                metrics::with_label!(self.metrics.slivers_retrieved_total, sliver.r#type()).inc();
            })
    }

    fn store_sliver(
        &self,
        blob_id: &BlobId,
        sliver_pair_index: SliverPairIndex,
        sliver: &Sliver,
    ) -> Result<bool, StoreSliverError> {
        self.check_index(sliver_pair_index)?;

        ensure!(
            self.is_blob_registered(blob_id)?,
            StoreSliverError::NotCurrentlyRegistered,
        );

        // Ensure we have received the blob metadata.
        let metadata = self
            .storage
            .get_metadata(blob_id)
            .context("database error when storing sliver")?
            .ok_or(StoreSliverError::MissingMetadata)?;

        let shard_storage = self.get_shard_for_sliver_pair(sliver_pair_index, blob_id)?;

        let shard_status = shard_storage
            .status()
            .context("Unable to retrieve shard status")?;

        if !shard_status.is_owned_by_node() {
            return Err(ShardNotAssigned(shard_storage.id(), self.current_epoch()).into());
        }

        if shard_storage
            .is_sliver_type_stored(blob_id, sliver.r#type())
            .context("database error when checking sliver existence")?
        {
            return Ok(false);
        }

        sliver.verify(&self.encoding_config, metadata.as_ref())?;

        // Finally store the sliver in the appropriate shard storage.
        shard_storage
            .put_sliver(blob_id, sliver)
            .context("unable to store sliver")?;

        metrics::with_label!(self.metrics.slivers_stored_total, sliver.r#type()).inc();

        Ok(true)
    }

    async fn compute_storage_confirmation(
        &self,
        blob_id: &BlobId,
    ) -> Result<StorageConfirmation, ComputeStorageConfirmationError> {
        ensure!(
            self.is_blob_registered(blob_id)?,
            ComputeStorageConfirmationError::NotCurrentlyRegistered,
        );
        ensure!(
            self.storage
                .is_stored_at_all_shards(blob_id)
                .context("database error when storage status")?,
            ComputeStorageConfirmationError::NotFullyStored,
        );

        let confirmation = Confirmation::new(self.current_epoch(), *blob_id);
        let signed = sign_message(confirmation, self.protocol_key_pair.clone()).await?;

        self.metrics.storage_confirmations_issued_total.inc();

        Ok(StorageConfirmation::Signed(signed))
    }

    fn blob_status(&self, blob_id: &BlobId) -> Result<BlobStatus, BlobStatusError> {
        Ok(self
            .storage
            .get_blob_info(blob_id)
            .context("could not retrieve blob info")?
            .map(|blob_info| blob_info.to_blob_status(self.current_epoch()))
            .unwrap_or_default())
    }

    async fn verify_inconsistency_proof(
        &self,
        blob_id: &BlobId,
        inconsistency_proof: InconsistencyProof,
    ) -> Result<InvalidBlobIdAttestation, InconsistencyProofError> {
        let metadata = self.retrieve_metadata(blob_id)?;

        inconsistency_proof.verify(metadata.as_ref(), &self.encoding_config)?;

        let message = InvalidBlobIdMsg::new(self.current_epoch(), blob_id.to_owned());
        Ok(sign_message(message, self.protocol_key_pair.clone()).await?)
    }

    fn retrieve_recovery_symbol(
        &self,
        blob_id: &BlobId,
        sliver_pair_index: SliverPairIndex,
        sliver_type: SliverType,
        target_pair_index: SliverPairIndex,
    ) -> Result<RecoverySymbol<MerkleProof>, RetrieveSymbolError> {
        // Before touching the database, verify that the target_pair_index is possibly valid, and
        // not out of range. Checking the sliver_pair_index is done by retrieve_sliver.
        self.check_index(target_pair_index)?;

        let sliver = self.retrieve_sliver(blob_id, sliver_pair_index, sliver_type.orthogonal())?;

        let symbol_result = match sliver {
            Sliver::Primary(inner) => inner
                .recovery_symbol_for_sliver(target_pair_index, &self.encoding_config)
                .map(RecoverySymbol::Secondary),
            Sliver::Secondary(inner) => inner
                .recovery_symbol_for_sliver(target_pair_index, &self.encoding_config)
                .map(RecoverySymbol::Primary),
        };

        symbol_result.map_err(|error| match error {
            RecoverySymbolError::IndexTooLarge => {
                panic!("index validity must be checked above")
            }
            RecoverySymbolError::EncodeError(error) => {
                RetrieveSymbolError::Internal(anyhow!(error))
            }
        })
    }

    fn n_shards(&self) -> NonZeroU16 {
        self.encoding_config.n_shards()
    }

    fn health_info(&self, detailed: bool) -> ServiceHealthInfo {
        let (shard_summary, shard_detail) = self.shard_health_status(detailed);
        ServiceHealthInfo {
            uptime: self.start_time.elapsed(),
            epoch: self.current_epoch(),
            public_key: self.public_key().clone(),
            node_status: self
                .storage
                .node_status()
                .expect("fetching node status should not fail")
                .to_string(),
            event_progress: self
                .storage
                .get_event_cursor_progress()
                .expect("get cursor progress should not fail")
                .into(),
            shard_detail,
            shard_summary,
        }
    }

    fn sliver_status<A: EncodingAxis>(
        &self,
        blob_id: &BlobId,
        sliver_pair_index: SliverPairIndex,
    ) -> Result<StoredOnNodeStatus, RetrieveSliverError> {
        match self
            .get_shard_for_sliver_pair(sliver_pair_index, blob_id)?
            .is_sliver_stored::<A>(blob_id)
        {
            Ok(true) => Ok(StoredOnNodeStatus::Stored),
            Ok(false) => Ok(StoredOnNodeStatus::Nonexistent),
            Err(err) => Err(RetrieveSliverError::Internal(err.into())),
        }
    }

    fn sync_shard(
        &self,
        public_key: PublicKey,
        signed_request: SignedSyncShardRequest,
    ) -> Result<SyncShardResponse, SyncShardServiceError> {
        if !self.committee_service.is_walrus_storage_node(&public_key) {
            return Err(SyncShardServiceError::Unauthorized);
        }

        let sync_shard_msg = signed_request.verify_signature_and_get_message(&public_key)?;
        let request = sync_shard_msg.as_ref().contents();

        tracing::debug!("Sync shard request received: {:?}", request);

        // If the epoch of the requester should not be older than the current epoch of the node.
        // In a normal scenario, a storage node will never fetch shards from a future epoch.
        if request.epoch() != self.current_epoch() {
            return Err(InvalidEpochError {
                request_epoch: request.epoch(),
                server_epoch: self.current_epoch(),
            }
            .into());
        }

        self.storage
            .handle_sync_shard_request(request, self.current_epoch())
    }
}

#[tracing::instrument(skip_all, err)]
async fn sign_message<T, I>(
    message: T,
    signer: ProtocolKeyPair,
) -> Result<SignedMessage<T>, anyhow::Error>
where
    T: AsRef<ProtocolMessage<I>> + Serialize + Send + Sync + 'static,
{
    let signed = tokio::task::spawn_blocking(move || signer.sign_message(&message))
        .await
        .with_context(|| {
            format!(
                "unexpected error while signing a {}",
                std::any::type_name::<T>()
            )
        })?;

    Ok(signed)
}

#[cfg(test)]
mod tests {

    use std::{sync::OnceLock, time::Duration};

    use chrono::Utc;
    use contract_service::MockSystemContractService;
    use storage::{
        tests::{populated_storage, WhichSlivers, BLOB_ID, OTHER_SHARD_INDEX, SHARD_INDEX},
        ShardStatus,
    };
    use sui_types::base_types::ObjectID;
    use system_events::SystemEventProvider;
    use tokio::sync::{broadcast::Sender, Mutex};
    use walrus_core::{
        encoding::{Primary, Secondary, SliverData, SliverPair},
        messages::{SyncShardMsg, SyncShardRequest},
        test_utils::generate_config_metadata_and_valid_recovery_symbols,
    };
    use walrus_proc_macros::walrus_simtest;
    use walrus_sdk::client::Client;
    use walrus_sui::{
        client::FixedSystemParameters,
        test_utils::{event_id_for_testing, EventForTesting},
        types::{move_structs::EpochState, BlobRegistered},
    };
    use walrus_test_utils::{async_param_test, Result as TestResult, WithTempDir};

    use super::*;
    use crate::test_utils::{StorageNodeHandle, StorageNodeHandleTrait, TestCluster};

    const TIMEOUT: Duration = Duration::from_secs(1);
    const OTHER_BLOB_ID: BlobId = BlobId([247; 32]);
    const BLOB: &[u8] = &[
        0, 1, 255, 0, 2, 254, 0, 3, 253, 0, 4, 252, 0, 5, 251, 0, 6, 250, 0, 7, 249, 0, 8, 248,
    ];

    async fn storage_node_with_storage(storage: WithTempDir<Storage>) -> StorageNodeHandle {
        StorageNodeHandle::builder()
            .with_storage(storage)
            .build()
            .await
            .expect("storage node creation in setup should not fail")
    }

    async fn storage_node_with_storage_and_events<U>(
        storage: WithTempDir<Storage>,
        events: U,
    ) -> StorageNodeHandle
    where
        U: SystemEventProvider + Into<Box<U>> + 'static,
    {
        StorageNodeHandle::builder()
            .with_storage(storage)
            .with_system_event_provider(events)
            .with_node_started(true)
            .build()
            .await
            .expect("storage node creation in setup should not fail")
    }

    mod get_storage_confirmation {
        use fastcrypto::traits::VerifyingKey;

        use super::*;

        #[tokio::test]
        async fn errs_if_blob_is_not_registered() -> TestResult {
            let storage_node = storage_node_with_storage(populated_storage(&[(
                SHARD_INDEX,
                vec![
                    (BLOB_ID, WhichSlivers::Primary),
                    (OTHER_BLOB_ID, WhichSlivers::Both),
                ],
            )])?)
            .await;

            let err = storage_node
                .as_ref()
                .compute_storage_confirmation(&BLOB_ID)
                .await
                .expect_err("should fail");

            assert!(matches!(
                err,
                ComputeStorageConfirmationError::NotCurrentlyRegistered
            ));

            Ok(())
        }

        #[tokio::test]
        async fn errs_if_not_all_slivers_stored() -> TestResult {
            let storage_node = storage_node_with_storage_and_events(
                populated_storage(&[(
                    SHARD_INDEX,
                    vec![
                        (BLOB_ID, WhichSlivers::Primary),
                        (OTHER_BLOB_ID, WhichSlivers::Both),
                    ],
                )])?,
                vec![BlobRegistered::for_testing(BLOB_ID).into()],
            )
            .await;

            let err = retry_until_success_or_timeout(TIMEOUT, || async {
                match storage_node
                    .as_ref()
                    .compute_storage_confirmation(&BLOB_ID)
                    .await
                {
                    Err(ComputeStorageConfirmationError::NotCurrentlyRegistered) => Err(()),
                    result => Ok(result),
                }
            })
            .await
            .expect("retry should eventually return something besides 'NotCurrentlyRegistered'")
            .expect_err("should fail");

            assert!(matches!(
                err,
                ComputeStorageConfirmationError::NotFullyStored,
            ));

            Ok(())
        }

        #[tokio::test]
        async fn returns_confirmation_over_nodes_storing_the_pair() -> TestResult {
            let storage_node = storage_node_with_storage_and_events(
                populated_storage(&[(
                    SHARD_INDEX,
                    vec![
                        (BLOB_ID, WhichSlivers::Both),
                        (OTHER_BLOB_ID, WhichSlivers::Both),
                    ],
                )])?,
                vec![BlobRegistered::for_testing(BLOB_ID).into()],
            )
            .await;

            let confirmation = retry_until_success_or_timeout(TIMEOUT, || {
                storage_node.as_ref().compute_storage_confirmation(&BLOB_ID)
            })
            .await?;

            let StorageConfirmation::Signed(signed) = confirmation;

            storage_node
                .as_ref()
                .inner
                .protocol_key_pair
                .as_ref()
                .public()
                .verify(&signed.serialized_message, &signed.signature)
                .expect("message should be verifiable");

            let confirmation: Confirmation =
                bcs::from_bytes(&signed.serialized_message).expect("message should be decodable");

            assert_eq!(
                confirmation.as_ref().epoch(),
                storage_node.as_ref().inner.current_epoch()
            );
            assert_eq!(*confirmation.as_ref().contents(), BLOB_ID);

            Ok(())
        }
    }

    #[tokio::test]
    async fn services_slivers_for_shards_managed_according_to_committee() -> TestResult {
        let shard_for_node = ShardIndex(0);
        let node = StorageNodeHandle::builder()
            .with_system_event_provider(vec![
                ContractEvent::EpochChangeEvent(EpochChangeEvent::EpochChangeStart(
                    EpochChangeStart {
                        epoch: 1,
                        event_id: event_id_for_testing(),
                    },
                )),
                BlobRegistered::for_testing(BLOB_ID).into(),
            ])
            .with_shard_assignment(&[shard_for_node])
            .with_node_started(true)
            .with_rest_api_started(true)
            .build()
            .await?;
        let n_shards = node.as_ref().inner.committee_service.get_shard_count();
        let sliver_pair_index = shard_for_node.to_pair_index(n_shards, &BLOB_ID);

        let result =
            node.as_ref()
                .retrieve_sliver(&BLOB_ID, sliver_pair_index, SliverType::Primary);

        assert!(matches!(result, Err(RetrieveSliverError::Unavailable)));

        Ok(())
    }

    async_param_test! {
        deletes_blob_data_on_event -> TestResult: [
            invalid_blob_event_registered: (InvalidBlobId::for_testing(BLOB_ID).into(), false),
            invalid_blob_event_certified: (InvalidBlobId::for_testing(BLOB_ID).into(), true),
            // TODO: Uncomment the following tests as soon as we fixed the certification
            // vulnerability with deletable blobs (#1147).
            // blob_deleted_event_registered: (
            //     BlobDeleted{was_certified: false, ..BlobDeleted::for_testing(BLOB_ID)}.into(),
            //     false
            // ),
            // blob_deleted_event_certified: (BlobDeleted::for_testing(BLOB_ID).into(), true),
        ]
    }
    async fn deletes_blob_data_on_event(event: BlobEvent, is_certified: bool) -> TestResult {
        let events = Sender::new(48);
        let node = StorageNodeHandle::builder()
            .with_storage(populated_storage(&[
                (SHARD_INDEX, vec![(BLOB_ID, WhichSlivers::Both)]),
                (OTHER_SHARD_INDEX, vec![(BLOB_ID, WhichSlivers::Both)]),
            ])?)
            .with_system_event_provider(events.clone())
            .with_node_started(true)
            .build()
            .await?;
        let storage = &node.as_ref().inner.storage;

        tokio::time::sleep(Duration::from_millis(50)).await;

        assert!(storage.is_stored_at_all_shards(&BLOB_ID)?);
        events.send(
            BlobRegistered {
                deletable: true,
                ..BlobRegistered::for_testing(BLOB_ID)
            }
            .into(),
        )?;
        if is_certified {
            events.send(
                BlobCertified {
                    deletable: true,
                    ..BlobCertified::for_testing(BLOB_ID)
                }
                .into(),
            )?;
        }

        events.send(event.into())?;

        tokio::time::sleep(Duration::from_millis(100)).await;
        assert!(!storage.is_stored_at_all_shards(&BLOB_ID)?);
        Ok(())
    }

    // TODO: Remove the following test as soon as we fixed the certification vulnerability with
    // deletable blobs (#1147).
    async_param_test! {
        does_not_delete_blob_data_on_deletion -> TestResult: [
            registered: (
                BlobDeleted{was_certified: false, ..BlobDeleted::for_testing(BLOB_ID)}.into(),
                false
            ),
            certified: (BlobDeleted::for_testing(BLOB_ID).into(), true),
        ]
    }
    async fn does_not_delete_blob_data_on_deletion(
        event: BlobEvent,
        is_certified: bool,
    ) -> TestResult {
        let events = Sender::new(48);
        let node = StorageNodeHandle::builder()
            .with_storage(populated_storage(&[
                (SHARD_INDEX, vec![(BLOB_ID, WhichSlivers::Both)]),
                (OTHER_SHARD_INDEX, vec![(BLOB_ID, WhichSlivers::Both)]),
            ])?)
            .with_system_event_provider(events.clone())
            .with_node_started(true)
            .build()
            .await?;
        let storage = &node.as_ref().inner.storage;

        tokio::time::sleep(Duration::from_millis(50)).await;

        assert!(storage.is_stored_at_all_shards(&BLOB_ID)?);
        events.send(
            BlobRegistered {
                deletable: true,
                ..BlobRegistered::for_testing(BLOB_ID)
            }
            .into(),
        )?;
        if is_certified {
            events.send(
                BlobCertified {
                    deletable: true,
                    ..BlobCertified::for_testing(BLOB_ID)
                }
                .into(),
            )?;
        }

        events.send(event.into())?;

        tokio::time::sleep(Duration::from_millis(100)).await;
        assert!(storage.is_stored_at_all_shards(&BLOB_ID)?);
        Ok(())
    }

    async_param_test! {
        correctly_handles_blob_deletions_with_concurrent_instances -> TestResult: [
            same_epoch: (1),
            later_epoch: (2),
        ]
    }
    async fn correctly_handles_blob_deletions_with_concurrent_instances(
        current_epoch: Epoch,
    ) -> TestResult {
        let (cluster, events) = cluster_at_epoch1_without_blobs(&[&[0]]).await?;
        advance_cluster_to_epoch(&cluster, &[&events], current_epoch).await?;

        let node = &cluster.nodes[0];
        println!("{}", node.storage_node.inner.current_epoch());

        let blob_events: Vec<BlobEvent> = vec![
            BlobRegistered {
                deletable: true,
                end_epoch: 2,
                ..BlobRegistered::for_testing(BLOB_ID)
            }
            .into(),
            BlobCertified {
                deletable: true,
                end_epoch: 2,
                ..BlobCertified::for_testing(BLOB_ID)
            }
            .into(),
            BlobDeleted {
                end_epoch: 2,
                ..BlobDeleted::for_testing(BLOB_ID)
            }
            .into(),
        ];

        // Send each event twice. This corresponds to registering and certifying two `Blob`
        // instances with the same blob ID, and then deleting both.
        for event in blob_events {
            events.send(event.clone().into())?;
            events.send(event.into())?;
        }

        wait_until_events_processed(node, 6).await?;

        Ok(())
    }

    #[tokio::test]
    async fn returns_correct_blob_status() -> TestResult {
        let blob_event = BlobRegistered::for_testing(BLOB_ID);
        let node = StorageNodeHandle::builder()
            .with_system_event_provider(vec![blob_event.clone().into()])
            .with_shard_assignment(&[ShardIndex(0)])
            .with_node_started(true)
            .build()
            .await?;

        // Wait to make sure the event is received.
        tokio::time::sleep(Duration::from_millis(100)).await;

        let BlobStatus::Permanent {
            end_epoch,
            status_event,
            is_certified,
            ..
        } = node.as_ref().blob_status(&BLOB_ID)?
        else {
            panic!("got nonexistent blob status")
        };

        assert!(!is_certified);
        assert_eq!(status_event, blob_event.event_id);
        assert_eq!(end_epoch, blob_event.end_epoch);

        Ok(())
    }

    #[tokio::test]
    async fn returns_correct_sliver_status() -> TestResult {
        let storage_node = storage_node_with_storage(populated_storage(&[
            (SHARD_INDEX, vec![(BLOB_ID, WhichSlivers::Both)]),
            (OTHER_SHARD_INDEX, vec![(BLOB_ID, WhichSlivers::Primary)]),
        ])?)
        .await;

        let pair_index =
            SHARD_INDEX.to_pair_index(storage_node.as_ref().inner.n_shards(), &BLOB_ID);
        let other_pair_index =
            OTHER_SHARD_INDEX.to_pair_index(storage_node.as_ref().inner.n_shards(), &BLOB_ID);

        check_sliver_status::<Primary>(&storage_node, pair_index, StoredOnNodeStatus::Stored)?;
        check_sliver_status::<Secondary>(&storage_node, pair_index, StoredOnNodeStatus::Stored)?;
        check_sliver_status::<Primary>(
            &storage_node,
            other_pair_index,
            StoredOnNodeStatus::Stored,
        )?;
        check_sliver_status::<Secondary>(
            &storage_node,
            other_pair_index,
            StoredOnNodeStatus::Nonexistent,
        )?;
        Ok(())
    }
    fn check_sliver_status<A: EncodingAxis>(
        storage_node: &StorageNodeHandle,
        pair_index: SliverPairIndex,
        expected: StoredOnNodeStatus,
    ) -> TestResult {
        let effective = storage_node
            .as_ref()
            .inner
            .sliver_status::<A>(&BLOB_ID, pair_index)?;
        assert_eq!(effective, expected);
        Ok(())
    }

    #[tokio::test]
    async fn returns_correct_metadata_status() -> TestResult {
        let (_ec, metadata, _idx, _rs) = generate_config_metadata_and_valid_recovery_symbols()?;
        let storage_node = set_up_node_with_metadata(metadata.clone().into_unverified()).await?;

        let metadata_status = storage_node
            .as_ref()
            .inner
            .metadata_status(metadata.blob_id())?;
        assert_eq!(metadata_status, StoredOnNodeStatus::Stored);
        Ok(())
    }

    #[tokio::test]
    async fn errs_for_empty_blob_status() -> TestResult {
        let node = StorageNodeHandle::builder()
            .with_system_event_provider(vec![])
            .with_shard_assignment(&[ShardIndex(0)])
            .with_node_started(true)
            .build()
            .await?;

        assert!(matches!(
            node.as_ref().blob_status(&BLOB_ID),
            Ok(BlobStatus::Nonexistent)
        ));

        Ok(())
    }

    async fn set_up_node_with_metadata(
        metadata: UnverifiedBlobMetadataWithId,
    ) -> anyhow::Result<StorageNodeHandle> {
        let blob_id = metadata.blob_id().to_owned();

        let shards = [0, 1, 2, 3, 4, 5, 6, 7, 8, 9].map(ShardIndex::new);

        // create a storage node with a registered event for the blob id
        let node = StorageNodeHandle::builder()
            .with_system_event_provider(vec![BlobRegistered::for_testing(blob_id).into()])
            .with_shard_assignment(&shards)
            .with_node_started(true)
            .build()
            .await?;

        // make sure that the event is received by the node
        tokio::time::sleep(Duration::from_millis(50)).await;

        // store the metadata in the storage node
        node.as_ref().store_metadata(metadata)?;

        Ok(node)
    }

    mod inconsistency_proof {

        use fastcrypto::traits::VerifyingKey;
        use walrus_core::{
            inconsistency::PrimaryInconsistencyProof,
            merkle::Node,
            test_utils::generate_config_metadata_and_valid_recovery_symbols,
        };

        use super::*;

        #[tokio::test]
        async fn returns_err_for_invalid_proof() -> TestResult {
            let (_encoding_config, metadata, index, recovery_symbols) =
                generate_config_metadata_and_valid_recovery_symbols()?;

            // create invalid inconsistency proof
            let inconsistency_proof = InconsistencyProof::Primary(PrimaryInconsistencyProof::new(
                index,
                recovery_symbols,
            ));

            let blob_id = metadata.blob_id().to_owned();
            let node = set_up_node_with_metadata(metadata.into_unverified()).await?;

            let verification_result = node
                .as_ref()
                .verify_inconsistency_proof(&blob_id, inconsistency_proof)
                .await;

            // The sliver should be recoverable, i.e. the proof is invalid.
            assert!(verification_result.is_err());

            Ok(())
        }

        #[tokio::test]
        async fn returns_attestation_for_valid_proof() -> TestResult {
            let (_encoding_config, metadata, index, recovery_symbols) =
                generate_config_metadata_and_valid_recovery_symbols()?;

            // Change metadata
            let mut metadata = metadata.metadata().to_owned();
            metadata.hashes[0].primary_hash = Node::Digest([0; 32]);
            let blob_id = BlobId::from_sliver_pair_metadata(&metadata);
            let metadata = UnverifiedBlobMetadataWithId::new(blob_id, metadata);

            // create valid inconsistency proof
            let inconsistency_proof = InconsistencyProof::Primary(PrimaryInconsistencyProof::new(
                index,
                recovery_symbols,
            ));

            let node = set_up_node_with_metadata(metadata).await?;

            let attestation = node
                .as_ref()
                .verify_inconsistency_proof(&blob_id, inconsistency_proof)
                .await?;

            // The proof should be valid and we should receive a valid signature
            node.as_ref()
                .inner
                .protocol_key_pair
                .as_ref()
                .public()
                .verify(&attestation.serialized_message, &attestation.signature)?;

            let invalid_blob_msg: InvalidBlobIdMsg =
                bcs::from_bytes(&attestation.serialized_message)
                    .expect("message should be decodable");

            assert_eq!(
                invalid_blob_msg.as_ref().epoch(),
                node.as_ref().inner.current_epoch()
            );
            assert_eq!(*invalid_blob_msg.as_ref().contents(), blob_id);

            Ok(())
        }
    }

    #[derive(Debug)]
    struct EncodedBlob {
        pub config: EncodingConfig,
        pub pairs: Vec<SliverPair>,
        pub metadata: VerifiedBlobMetadataWithId,
    }

    impl EncodedBlob {
        fn new(blob: &[u8], config: EncodingConfig) -> EncodedBlob {
            let (pairs, metadata) = config
                .get_blob_encoder(blob)
                .expect("must be able to get encoder")
                .encode_with_metadata();

            EncodedBlob {
                pairs,
                metadata,
                config,
            }
        }

        fn blob_id(&self) -> &BlobId {
            self.metadata.blob_id()
        }

        fn assigned_sliver_pair(&self, shard: ShardIndex) -> &SliverPair {
            let pair_index = shard.to_pair_index(self.config.n_shards(), self.blob_id());
            self.pairs
                .iter()
                .find(|pair| pair.index() == pair_index)
                .expect("shard must be assigned at least 1 sliver")
        }
    }

    async fn store_at_shards<F>(
        blob: &EncodedBlob,
        cluster: &TestCluster,
        mut store_at_shard: F,
    ) -> TestResult
    where
        F: FnMut(&ShardIndex, SliverType) -> bool,
    {
        let nodes_and_shards: Vec<_> = cluster
            .nodes
            .iter()
            .flat_map(|node| std::iter::repeat(node).zip(node.storage_node().shards()))
            .collect();

        let mut metadata_stored = vec![];

        for (node, shard) in nodes_and_shards {
            if !metadata_stored.contains(&node.public_key())
                && (store_at_shard(&shard, SliverType::Primary)
                    || store_at_shard(&shard, SliverType::Secondary))
            {
                node.client().store_metadata(&blob.metadata).await?;
                metadata_stored.push(node.public_key());
            }

            let sliver_pair = blob.assigned_sliver_pair(shard);

            if store_at_shard(&shard, SliverType::Primary) {
                node.client()
                    .store_sliver(blob.blob_id(), sliver_pair.index(), &sliver_pair.primary)
                    .await?;
            }

            if store_at_shard(&shard, SliverType::Secondary) {
                node.client()
                    .store_sliver(blob.blob_id(), sliver_pair.index(), &sliver_pair.secondary)
                    .await?;
            }
        }

        Ok(())
    }

    // Prevent tests running simultaneously to avoid interferences or race conditions.
    fn global_test_lock() -> &'static Mutex<()> {
        static LOCK: OnceLock<Mutex<()>> = OnceLock::new();
        LOCK.get_or_init(Mutex::default)
    }

    async fn cluster_at_epoch1_without_blobs(
        assignment: &[&[u16]],
    ) -> TestResult<(TestCluster, Sender<ContractEvent>)> {
        let events = Sender::new(48);

        let cluster = {
            // Lock to avoid race conditions.
            let _lock = global_test_lock().lock().await;
            TestCluster::<StorageNodeHandle>::builder()
                .with_shard_assignment(assignment)
                .with_system_event_providers(events.clone())
                .build()
                .await?
        };

        Ok((cluster, events))
    }

    async fn cluster_with_partially_stored_blob<'a, F>(
        assignment: &[&[u16]],
        blob: &'a [u8],
        store_at_shard: F,
    ) -> TestResult<(TestCluster, Sender<ContractEvent>, EncodedBlob)>
    where
        F: FnMut(&ShardIndex, SliverType) -> bool,
    {
        let (cluster, events) = cluster_at_epoch1_without_blobs(assignment).await?;

        let config = cluster.encoding_config();
        let blob_details = EncodedBlob::new(blob, config);

        events.send(BlobRegistered::for_testing(*blob_details.blob_id()).into())?;
        store_at_shards(&blob_details, &cluster, store_at_shard).await?;

        Ok((cluster, events, blob_details))
    }

    // Creates a test cluster with custom initial epoch and blobs that are already certified.
    async fn cluster_with_initial_epoch_and_certified_blob<'a>(
        assignment: &[&[u16]],
        blobs: &[&'a [u8]],
        initial_epoch: Epoch,
    ) -> TestResult<(TestCluster, Sender<ContractEvent>, Vec<EncodedBlob>)> {
        let (cluster, events) = cluster_at_epoch1_without_blobs(assignment).await?;

        let config = cluster.encoding_config();
        let mut details = Vec::new();

        // Add the blobs at epoch 1, the epoch at which the cluster starts.
        for blob in blobs {
            let blob_details = EncodedBlob::new(blob, config.clone());
            // Note: register and certify the blob are always using epoch 0.
            events.send(BlobRegistered::for_testing(*blob_details.blob_id()).into())?;
            store_at_shards(&blob_details, &cluster, |_, _| true).await?;
            events.send(BlobCertified::for_testing(*blob_details.blob_id()).into())?;
            details.push(blob_details);
        }

        advance_cluster_to_epoch(&cluster, &[&events], initial_epoch).await?;

        Ok((cluster, events, details))
    }

    async fn advance_cluster_to_epoch(
        cluster: &TestCluster,
        events: &[&Sender<ContractEvent>],
        epoch: Epoch,
    ) -> TestResult {
        let lookup_service_handle = cluster.lookup_service_handle.clone().unwrap();

        for epoch in lookup_service_handle.epoch() + 1..epoch + 1 {
            let new_epoch = lookup_service_handle.advance_epoch();
            assert_eq!(new_epoch, epoch);
            for event_queue in events {
                event_queue.send(ContractEvent::EpochChangeEvent(
                    EpochChangeEvent::EpochChangeStart(EpochChangeStart {
                        epoch,
                        event_id: walrus_sui::test_utils::event_id_for_testing(),
                    }),
                ))?;
                event_queue.send(ContractEvent::EpochChangeEvent(
                    EpochChangeEvent::EpochChangeDone(EpochChangeDone {
                        epoch,
                        event_id: walrus_sui::test_utils::event_id_for_testing(),
                    }),
                ))?;
            }
            cluster.wait_for_nodes_to_reach_epoch(epoch).await;
        }

        Ok(())
    }

    /// Creates a test cluster with custom initial epoch and blobs that are partially stored
    /// in shard 0.
    ///
    /// The function is created for testing shard syncing/recovery. So for blobs that are
    /// not stored in shard 0, it also won't receive a certified event.
    async fn cluster_with_partially_stored_blobs_in_shard_0<'a, F>(
        assignment: &[&[u16]],
        blobs: &[&'a [u8]],
        initial_epoch: Epoch,
        mut blob_index_store_at_shard_0: F,
    ) -> TestResult<(TestCluster, Vec<EncodedBlob>)>
    where
        F: FnMut(usize) -> bool,
    {
        // Node 0 must contain shard 0.
        assert!(assignment[0].contains(&0));

        // Create event providers for each node.
        let node_0_events = Sender::new(48);
        let all_other_node_events = Sender::new(48);
        let event_providers = vec![node_0_events.clone(); 1]
            .into_iter()
            .chain(vec![all_other_node_events.clone(); assignment.len() - 1].into_iter())
            .collect::<Vec<_>>();

        let cluster = {
            // Lock to avoid race conditions.
            let _lock = global_test_lock().lock().await;
            TestCluster::<StorageNodeHandle>::builder()
                .with_shard_assignment(assignment)
                .with_individual_system_event_providers(&event_providers)
                .build()
                .await?
        };

        let config = cluster.encoding_config();
        let mut details = Vec::new();
        for (i, blob) in blobs.iter().enumerate() {
            let blob_details = EncodedBlob::new(blob, config.clone());
            node_0_events.send(BlobRegistered::for_testing(*blob_details.blob_id()).into())?;
            all_other_node_events
                .send(BlobRegistered::for_testing(*blob_details.blob_id()).into())?;

            if blob_index_store_at_shard_0(i) {
                store_at_shards(&blob_details, &cluster, |_, _| true).await?;
                node_0_events.send(BlobCertified::for_testing(*blob_details.blob_id()).into())?;
            } else {
                // Don't certify the blob if it's not stored in shard 0.
                store_at_shards(&blob_details, &cluster, |shard_index, _| {
                    shard_index != &ShardIndex(0)
                })
                .await?;
            }

            all_other_node_events
                .send(BlobCertified::for_testing(*blob_details.blob_id()).into())?;
            details.push(blob_details);
        }

        advance_cluster_to_epoch(
            &cluster,
            &[&node_0_events, &all_other_node_events],
            initial_epoch,
        )
        .await?;

        Ok((cluster, details))
    }

    #[tokio::test]
    async fn retrieves_metadata_from_other_nodes_on_certified_blob_event() -> TestResult {
        let shards: &[&[u16]] = &[&[1], &[0, 2, 3, 4]];

        let (cluster, events, blob) =
            cluster_with_partially_stored_blob(shards, BLOB, |shard, _| shard.get() != 1).await?;

        let node_client = cluster.client(0);

        node_client
            .get_metadata(blob.blob_id())
            .await
            .expect_err("metadata should not yet be available");

        events.send(BlobCertified::for_testing(*blob.blob_id()).into())?;

        let synced_metadata = retry_until_success_or_timeout(TIMEOUT, || {
            node_client.get_and_verify_metadata(blob.blob_id(), &blob.config)
        })
        .await
        .expect("metadata should be available at some point after being certified");

        assert_eq!(synced_metadata, blob.metadata);

        Ok(())
    }

    async_param_test! {
        recovers_sliver_from_other_nodes_on_certified_blob_event -> TestResult: [
            primary: (SliverType::Primary),
            secondary: (SliverType::Secondary),
        ]
    }
    async fn recovers_sliver_from_other_nodes_on_certified_blob_event(
        sliver_type: SliverType,
    ) -> TestResult {
        let shards: &[&[u16]] = &[&[1], &[0, 2, 3, 4, 5, 6]];
        let test_shard = ShardIndex(1);

        let (cluster, events, blob) =
            cluster_with_partially_stored_blob(shards, BLOB, |&shard, _| shard != test_shard)
                .await?;
        let node_client = cluster.client(0);

        let pair_to_sync = blob.assigned_sliver_pair(test_shard);

        node_client
            .get_sliver_by_type(blob.blob_id(), pair_to_sync.index(), sliver_type)
            .await
            .expect_err("sliver should not yet be available");

        events.send(BlobCertified::for_testing(*blob.blob_id()).into())?;

        let synced_sliver = retry_until_success_or_timeout(TIMEOUT, || {
            node_client.get_sliver_by_type(blob.blob_id(), pair_to_sync.index(), sliver_type)
        })
        .await
        .expect("sliver should be available at some point after being certified");

        let expected: Sliver = match sliver_type {
            SliverType::Primary => pair_to_sync.primary.clone().into(),
            SliverType::Secondary => pair_to_sync.secondary.clone().into(),
        };
        assert_eq!(synced_sliver, expected);

        Ok(())
    }

    #[tokio::test]
    async fn does_not_start_blob_sync_for_already_expired_blob() -> TestResult {
        let shards: &[&[u16]] = &[&[1], &[0, 2, 3, 4]];

        let (cluster, events) = cluster_at_epoch1_without_blobs(shards).await?;
        let node = &cluster.nodes[0];

        // Register and certify an already expired blob.
        let object_id = ObjectID::random();
        let event_id = event_id_for_testing();
        events.send(
            BlobRegistered {
                epoch: 1,
                blob_id: BLOB_ID,
                end_epoch: 1,
                deletable: false,
                object_id,
                event_id,
                size: 0,
                encoding_type: walrus_core::EncodingType::RedStuff,
            }
            .into(),
        )?;
        events.send(
            BlobCertified {
                epoch: 1,
                blob_id: BLOB_ID,
                end_epoch: 1,
                deletable: false,
                object_id,
                is_extension: false,
                event_id,
            }
            .into(),
        )?;

        // Make sure the node actually saw and started processing the event.
        retry_until_success_or_timeout(TIMEOUT, || async {
            node.storage_node
                .inner
                .storage
                .get_blob_info(&BLOB_ID)?
                .ok_or(anyhow!("blob info not updated"))
        })
        .await?;

        assert_eq!(node.storage_node.blob_sync_handler.cancel_all().await?, 0);

        Ok(())
    }

    // Tests that a panic thrown by a blob sync task is propagated to the node runtime.
    #[tokio::test]
    async fn blob_sync_panic_thrown() {
        let shards: &[&[u16]] = &[&[1], &[0, 2, 3, 4, 5, 6]];
        let test_shard = ShardIndex(1);

        let (mut cluster, _events, blob) =
            cluster_with_partially_stored_blob(shards, BLOB, |&shard, _| shard != test_shard)
                .await
                .unwrap();

        // Delete shard data to force a panic in the blob sync task.
        // Note that this only deletes the storage for the shard. Storage still has an entry for the
        // shard, so it thinks it still owns the shard.
        cluster.nodes[0]
            .storage_node
            .inner
            .storage
            .shard_storage(test_shard)
            .unwrap()
            .delete_shard_storage()
            .unwrap();

        // Start a sync to trigger the blob sync task.
        cluster.nodes[0]
            .storage_node
            .blob_sync_handler
            .start_sync(*blob.blob_id(), 1, None, Instant::now())
            .await
            .unwrap();

        // Wait for the node runtime to finish, and check that a panic was thrown.
        let result = cluster.nodes[0].node_runtime_handle.as_mut().unwrap().await;
        if let Err(e) = result {
            assert!(e.is_panic());
        } else {
            panic!("expected panic");
        }
    }

    #[walrus_simtest]
    async fn cancel_expired_blob_sync_upon_epoch_change() -> TestResult {
        let _ = tracing_subscriber::fmt::try_init();

        let shards: &[&[u16]] = &[&[1], &[0, 2, 3, 4]];

        let (cluster, events, blob) =
            cluster_with_partially_stored_blob(shards, BLOB, |shard, _| shard.get() != 1).await?;

        events.send(
            BlobCertified {
                epoch: 1,
                blob_id: *blob.blob_id(),
                end_epoch: 2,
                deletable: false,
                object_id: ObjectID::random(),
                is_extension: false,
                event_id: event_id_for_testing(),
            }
            .into(),
        )?;

        advance_cluster_to_epoch(&cluster, &[&events], 2).await?;

        // Node 1 which has the blob stored should finish processing 4 events: blob registered,
        // blob certified, epoch change start, epoch change done.
        wait_until_events_processed(&cluster.nodes[1], 4).await?;

        // Node 0 should also finish all events as blob syncs of expired blobs are cancelled on
        // epoch change.
        wait_until_events_processed(&cluster.nodes[0], 4).await?;

        Ok(())
    }

    #[tokio::test]
    async fn recovers_slivers_for_multiple_shards_from_other_nodes() -> TestResult {
        let shards: &[&[u16]] = &[&[1, 6], &[0, 2, 3, 4, 5]];
        let own_shards = [ShardIndex(1), ShardIndex(6)];

        let (cluster, events, blob) =
            cluster_with_partially_stored_blob(shards, BLOB, |shard, _| {
                !own_shards.contains(shard)
            })
            .await?;
        let node_client = cluster.client(0);

        events.send(BlobCertified::for_testing(*blob.blob_id()).into())?;

        for shard in own_shards {
            let synced_sliver_pair =
                expect_sliver_pair_stored_before_timeout(&blob, node_client, shard, TIMEOUT).await;
            let expected = blob.assigned_sliver_pair(shard);

            assert_eq!(
                synced_sliver_pair, *expected,
                "invalid sliver pair for {shard}"
            );
        }

        Ok(())
    }

    #[tokio::test]
    async fn recovers_sliver_from_own_shards() -> TestResult {
        let shards: &[&[u16]] = &[&[0, 1, 2, 3, 4, 5], &[6]];
        let shard_under_test = ShardIndex(0);

        // Store with all except the shard under test.
        let (cluster, events, blob) =
            cluster_with_partially_stored_blob(shards, BLOB, |&shard, _| shard != shard_under_test)
                .await?;
        let node_client = cluster.client(0);

        events.send(BlobCertified::for_testing(*blob.blob_id()).into())?;

        let synced_sliver_pair =
            expect_sliver_pair_stored_before_timeout(&blob, node_client, shard_under_test, TIMEOUT)
                .await;
        let expected = blob.assigned_sliver_pair(shard_under_test);

        assert_eq!(synced_sliver_pair, *expected,);

        Ok(())
    }

    async_param_test! {
        recovers_sliver_from_only_symbols_of_one_type -> TestResult: [
            primary: (SliverType::Primary),
            secondary: (SliverType::Secondary),
        ]
    }
    async fn recovers_sliver_from_only_symbols_of_one_type(
        sliver_type_to_store: SliverType,
    ) -> TestResult {
        let shards: &[&[u16]] = &[&[0], &[1, 2, 3, 4, 5, 6]];

        // Store only slivers of type `sliver_type_to_store`.
        let (cluster, events, blob) =
            cluster_with_partially_stored_blob(shards, BLOB, |_, sliver_type| {
                sliver_type == sliver_type_to_store
            })
            .await?;

        events.send(BlobCertified::for_testing(*blob.blob_id()).into())?;

        for (node_index, shards) in shards.iter().enumerate() {
            let node_client = cluster.client(node_index);

            for shard in shards.iter() {
                let expected = blob.assigned_sliver_pair(shard.into());
                let synced = expect_sliver_pair_stored_before_timeout(
                    &blob,
                    node_client,
                    shard.into(),
                    TIMEOUT,
                )
                .instrument(tracing::info_span!("test-inners"))
                .await;

                assert_eq!(synced, *expected,);
            }
        }

        Ok(())
    }

    #[tokio::test(start_paused = false)]
    async fn recovers_sliver_from_a_small_set() -> TestResult {
        let shards: &[&[u16]] = &[&[0], &(1..=6).collect::<Vec<_>>()];
        let store_secondary_at: Vec<_> = ShardIndex::range(0..5).collect();

        // Store only a few secondary slivers.
        let (cluster, events, blob) =
            cluster_with_partially_stored_blob(shards, BLOB, |shard, sliver_type| {
                sliver_type == SliverType::Secondary && store_secondary_at.contains(shard)
            })
            .await?;

        events.send(BlobCertified::for_testing(*blob.blob_id()).into())?;

        for (node_index, shards) in shards.iter().enumerate() {
            let node_client = cluster.client(node_index);

            for shard in shards.iter() {
                let expected = blob.assigned_sliver_pair(shard.into());
                let synced = expect_sliver_pair_stored_before_timeout(
                    &blob,
                    node_client,
                    shard.into(),
                    Duration::from_secs(10),
                )
                .await;

                assert_eq!(synced, *expected,);
            }
        }

        Ok(())
    }

    #[tokio::test]
    async fn does_not_advance_cursor_past_incomplete_blobs() -> TestResult {
        let shards: &[&[u16]] = &[&[1, 6], &[0, 2, 3, 4, 5]];
        let own_shards = [ShardIndex(1), ShardIndex(6)];

        let blob1 = (0..80u8).collect::<Vec<_>>();
        let blob2 = (80..160u8).collect::<Vec<_>>();
        let blob3 = (160..255u8).collect::<Vec<_>>();

        let store_at_other_node_fn = |shard: &ShardIndex, _| !own_shards.contains(shard);
        let (cluster, events, blob1_details) =
            cluster_with_partially_stored_blob(shards, &blob1, store_at_other_node_fn).await?;
        events.send(BlobCertified::for_testing(*blob1_details.blob_id()).into())?;

        let node_client = cluster.client(0);
        let config = &blob1_details.config;

        // Send events that some unobserved blob has been certified.
        let blob2_details = EncodedBlob::new(&blob2, config.clone());
        let blob2_registered_event = BlobRegistered::for_testing(*blob2_details.blob_id());
        events.send(blob2_registered_event.clone().into())?;

        // The node should not be able to advance past the following event.
        events.send(BlobCertified::for_testing(*blob2_details.blob_id()).into())?;

        // Register and store the second blob
        let blob3_details = EncodedBlob::new(&blob3, config.clone());
        events.send(BlobRegistered::for_testing(*blob3_details.blob_id()).into())?;
        store_at_shards(&blob3_details, &cluster, store_at_other_node_fn).await?;
        events.send(BlobCertified::for_testing(*blob3_details.blob_id()).into())?;

        // All shards for blobs 1 and 3 should be synced by the node.
        for blob_details in [blob1_details, blob3_details] {
            for shard in own_shards {
                let synced_sliver_pair = expect_sliver_pair_stored_before_timeout(
                    &blob_details,
                    node_client,
                    shard,
                    TIMEOUT,
                )
                .await;
                let expected = blob_details.assigned_sliver_pair(shard);

                assert_eq!(
                    synced_sliver_pair, *expected,
                    "invalid sliver pair for {shard}"
                );
            }
        }

        // The cursor should not have moved beyond that of blob2 registration, since blob2 is yet
        // to be synced.
        let latest_cursor = cluster.nodes[0]
            .storage_node
            .inner
            .storage
            .get_event_cursor_and_next_index()?
            .map(|(cursor, _)| cursor);
        assert_eq!(latest_cursor, Some(blob2_registered_event.event_id));

        Ok(())
    }

    async fn expect_sliver_pair_stored_before_timeout(
        blob: &EncodedBlob,
        node_client: &Client,
        shard: ShardIndex,
        timeout: Duration,
    ) -> SliverPair {
        let (primary, secondary) = tokio::join!(
            expect_sliver_stored_before_timeout::<Primary>(blob, node_client, shard, timeout,),
            expect_sliver_stored_before_timeout::<Secondary>(blob, node_client, shard, timeout,)
        );

        SliverPair { primary, secondary }
    }

    async fn expect_sliver_stored_before_timeout<A: EncodingAxis>(
        blob: &EncodedBlob,
        node_client: &Client,
        shard: ShardIndex,
        timeout: Duration,
    ) -> SliverData<A> {
        retry_until_success_or_timeout(timeout, || {
            let pair_to_sync = blob.assigned_sliver_pair(shard);
            node_client.get_sliver::<A>(blob.blob_id(), pair_to_sync.index())
        })
        .await
        .expect("sliver should be available at some point after being certified")
    }

    /// Retries until success or a timeout, returning the last result.
    async fn retry_until_success_or_timeout<F, Fut, T, E>(
        duration: Duration,
        mut func_to_retry: F,
    ) -> Result<T, E>
    where
        F: FnMut() -> Fut,
        Fut: Future<Output = Result<T, E>>,
    {
        let mut last_result = None;

        let _ = tokio::time::timeout(duration, async {
            loop {
                last_result = Some(func_to_retry().await);
                if last_result.as_ref().unwrap().is_ok() {
                    return;
                }
                tokio::time::sleep(Duration::from_millis(5)).await;
            }
        })
        .await;

        last_result.expect("function to have completed at least once")
    }

    #[tokio::test]
    async fn skip_storing_metadata_if_already_stored() -> TestResult {
        let (cluster, _, blob) =
            cluster_with_partially_stored_blob(&[&[0]], BLOB, |_, _| true).await?;

        let is_newly_stored = cluster.nodes[0]
            .storage_node
            .store_metadata(blob.metadata.into_unverified())?;

        assert!(!is_newly_stored);

        Ok(())
    }

    #[tokio::test]
    async fn skip_storing_sliver_if_already_stored() -> TestResult {
        let (cluster, _, blob) =
            cluster_with_partially_stored_blob(&[&[0]], BLOB, |_, _| true).await?;

        let assigned_sliver_pair = blob.assigned_sliver_pair(ShardIndex(0));
        let is_newly_stored = cluster.nodes[0].storage_node.store_sliver(
            blob.blob_id(),
            assigned_sliver_pair.index(),
            &Sliver::Primary(assigned_sliver_pair.primary.clone()),
        )?;

        assert!(!is_newly_stored);

        Ok(())
    }

    // Tests the basic `sync_shard` API.
    #[tokio::test]
    async fn sync_shard_node_api_success() -> TestResult {
        let (cluster, _, blob_detail) =
            cluster_with_initial_epoch_and_certified_blob(&[&[0], &[1]], &[BLOB], 2).await?;

        let blob_id = *blob_detail[0].blob_id();

        // Tests successful sync shard operation.
        let status = cluster.nodes[0]
            .client
            .sync_shard::<Primary>(
                ShardIndex(0),
                blob_id,
                10,
                2,
                &cluster.nodes[0].as_ref().inner.protocol_key_pair,
            )
            .await;
        assert!(status.is_ok(), "Unexpected sync shard error: {:?}", status);

        let SyncShardResponse::V1(response) = status.unwrap();
        assert_eq!(response.len(), 1);
        assert_eq!(response[0].0, blob_id);
        assert_eq!(
            response[0].1,
            Sliver::Primary(
                cluster.nodes[0]
                    .storage_node
                    .inner
                    .storage
                    .shard_storage(ShardIndex(0))
                    .unwrap()
                    .get_primary_sliver(&blob_id)
                    .unwrap()
                    .unwrap()
            )
        );

        Ok(())
    }

    // Tests that the `sync_shard` API does not return blobs certified after the requested epoch.
    #[tokio::test]
    async fn sync_shard_do_not_send_certified_after_requested_epoch() -> TestResult {
        // Note that the blobs are certified in epoch 0.
        let (cluster, _, blob_detail) =
            cluster_with_initial_epoch_and_certified_blob(&[&[0], &[1]], &[BLOB], 1).await?;

        let blob_id = *blob_detail[0].blob_id();

        let status = cluster.nodes[0]
            .client
            .sync_shard::<Primary>(
                ShardIndex(0),
                blob_id,
                10,
                1,
                &cluster.nodes[0].as_ref().inner.protocol_key_pair,
            )
            .await;
        assert!(status.is_ok(), "Unexpected sync shard error: {:?}", status);

        let SyncShardResponse::V1(response) = status.unwrap();
        assert_eq!(response.len(), 0);

        Ok(())
    }

    // Tests unauthorized sync shard operation (requester is not a storage node in Walrus).
    #[tokio::test]
    async fn sync_shard_node_api_unauthorized_error() -> TestResult {
        let (cluster, _, _) =
            cluster_with_initial_epoch_and_certified_blob(&[&[0], &[1]], &[BLOB], 1).await?;

        let response: Result<SyncShardResponse, walrus_sdk::error::NodeError> = cluster.nodes[0]
            .client
            .sync_shard::<Primary>(ShardIndex(0), BLOB_ID, 10, 0, &ProtocolKeyPair::generate())
            .await;
        assert!(matches!(
            response,
            Err(err) if err.to_string().contains(
                            "The client is not authorized to perform sync shard operation"
                        )
        ));

        Ok(())
    }

    // Tests signed SyncShardRequest verification error.
    #[tokio::test]
    async fn sync_shard_node_api_request_verification_error() -> TestResult {
        let (cluster, _, _) =
            cluster_with_initial_epoch_and_certified_blob(&[&[0], &[1]], &[BLOB], 1).await?;

        let request = SyncShardRequest::new(ShardIndex(0), SliverType::Primary, BLOB_ID, 10, 1);
        let sync_shard_msg = SyncShardMsg::new(1, request);
        let signed_request = cluster.nodes[0]
            .as_ref()
            .inner
            .protocol_key_pair
            .sign_message(&sync_shard_msg);

        let result = cluster.nodes[0].storage_node.sync_shard(
            cluster.nodes[1]
                .as_ref()
                .inner
                .protocol_key_pair
                .0
                .public()
                .clone(),
            signed_request,
        );
        assert!(matches!(
            result,
            Err(SyncShardServiceError::MessageVerificationError(..))
        ));

        Ok(())
    }

    // Tests SyncShardRequest with wrong epoch.
    async_param_test! {
        sync_shard_node_api_invalid_epoch -> TestResult: [
            too_old: (3, 1, "Invalid epoch. Client epoch: 1. Server epoch: 3"),
            too_new: (3, 4, "Invalid epoch. Client epoch: 4. Server epoch: 3"),
        ]
    }
    async fn sync_shard_node_api_invalid_epoch(
        cluster_epoch: Epoch,
        requester_epoch: Epoch,
        error_message: &str,
    ) -> TestResult {
        // Creates a cluster with initial epoch set to 3.
        let (cluster, _, blob_detail) =
            cluster_with_initial_epoch_and_certified_blob(&[&[0], &[1]], &[BLOB], cluster_epoch)
                .await?;

        // Requests a shard from epoch 0.
        let status = cluster.nodes[0]
            .client
            .sync_shard::<Primary>(
                ShardIndex(0),
                *blob_detail[0].blob_id(),
                10,
                requester_epoch,
                &cluster.nodes[0].as_ref().inner.protocol_key_pair,
            )
            .await;

        assert!(matches!(
            status,
            Err(err) if err.service_error().is_some() &&
                err.to_string().contains(
                    error_message
                )
        ));

        Ok(())
    }

    #[tokio::test]
    async fn can_read_locked_shard() -> TestResult {
        let (cluster, events, blob) =
            cluster_with_partially_stored_blob(&[&[0]], BLOB, |_, _| true).await?;

        events.send(BlobCertified::for_testing(*blob.blob_id()).into())?;

        cluster.nodes[0]
            .storage_node
            .inner
            .storage
            .shard_storage(ShardIndex(0))
            .unwrap()
            .lock_shard_for_epoch_change()
            .expect("Lock shard failed.");

        let sliver = retry_until_success_or_timeout(TIMEOUT, || async {
            cluster.nodes[0].storage_node.retrieve_sliver(
                blob.blob_id(),
                SliverPairIndex(0),
                SliverType::Primary,
            )
        })
        .await
        .expect("Sliver retrieval failed.");

        assert_eq!(
            blob.assigned_sliver_pair(ShardIndex(0)).primary,
            sliver.try_into().expect("Sliver conversion failed.")
        );

        Ok(())
    }

    #[tokio::test]
    async fn reject_writes_if_shard_is_locked_in_node() -> TestResult {
        let (cluster, _, blob) =
            cluster_with_partially_stored_blob(&[&[0]], BLOB, |_, _| true).await?;

        cluster.nodes[0]
            .storage_node
            .inner
            .storage
            .shard_storage(ShardIndex(0))
            .unwrap()
            .lock_shard_for_epoch_change()
            .expect("Lock shard failed.");

        let assigned_sliver_pair = blob.assigned_sliver_pair(ShardIndex(0));
        assert!(matches!(
            cluster.nodes[0].storage_node.store_sliver(
                blob.blob_id(),
                assigned_sliver_pair.index(),
                &Sliver::Primary(assigned_sliver_pair.primary.clone()),
            ),
            Err(StoreSliverError::ShardNotAssigned(..))
        ));

        Ok(())
    }

    #[tokio::test]
    async fn compute_storage_confirmation_ignore_locked_shard() -> TestResult {
        let (cluster, _, blob) =
            cluster_with_partially_stored_blob(&[&[0, 1, 2]], BLOB, |index, _| index.get() != 0)
                .await?;

        assert!(matches!(
            cluster.nodes[0]
                .storage_node
                .compute_storage_confirmation(blob.blob_id())
                .await,
            Err(ComputeStorageConfirmationError::NotFullyStored)
        ));

        cluster.nodes[0]
            .storage_node
            .inner
            .storage
            .shard_storage(ShardIndex(0))
            .unwrap()
            .lock_shard_for_epoch_change()
            .expect("Lock shard failed.");

        assert!(cluster.nodes[0]
            .storage_node
            .compute_storage_confirmation(blob.blob_id())
            .await
            .is_ok());

        Ok(())
    }

    // The common setup for shard sync tests.
    //   - Initial cluster with 2 nodes. Shard 0 in node 0 and shard 1 in node 1.
    //   - 23 blobs created and certified in node 0.
    //   - Create a new shard in node 1 with shard index 0 to test sync.
    async fn setup_cluster_for_shard_sync_tests(
    ) -> TestResult<(TestCluster, Vec<EncodedBlob>, Arc<ShardStorage>)> {
        let blobs: Vec<[u8; 32]> = (1..24).map(|i| [i; 32]).collect();
        let blobs: Vec<_> = blobs.iter().map(|b| &b[..]).collect();
        let (cluster, _, blob_details) =
            cluster_with_initial_epoch_and_certified_blob(&[&[0], &[1]], &blobs, 2).await?;

        // Makes storage inner mutable so that we can manually add another shard to node 1.
        let node_inner = unsafe {
            &mut *(Arc::as_ptr(&cluster.nodes[1].storage_node.inner) as *mut StorageNodeInner)
        };
        node_inner
            .storage
            .create_storage_for_shards(&[ShardIndex(0)])?;
        let shard_storage_dst = node_inner.storage.shard_storage(ShardIndex(0)).unwrap();
        shard_storage_dst.update_status_in_test(ShardStatus::None)?;

        Ok((cluster, blob_details, shard_storage_dst.clone()))
    }

    // Checks that all primary and secondary slivers match the original encoding of the blobs.
    fn check_all_blobs_are_synced(
        blob_details: &[EncodedBlob],
        shard_storage_dst: &ShardStorage,
    ) -> anyhow::Result<()> {
        blob_details.iter().try_for_each(|details| {
            let blob_id = *details.blob_id();
            let Sliver::Primary(dst_primary) = shard_storage_dst
                .get_sliver(&blob_id, SliverType::Primary)
                .unwrap()
                .unwrap()
            else {
                panic!("Must get primary sliver");
            };
            let Sliver::Secondary(dst_secondary) = shard_storage_dst
                .get_sliver(&blob_id, SliverType::Secondary)
                .unwrap()
                .unwrap()
            else {
                panic!("Must get secondary sliver");
            };

            assert_eq!(
                details.assigned_sliver_pair(ShardIndex(0)),
                &SliverPair {
                    primary: dst_primary,
                    secondary: dst_secondary,
                }
            );
            Ok(())
        })
    }

    async fn wait_for_shard_in_active_state(shard_storage: &ShardStorage) -> TestResult {
        // Waits for the shard to be synced.
        tokio::time::timeout(Duration::from_secs(5), async {
            loop {
                let status = shard_storage.status().unwrap();
                if status == ShardStatus::Active {
                    break;
                }
                tokio::time::sleep(Duration::from_millis(100)).await;
            }
        })
        .await?;

        Ok(())
    }

    // Tests shard transfer only using shard sync functionality.
    #[tokio::test]
    async fn sync_shard_complete_transfer() -> TestResult {
        telemetry_subscribers::init_for_testing();

        let (cluster, blob_details, shard_storage_dst) =
            setup_cluster_for_shard_sync_tests().await?;

        let shard_storage_src = cluster.nodes[0]
            .storage_node
            .inner
            .storage
            .shard_storage(ShardIndex(0))
            .unwrap();

        assert_eq!(blob_details.len(), 23);
        assert_eq!(shard_storage_src.sliver_count(SliverType::Primary), 23);
        assert_eq!(shard_storage_src.sliver_count(SliverType::Secondary), 23);
        assert_eq!(shard_storage_dst.sliver_count(SliverType::Primary), 0);
        assert_eq!(shard_storage_dst.sliver_count(SliverType::Secondary), 0);

        // Starts the shard syncing process.
        cluster.nodes[1]
            .storage_node
            .shard_sync_handler
            .start_new_shard_sync(ShardIndex(0))
            .await?;

        // Waits for the shard to be synced.
        wait_for_shard_in_active_state(&shard_storage_dst).await?;

        assert_eq!(shard_storage_dst.sliver_count(SliverType::Primary), 23);
        assert_eq!(shard_storage_dst.sliver_count(SliverType::Secondary), 23);

        assert_eq!(blob_details.len(), 23);

        // Checks that the shard is completely migrated.
        check_all_blobs_are_synced(&blob_details, &shard_storage_dst)?;

        Ok(())
    }

    async fn setup_shard_recovery_test_cluster<F>(
        blob_index_store_at_shard_0: F,
    ) -> TestResult<(TestCluster, Vec<EncodedBlob>)>
    where
        F: FnMut(usize) -> bool,
    {
        let blobs: Vec<[u8; 32]> = (1..24).map(|i| [i; 32]).collect();
        let blobs: Vec<_> = blobs.iter().map(|b| &b[..]).collect();
        let (cluster, blob_details) = cluster_with_partially_stored_blobs_in_shard_0(
            &[&[0], &[1, 2, 3, 4], &[5, 6, 7, 8, 9]],
            &blobs,
            2,
            blob_index_store_at_shard_0,
        )
        .await?;

        Ok((cluster, blob_details))
    }

    // Tests shard transfer completely using shard recovery functionality.
    #[tokio::test]
    async fn sync_shard_shard_recovery() -> TestResult {
        telemetry_subscribers::init_for_testing();

        let (cluster, blob_details) = setup_shard_recovery_test_cluster(|_| false).await?;

        // Make sure that all blobs are not certified in node 0.
        for blob_detail in blob_details.iter() {
            let blob_info = cluster.nodes[0]
                .storage_node
                .inner
                .storage
                .get_blob_info(blob_detail.blob_id());
            assert!(matches!(
                blob_info.unwrap().unwrap().to_blob_status(1),
                BlobStatus::Permanent {
                    is_certified: false,
                    ..
                }
            ));
        }

        let node_inner = unsafe {
            &mut *(Arc::as_ptr(&cluster.nodes[1].storage_node.inner) as *mut StorageNodeInner)
        };
        node_inner
            .storage
            .create_storage_for_shards(&[ShardIndex(0)])?;
        let shard_storage_dst = node_inner.storage.shard_storage(ShardIndex(0)).unwrap();
        shard_storage_dst.update_status_in_test(ShardStatus::None)?;

        cluster.nodes[1]
            .storage_node
            .shard_sync_handler
            .start_new_shard_sync(ShardIndex(0))
            .await?;
        wait_for_shard_in_active_state(shard_storage_dst.as_ref()).await?;
        check_all_blobs_are_synced(&blob_details, shard_storage_dst.as_ref())?;

        Ok(())
    }

    // Tests shard transfer partially using shard recovery functionality and partially using shard
    // sync.
    // This test also tests that no missing blobs after sync completion.
    #[tokio::test]
    async fn sync_shard_partial_recovery() -> TestResult {
        let skip_stored_blob_index: [usize; 12] = [3, 4, 5, 9, 10, 11, 15, 18, 19, 20, 21, 22];
        let (cluster, blob_details) = setup_shard_recovery_test_cluster(|blob_index| {
            !skip_stored_blob_index.contains(&blob_index)
        })
        .await?;

        // Make sure that blobs in `sync_shard_partial_recovery` are not certified in node 0.
        for i in skip_stored_blob_index {
            let blob_info = cluster.nodes[0]
                .storage_node
                .inner
                .storage
                .get_blob_info(blob_details[i].blob_id());
            assert!(matches!(
                blob_info.unwrap().unwrap().to_blob_status(1),
                BlobStatus::Permanent {
                    is_certified: false,
                    ..
                }
            ));
        }

        let node_inner = unsafe {
            &mut *(Arc::as_ptr(&cluster.nodes[1].storage_node.inner) as *mut StorageNodeInner)
        };
        node_inner
            .storage
            .create_storage_for_shards(&[ShardIndex(0)])?;
        let shard_storage_dst = node_inner.storage.shard_storage(ShardIndex(0)).unwrap();
        shard_storage_dst.update_status_in_test(ShardStatus::None)?;

        cluster.nodes[1]
            .storage_node
            .shard_sync_handler
            .start_new_shard_sync(ShardIndex(0))
            .await?;
        wait_for_shard_in_active_state(shard_storage_dst.as_ref()).await?;
        check_all_blobs_are_synced(&blob_details, shard_storage_dst.as_ref())?;

        Ok(())
    }

    #[cfg(msim)]
    mod failure_injection_tests {
        use sui_macros::{
            clear_fail_point,
            register_fail_point,
            register_fail_point_arg,
            register_fail_point_async,
            register_fail_point_if,
        };
        use tokio::sync::Notify;
        use walrus_proc_macros::walrus_simtest;
        use walrus_test_utils::simtest_param_test;

        use super::*;

        async fn wait_until_no_sync_tasks(shard_sync_handler: &ShardSyncHandler) -> TestResult {
            tokio::time::timeout(Duration::from_secs(5), async {
                loop {
                    if shard_sync_handler.current_sync_task_count().await == 0 {
                        break;
                    }
                    tokio::time::sleep(Duration::from_millis(100)).await;
                }
            })
            .await?;
            Ok(())
        }

        // Tests that shard sync can be resumed from a specific progress point.
        // `break_index` is the index of the blob to break the sync process.
        // Note that currently, each sync batch contains 10 blobs. So testing various interesting
        // places to break the sync process.
        // TODO(#705): make shard sync parameters configurable.
        simtest_param_test! {
            sync_shard_start_from_progress -> TestResult: [
                primary1: (1, SliverType::Primary),
                primary5: (5, SliverType::Primary),
                primary10: (10, SliverType::Primary),
                primary11: (11, SliverType::Primary),
                primary15: (15, SliverType::Primary),
                primary23: (23, SliverType::Primary),
                secondary1: (1, SliverType::Secondary),
                secondary5: (5, SliverType::Secondary),
                secondary10: (10, SliverType::Secondary),
                secondary11: (11, SliverType::Secondary),
                secondary15: (15, SliverType::Secondary),
                secondary23: (23, SliverType::Secondary),
            ]
        }
        async fn sync_shard_start_from_progress(
            break_index: u64,
            sliver_type: SliverType,
        ) -> TestResult {
            telemetry_subscribers::init_for_testing();

            let (cluster, blob_details, shard_storage_dst) =
                setup_cluster_for_shard_sync_tests().await?;

            register_fail_point_arg(
                "fail_point_fetch_sliver",
                move || -> Option<(SliverType, u64)> { Some((sliver_type, break_index)) },
            );

            // Starts the shard syncing process in the new shard, which will fail at the specified
            // break index.
            cluster.nodes[1]
                .storage_node
                .shard_sync_handler
                .start_new_shard_sync(ShardIndex(0))
                .await?;

            // Waits for the shard sync process to stop.
            wait_until_no_sync_tasks(&cluster.nodes[1].storage_node.shard_sync_handler).await?;

            // Check that shard sync process is not finished.
            let shard_storage_src = cluster.nodes[0]
                .storage_node
                .inner
                .storage
                .shard_storage(ShardIndex(0))
                .unwrap();
            assert!(
                shard_storage_dst.sliver_count(SliverType::Primary)
                    < shard_storage_src.sliver_count(SliverType::Primary)
                    || shard_storage_dst.sliver_count(SliverType::Secondary)
                        < shard_storage_src.sliver_count(SliverType::Secondary)
            );

            clear_fail_point("fail_point_fetch_sliver");

            // restart the shard syncing process, to simulate a reboot.
            cluster.nodes[1]
                .storage_node
                .shard_sync_handler
                .restart_syncs()
                .await?;

            // Waits for the shard to be synced.
            wait_until_no_sync_tasks(&cluster.nodes[1].storage_node.shard_sync_handler).await?;

            // Checks that the shard is completely migrated.
            check_all_blobs_are_synced(&blob_details, &shard_storage_dst)?;

            Ok(())
        }

        // Tests that there is a discrepancy between the source and destination shards in terms
        // of certified blobs. If the source doesn't return any blobs, the destination should
        // finish the sync process.
        #[walrus_simtest]
        async fn sync_shard_src_return_empty() -> TestResult {
            telemetry_subscribers::init_for_testing();

            let (cluster, _blob_details, _shard_storage_dst) =
                setup_cluster_for_shard_sync_tests().await?;

            register_fail_point_if("fail_point_sync_shard_return_empty", || true);

            // Starts the shard syncing process in the new shard, which will fail at the specified
            // break index.
            cluster.nodes[1]
                .storage_node
                .shard_sync_handler
                .start_new_shard_sync(ShardIndex(0))
                .await?;

            // Waits for the shard sync process to stop.
            wait_until_no_sync_tasks(&cluster.nodes[1].storage_node.shard_sync_handler).await?;

            Ok(())
        }

        // Tests crash recovery of shard transfer partially using shard recovery functionality
        // and partially using shard sync.
        simtest_param_test! {
            sync_shard_shard_recovery_restart -> TestResult: [
                primary1: (1, SliverType::Primary, false),
                primary5: (5, SliverType::Primary, false),
                primary10: (10, SliverType::Primary, false),
                secondary1: (1, SliverType::Secondary, false),
                secondary5: (5, SliverType::Secondary, false),
                secondary10: (10, SliverType::Secondary, false),
                restart_after_recovery: (10, SliverType::Secondary, true),
            ]
        }
        async fn sync_shard_shard_recovery_restart(
            break_index: u64,
            sliver_type: SliverType,
            restart_after_recovery: bool,
        ) -> TestResult {
            telemetry_subscribers::init_for_testing();

            register_fail_point_if("fail_point_after_start_recovery", move || {
                restart_after_recovery
            });
            if !restart_after_recovery {
                register_fail_point_arg(
                    "fail_point_fetch_sliver",
                    move || -> Option<(SliverType, u64)> { Some((sliver_type, break_index)) },
                );
            }

            let skip_stored_blob_index: [usize; 12] = [3, 4, 5, 9, 10, 11, 15, 18, 19, 20, 21, 22];
            let (cluster, blob_details) = setup_shard_recovery_test_cluster(|blob_index| {
                !skip_stored_blob_index.contains(&blob_index)
            })
            .await?;

            let node_inner = unsafe {
                &mut *(Arc::as_ptr(&cluster.nodes[1].storage_node.inner) as *mut StorageNodeInner)
            };
            node_inner
                .storage
                .create_storage_for_shards(&[ShardIndex(0)])?;
            let shard_storage_dst = node_inner.storage.shard_storage(ShardIndex(0)).unwrap();
            shard_storage_dst.update_status_in_test(ShardStatus::None)?;

            cluster.nodes[1]
                .storage_node
                .shard_sync_handler
                .start_new_shard_sync(ShardIndex(0))
                .await?;
            // Waits for the shard sync process to stop.
            wait_until_no_sync_tasks(&cluster.nodes[1].storage_node.shard_sync_handler).await?;

            // Check that shard sync process is not finished.
            if !restart_after_recovery {
                let shard_storage_src = cluster.nodes[0]
                    .storage_node
                    .inner
                    .storage
                    .shard_storage(ShardIndex(0))
                    .unwrap();
                assert!(
                    shard_storage_dst.sliver_count(SliverType::Primary)
                        < shard_storage_src.sliver_count(SliverType::Primary)
                        || shard_storage_dst.sliver_count(SliverType::Secondary)
                            < shard_storage_src.sliver_count(SliverType::Secondary)
                );
            }

            clear_fail_point("fail_point_after_start_recovery");
            if !restart_after_recovery {
                clear_fail_point("fail_point_fetch_sliver");
            }

            // restart the shard syncing process, to simulate a reboot.
            cluster.nodes[1]
                .storage_node
                .shard_sync_handler
                .restart_syncs()
                .await?;

            wait_for_shard_in_active_state(shard_storage_dst.as_ref()).await?;
            check_all_blobs_are_synced(&blob_details, shard_storage_dst.as_ref())?;

            Ok(())
        }

        #[walrus_simtest]
        async fn finish_epoch_change_start_should_not_block_event_processing() -> TestResult {
            let _ = tracing_subscriber::fmt::try_init();

            // It is important to only use one node in this test, so that no other node would
            // drive epoch change on chain, and send events to the nodes.
            let (cluster, events, _blob_detail) =
                cluster_with_initial_epoch_and_certified_blob(&[&[0]], &[BLOB], 2).await?;
            cluster.nodes[0]
                .storage_node
                .start_epoch_change_finisher
                .wait_until_previous_task_done()
                .await;

            let processed_event_count_initial = &cluster.nodes[0]
                .storage_node
                .inner
                .storage
                .get_sequentially_processed_event_count()?;

            // Use fail point to block finishing epoch change start event.
            let unblock = Arc::new(Notify::new());
            let unblock_clone = unblock.clone();
            register_fail_point_async("blocking_finishing_epoch_change_start", move || {
                let unblock_clone = unblock_clone.clone();
                async move {
                    unblock_clone.notified().await;
                }
            });

            // Update mocked on chain committee to the new epoch.
            cluster
                .lookup_service_handle
                .clone()
                .unwrap()
                .advance_epoch();

            // Sends one epoch change start event which will be blocked finishing.
            events.send(ContractEvent::EpochChangeEvent(
                EpochChangeEvent::EpochChangeStart(EpochChangeStart {
                    epoch: 3,
                    event_id: walrus_sui::test_utils::event_id_for_testing(),
                }),
            ))?;

            // Register and certified a blob, and then check the blob should be certified in the
            // node indicating that the event processing is not blocked.
            assert_eq!(
                cluster.nodes[0]
                    .storage_node
                    .inner
                    .blob_status(&OTHER_BLOB_ID)
                    .expect("getting blob status should succeed"),
                BlobStatus::Nonexistent
            );
            events.send(BlobRegistered::for_testing(OTHER_BLOB_ID).into())?;
            events.send(BlobCertified::for_testing(OTHER_BLOB_ID).into())?;

            tokio::time::timeout(Duration::from_secs(5), async {
                loop {
                    if cluster.nodes[0]
                        .storage_node
                        .inner
                        .is_blob_certified(&OTHER_BLOB_ID)
                        .expect("getting blob status should succeed")
                    {
                        break;
                    }
                    tokio::time::sleep(Duration::from_millis(100)).await;
                }
            })
            .await?;

            // Persist event count should remain the same as the beginning since we haven't
            // unblock epoch change start event.
            assert_eq!(
                processed_event_count_initial,
                &cluster.nodes[0]
                    .storage_node
                    .inner
                    .storage
                    .get_sequentially_processed_event_count()?
            );

            // Unblock the epoch change start event, and expect that processed event count should
            // make progress. Use `+2` instead of `+3` is because certify blob initiats a blob sync,
            // and sync we don't upload the blob data, so it won't get processed.
            // The point here is that the epoch change start event should be marked completed.
            unblock.notify_one();
            wait_until_events_processed(&cluster.nodes[0], processed_event_count_initial + 2)
                .await?;

            Ok(())
        }
    }

    // Waits until the storage node processes the specified number of events.
    async fn wait_until_events_processed(
        node: &StorageNodeHandle,
        processed_event_count: u64,
    ) -> anyhow::Result<()> {
        retry_until_success_or_timeout(Duration::from_secs(10), || async {
            if node
                .storage_node
                .inner
                .storage
                .get_sequentially_processed_event_count()?
                >= processed_event_count
            {
                Ok(())
            } else {
                bail!("not enough events processed")
            }
        })
        .await
    }

    #[tokio::test]
    async fn shard_initialization_in_epoch_one() -> TestResult {
        let node = StorageNodeHandle::builder()
            .with_system_event_provider(vec![ContractEvent::EpochChangeEvent(
                EpochChangeEvent::EpochChangeStart(EpochChangeStart {
                    epoch: 1,
                    event_id: event_id_for_testing(),
                }),
            )])
            .with_shard_assignment(&[ShardIndex(0), ShardIndex(27)])
            .with_node_started(true)
            .with_rest_api_started(true)
            .build()
            .await?;

        wait_until_events_processed(&node, 1).await?;

        assert_eq!(
            node.as_ref()
                .inner
                .storage
                .shard_storage(ShardIndex(0))
                .expect("Shard storage should be created")
                .status()
                .unwrap(),
            ShardStatus::Active
        );

        assert!(node
            .as_ref()
            .inner
            .storage
            .shard_storage(ShardIndex(1))
            .is_none());

        assert_eq!(
            node.as_ref()
                .inner
                .storage
                .shard_storage(ShardIndex(27))
                .expect("Shard storage should be created")
                .status()
                .unwrap(),
            ShardStatus::Active
        );
        Ok(())
    }

    async_param_test! {
        test_update_blob_info_is_idempotent -> TestResult: [
            empty: (&[], &[]),
            repeated_register_and_certify: (
                &[],
                &[
                    BlobRegistered::for_testing(BLOB_ID).into(),
                    BlobCertified::for_testing(BLOB_ID).into(),
                ]
            ),
            repeated_certify: (
                &[BlobRegistered::for_testing(BLOB_ID).into()],
                &[BlobCertified::for_testing(BLOB_ID).into()]
            ),
        ]
    }
    async fn test_update_blob_info_is_idempotent(
        setup_events: &[BlobEvent],
        repeated_events: &[BlobEvent],
    ) -> TestResult {
        let node = StorageNodeHandle::builder()
            .with_system_event_provider(vec![])
            .with_shard_assignment(&[ShardIndex(0)])
            .with_node_started(true)
            .build()
            .await?;
        let count_setup_events = setup_events.len();
        for (index, event) in setup_events
            .iter()
            .chain(repeated_events.iter())
            .enumerate()
        {
            node.storage_node
                .inner
                .storage
                .update_blob_info(index, event)?;
        }
        let intermediate_blob_info = node.storage_node.inner.storage.get_blob_info(&BLOB_ID)?;

        for (index, event) in repeated_events.iter().enumerate() {
            node.storage_node
                .inner
                .storage
                .update_blob_info(index + count_setup_events, event)?;
        }
        assert_eq!(
            intermediate_blob_info,
            node.storage_node.inner.storage.get_blob_info(&BLOB_ID)?
        );
        Ok(())
    }

    async_param_test! {
        test_no_epoch_sync_done_transaction -> TestResult: [
            not_committee_member: (None, &[]),
            outdated_epoch: (Some(2), &[ShardIndex(0)]),
        ]
    }
    async fn test_no_epoch_sync_done_transaction(
        initial_epoch: Option<Epoch>,
        shard_assignment: &[ShardIndex],
    ) -> TestResult {
        let mut contract_service = MockSystemContractService::new();
        contract_service.expect_epoch_sync_done().never();
        contract_service
            .expect_fixed_system_parameters()
            .returning(|| {
                Ok(FixedSystemParameters {
                    epoch_duration: Duration::from_secs(600),
                    epoch_zero_end: Utc::now() + Duration::from_secs(60),
                })
            });
        contract_service
            .expect_get_epoch_and_state()
            .returning(move || Ok((0, EpochState::EpochChangeDone(Utc::now()))));
        let node = StorageNodeHandle::builder()
            .with_system_event_provider(vec![ContractEvent::EpochChangeEvent(
                EpochChangeEvent::EpochChangeStart(EpochChangeStart {
                    epoch: 1,
                    event_id: event_id_for_testing(),
                }),
            )])
            .with_shard_assignment(shard_assignment)
            .with_system_contract_service(Box::new(contract_service))
            .with_node_started(true)
            .with_initial_epoch(initial_epoch)
            .build()
            .await?;

        wait_until_events_processed(&node, 1).await?;

        Ok(())
    }

    async_param_test! {
        process_epoch_change_start_idempotent -> TestResult: [
            wait_for_shard_active: (true),
            do_not_wait_for_shard: (false),
        ]
    }
    async fn process_epoch_change_start_idempotent(wait_for_shard_active: bool) -> TestResult {
        let _ = tracing_subscriber::fmt::try_init();

        let (cluster, events, _blob_detail) =
            cluster_with_initial_epoch_and_certified_blob(&[&[0, 1], &[2, 3]], &[BLOB], 2).await?;
        let lookup_service_handle = cluster
            .lookup_service_handle
            .as_ref()
            .expect("should contain lookup service");

        // Set up the committee in a way that shard 1 is moved to the second storage node, and
        // shard 2 is moved to the first storage node.
        let committees = lookup_service_handle.committees.lock().unwrap().clone();
        let mut next_committee = (**committees.current_committee()).clone();
        next_committee.epoch += 1;
        let moved_index_0 = next_committee.members_mut()[0].shard_ids.remove(1);
        let moved_index_1 = next_committee.members_mut()[1].shard_ids.remove(0);
        next_committee.members_mut()[1]
            .shard_ids
            .push(moved_index_0);
        next_committee.members_mut()[0]
            .shard_ids
            .push(moved_index_1);

        lookup_service_handle.set_next_epoch_committee(next_committee);

        assert_eq!(
            cluster
                .lookup_service_handle
                .as_ref()
                .expect("should contain lookup service")
                .advance_epoch(),
            3
        );

        let processed_event_count = &cluster.nodes[1]
            .storage_node
            .inner
            .storage
            .get_sequentially_processed_event_count()?;

        // Sends one epoch change start event.
        events.send(ContractEvent::EpochChangeEvent(
            EpochChangeEvent::EpochChangeStart(EpochChangeStart {
                epoch: 3,
                event_id: walrus_sui::test_utils::event_id_for_testing(),
            }),
        ))?;

        if wait_for_shard_active {
            wait_until_events_processed(&cluster.nodes[1], processed_event_count + 1).await?;
            wait_for_shard_in_active_state(
                &cluster.nodes[1]
                    .storage_node
                    .inner
                    .storage
                    .shard_storage(ShardIndex(1))
                    .unwrap(),
            )
            .await?;
        }

        // Sends another epoch change start for the same event to simulate duplicate events.
        events.send(ContractEvent::EpochChangeEvent(
            EpochChangeEvent::EpochChangeStart(EpochChangeStart {
                epoch: 3,
                event_id: walrus_sui::test_utils::event_id_for_testing(),
            }),
        ))?;

        wait_until_events_processed(&cluster.nodes[1], processed_event_count + 2).await?;

        assert_eq!(
            cluster
                .lookup_service_handle
                .as_ref()
                .expect("should contain lookup service")
                .advance_epoch(),
            4
        );
        advance_cluster_to_epoch(&cluster, &[&events], 4).await?;

        Ok(())
    }

    async_param_test! {
        test_extend_blob_also_extends_registration -> TestResult: [
            permanent: (false),
            deletable: (true),
        ]
    }
    async fn test_extend_blob_also_extends_registration(deletable: bool) -> TestResult {
        let _ = tracing_subscriber::fmt::try_init();

        let (cluster, events, _blob_detail) =
            cluster_with_initial_epoch_and_certified_blob(&[&[0]], &[], 1).await?;

        let blob_details = EncodedBlob::new(BLOB, cluster.encoding_config());
        events.send(
            BlobRegistered {
                end_epoch: 3,
                deletable,
                ..BlobRegistered::for_testing(*blob_details.blob_id())
            }
            .into(),
        )?;
        store_at_shards(&blob_details, &cluster, |_, _| true).await?;
        events.send(
            BlobCertified {
                end_epoch: 3,
                deletable,
                ..BlobCertified::for_testing(*blob_details.blob_id())
            }
            .into(),
        )?;

        events.send(
            BlobCertified {
                end_epoch: 6,
                is_extension: true,
                deletable,
                ..BlobCertified::for_testing(*blob_details.blob_id())
            }
            .into(),
        )?;

        advance_cluster_to_epoch(&cluster, &[&events], 5).await?;

        assert!(cluster.nodes[0]
            .storage_node
            .inner
            .is_blob_certified(blob_details.blob_id())?);

        assert!(cluster.nodes[0]
            .storage_node
            .inner
            .is_blob_registered(blob_details.blob_id())?);

        Ok(())
    }
}<|MERGE_RESOLUTION|>--- conflicted
+++ resolved
@@ -1135,33 +1135,6 @@
         Ok(())
     }
 
-<<<<<<< HEAD
-=======
-    #[tracing::instrument(skip_all)]
-    fn mark_event_completed(
-        &self,
-        event_index: usize,
-        cursor: &EventID,
-    ) -> Result<(), TypedStoreError> {
-        let EventProgress { persisted, pending } = self
-            .storage
-            .maybe_advance_event_cursor(event_index, cursor)?;
-
-        let event_cursor_progress = &self.metrics.event_cursor_progress;
-        metrics::with_label!(event_cursor_progress, STATUS_PERSISTED).set(persisted);
-        metrics::with_label!(event_cursor_progress, STATUS_PENDING).set(pending);
-
-        Ok(())
-    }
-
-    #[tracing::instrument(skip_all)]
-    fn mark_element_at_index(&self, element_index: usize) -> Result<(), TypedStoreError> {
-        let event_id = EventID::from((TransactionDigest::random(), 0));
-        self.mark_event_completed(element_index, &event_id)?;
-        Ok(())
-    }
-
->>>>>>> 9ac617ce
     fn public_key(&self) -> &PublicKey {
         self.protocol_key_pair.as_ref().public()
     }
