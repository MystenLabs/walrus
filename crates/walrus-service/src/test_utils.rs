// Copyright (c) Mysten Labs, Inc.
// SPDX-License-Identifier: Apache-2.0

//! Test utilities for using storage nodes in tests.
//!
//! For creating an instance of a single storage node in a test, see [`StorageNodeHandleBuilder`] .
//!
//! For creating a cluster of test storage nodes, see [`TestClusterBuilder`].

use std::{
    borrow::Borrow,
    default::Default,
    net::{SocketAddr, TcpStream},
    num::NonZeroU16,
    path::PathBuf,
    str::FromStr,
    sync::{Arc, Mutex},
};

use anyhow::Error;
use async_trait::async_trait;
use chrono::Utc;
use futures::{stream::FuturesUnordered, StreamExt};
use prometheus::Registry;
use sui_macros::nondeterministic;
use sui_types::base_types::ObjectID;
use tempfile::TempDir;
#[cfg(msim)]
use tokio::sync::RwLock;
use tokio::{task::JoinHandle, time::Duration};
use tokio_stream::{wrappers::BroadcastStream, Stream};
use tokio_util::sync::CancellationToken;
use tracing::Instrument as _;
use typed_store::{rocks::MetricConf, Map};
use walrus_core::{
    encoding::EncodingConfig,
    keys::{NetworkKeyPair, ProtocolKeyPair},
    merkle::MerkleProof,
    messages::InvalidBlobCertificate,
    metadata::VerifiedBlobMetadataWithId,
    BlobId,
    Epoch,
    InconsistencyProof as InconsistencyProofEnum,
    NetworkPublicKey,
    PublicKey,
    ShardIndex,
    Sliver,
    SliverPairIndex,
    SliverType,
};
use walrus_sdk::client::Client;
use walrus_sui::{
    client::{retry_client::RetriableRpcClient, BlobObjectMetadata, FixedSystemParameters},
    test_utils::{system_setup::SystemContext, TestClusterHandle},
    types::{
        move_structs::{EpochState, VotingParams},
        Committee,
        ContractEvent,
        NetworkAddress,
        NodeMetadata,
        NodeRegistrationParams,
        StorageNode as SuiStorageNode,
        StorageNodeCap,
        GENESIS_EPOCH,
    },
};
use walrus_test_utils::WithTempDir;
use walrus_utils::backoff::ExponentialBackoffConfig;

#[cfg(msim)]
use crate::common::config::SuiConfig;
use crate::{
    common::active_committees::ActiveCommittees,
    node::{
        committee::{
            BeginCommitteeChangeError,
            CommitteeLookupService,
            CommitteeService,
            DefaultNodeServiceFactory,
            EndCommitteeChangeError,
            NodeCommitteeService,
        },
        config,
        config::{ConfigSynchronizerConfig, ShardSyncConfig, StorageNodeConfig},
        contract_service::SystemContractService,
        errors::{SyncNodeConfigError, SyncShardClientError},
        events::{
            event_processor::EventProcessor,
            CheckpointEventPosition,
            EventStreamCursor,
            InitState,
            PositionedStreamEvent,
        },
        server::{RestApiConfig, RestApiServer},
        system_events::{EventManager, EventRetentionManager, SystemEventProvider},
        DatabaseConfig,
        Storage,
        StorageNode,
    },
};

/// A system event manager that provides events from a stream. It does not support dropping events.
#[derive(Debug)]
pub struct DefaultSystemEventManager {
    event_provider: Box<dyn SystemEventProvider>,
}

impl DefaultSystemEventManager {
    /// Creates a new system event manager with the provided event provider.
    pub fn new(event_provider: Box<dyn SystemEventProvider>) -> Self {
        Self { event_provider }
    }
}

#[async_trait]
impl SystemEventProvider for DefaultSystemEventManager {
    async fn events(
        &self,
        cursor: EventStreamCursor,
    ) -> anyhow::Result<
        Box<dyn Stream<Item = PositionedStreamEvent> + Send + Sync + 'life0>,
        anyhow::Error,
    > {
        self.event_provider.events(cursor).await
    }
    async fn init_state(
        &self,
        _from: EventStreamCursor,
    ) -> Result<Option<InitState>, anyhow::Error> {
        Ok(None)
    }
    fn as_any(&self) -> &dyn std::any::Any {
        self
    }
}

#[async_trait]
impl EventRetentionManager for DefaultSystemEventManager {
    async fn drop_events_before(&self, _cursor: EventStreamCursor) -> Result<(), anyhow::Error> {
        Ok(())
    }
}

#[async_trait]
impl EventManager for DefaultSystemEventManager {}

/// Trait representing a storage node handle.
/// The trait is used to abstract over the different types of storage node handles.
/// More specifically, there are two types:
///   - a node handle that the tester has control over all the internal components of the node.
///   - a node handle that is used in the simulation tests which supports crash and recovery.
pub trait StorageNodeHandleTrait {
    /// Cancels the node's event loop and REST API.
    fn cancel(&self);

    /// Returns the client that can be used to communicate with the node.
    fn client(&self) -> &Client;

    /// Builds a new storage node handle, and starts the node.
    fn build_and_run(
        builder: StorageNodeHandleBuilder,
        sui_cluster_handle: Option<Arc<TestClusterHandle>>,
        system_context: Option<SystemContext>,
        storage_dir: TempDir,
        start_node: bool,
        disable_event_blob_writer: bool,
    ) -> impl std::future::Future<Output = anyhow::Result<Self>> + Send
    where
        Self: Sized;

    /// Returns the storage node.
    fn storage_node(&self) -> &Arc<StorageNode>;

    /// Returns the node's protocol public key.
    fn public_key(&self) -> &PublicKey;

    /// Returns whether the storage node should use a distinct IP address.
    fn use_distinct_ip() -> bool;
}

/// Configuration for test node setup
#[derive(Debug, Clone, Default)]
pub struct TestNodesConfig {
    /// The weights of the nodes in the cluster.
    pub node_weights: Vec<u16>,
    /// Whether to use the legacy event processor.
    pub use_legacy_event_processor: bool,
    /// Whether to disable the event blob writer.
    pub disable_event_blob_writer: bool,
    /// The directory to store the blocklist.
    pub blocklist_dir: Option<PathBuf>,
    /// Whether to enable the node config monitor.
    pub enable_node_config_synchronizer: bool,
}

/// A storage node and associated data for testing.
#[derive(Debug)]
pub struct StorageNodeHandle {
    /// The wrapped storage node.
    pub storage_node: Arc<StorageNode>,
    /// The temporary directory containing the node's storage.
    pub storage_directory: TempDir,
    /// The node's protocol public key.
    pub public_key: PublicKey,
    /// The node's protocol public key.
    pub network_public_key: NetworkPublicKey,
    /// The address of the REST API.
    pub rest_api_address: SocketAddr,
    /// The address of the metric service.
    pub metrics_address: SocketAddr,
    /// Handle the REST API.
    pub rest_api: Arc<RestApiServer<StorageNode>>,
    /// Cancellation token for the REST API.
    pub cancel: CancellationToken,
    /// Client that can be used to communicate with the node.
    pub client: Client,
    /// The storage capability object of the node.
    pub storage_node_capability: Option<StorageNodeCap>,
    /// The handle to the node runtime.
    pub node_runtime_handle: Option<JoinHandle<()>>,
}

impl StorageNodeHandleTrait for StorageNodeHandle {
    fn cancel(&self) {
        self.cancel.cancel();
    }

    fn client(&self) -> &Client {
        &self.client
    }

    fn storage_node(&self) -> &Arc<StorageNode> {
        &self.storage_node
    }

    fn public_key(&self) -> &PublicKey {
        &self.public_key
    }

    async fn build_and_run(
        builder: StorageNodeHandleBuilder,
        _sui_cluster_handle: Option<Arc<TestClusterHandle>>,
        _system_context: Option<SystemContext>,
        _storage_dir: TempDir,
        _start_node: bool,
        _disable_event_blob_writer: bool,
    ) -> anyhow::Result<Self> {
        builder.build().await
    }

    // StorageNodeHandle is only used in integration test without crash and recovery. No need to
    // use distinct IP.
    fn use_distinct_ip() -> bool {
        false
    }
}

impl StorageNodeHandle {
    /// Creates a new builder.
    pub fn builder() -> StorageNodeHandleBuilder {
        StorageNodeHandleBuilder::default()
    }
}

impl AsRef<StorageNode> for StorageNodeHandle {
    fn as_ref(&self) -> &StorageNode {
        &self.storage_node
    }
}

/// A storage node handle for simulation tests. Comparing to StorageNodeHandle, this struct
/// removes any storage node internal state, and adds a simulator node id for node management.
#[cfg(msim)]
#[derive(Debug)]
pub struct SimStorageNodeHandle {
    /// The temporary directory containing the node's storage.
    pub storage_directory: TempDir,
    /// The node's protocol public key.
    pub public_key: PublicKey,
    /// The node's protocol public key.
    pub network_public_key: NetworkPublicKey,
    /// The address of the REST API.
    pub rest_api_address: SocketAddr,
    /// The address of the metric service.
    pub metrics_address: SocketAddr,
    /// Cancellation token for the node.
    pub cancel_token: CancellationToken,
    /// The wrapped simulator node id.
    pub node_id: Option<sui_simulator::task::NodeId>,
    /// The storage capability object of the node.
    pub storage_node_capability: Option<StorageNodeCap>,
    /// The storage node config.
    pub storage_node_config: StorageNodeConfig,
}

#[cfg(msim)]
impl SimStorageNodeHandle {
    /// Starts and runs a storage node with the provided configuration in a dedicated simulator
    /// node.
    pub async fn spawn_node(
        config: Arc<RwLock<StorageNodeConfig>>,
        num_checkpoints_per_blob: Option<u32>,
        cancel_token: CancellationToken,
    ) -> sui_simulator::runtime::NodeHandle {
        let (startup_sender, mut startup_receiver) = tokio::sync::watch::channel(false);

        // Extract the IP address from the configuration.
        let ip = match config.read().await.rest_api_address {
            SocketAddr::V4(v4) => std::net::IpAddr::V4(*v4.ip()),
            _ => panic!("unsupported protocol"),
        };

        let startup_sender = Arc::new(startup_sender);
        let handle = sui_simulator::runtime::Handle::current();
        let builder = handle.create_node();

        // This is the entry point of node restart.
        let node_handle = builder
            .ip(ip)
            .name(&format!(
                "{:?}",
                config
                    .read()
                    .await
                    .protocol_key_pair
                    .get()
                    .expect("config must contain protocol key pair")
                    .public()
            ))
            .init(move || {
                tracing::info!(?ip, "starting simulator node");

                let config = config.clone();
                let cancel_token = cancel_token.clone();
                let startup_sender = startup_sender.clone();

                async move {
                    let result = async {
                        let (rest_api_handle, node_handle, event_processor_handle) =
                            Self::build_and_run_node(
                                config.clone(),
                                num_checkpoints_per_blob,
                                cancel_token.clone(),
                            )
                            .await?;

                        startup_sender.send(true).ok();

                        tokio::select! {
                            _ = rest_api_handle => {
                                tracing::info!("REST API stopped");
                                Ok(())
                            }
                            result = node_handle => {
                                tracing::info!("node handle completed");
                                result?
                            }
                            _ = event_processor_handle => {
                                tracing::info!("event processor stopped");
                                Ok(())
                            }
                            _ = cancel_token.cancelled() => {
                                tracing::info!("node stopped by cancellation");
                                Ok(())
                            }
                        }
                    }
                    .await;

                    match result {
                        Err(e) => {
                            if matches!(
                                e.downcast_ref::<SyncNodeConfigError>(),
                                Some(SyncNodeConfigError::ProtocolKeyPairRotationRequired)
                            ) {
                                let mut config_guard = config.write().await;
                                tracing::info!(
                                    protocol_key = ?config_guard.protocol_key_pair().public(),
                                    next_protocol_key = ?config_guard
                                        .next_protocol_key_pair()
                                        .map(|kp| kp.public()),
                                    "rotating protocol key pair"
                                );
                                config_guard.rotate_protocol_key_pair();
                                sui_simulator::task::kill_current_node(Some(Duration::from_secs(
                                    10,
                                )));
                            } else if matches!(
                                e.downcast_ref::<SyncNodeConfigError>(),
                                Some(SyncNodeConfigError::NodeNeedsReboot)
                            ) {
                                tracing::info!("node needs reboot, killing current node");
                                sui_simulator::task::kill_current_node(Some(Duration::from_secs(
                                    10,
                                )));
                            } else {
                                tracing::info!("node stopped with error: {e}");
                            }
                        }
                        Ok(()) => {
                            tracing::info!("node stopped");
                        }
                    }
                }
            })
            .build();

        // Wait for the node to start and running.
        startup_receiver
            .changed()
            .await
            .expect("waiting for node to start failed");

        node_handle
    }

    /// Builds and runs a storage node with the provided configuration. Returns the handles to the
    /// REST API, the node, and the event processor.
    async fn build_and_run_node(
        config: Arc<RwLock<StorageNodeConfig>>,
        num_checkpoints_per_blob: Option<u32>,
        cancel_token: CancellationToken,
    ) -> anyhow::Result<(
        tokio::task::JoinHandle<Result<(), anyhow::Error>>,
        tokio::task::JoinHandle<Result<(), anyhow::Error>>,
        tokio::task::JoinHandle<Result<(), anyhow::Error>>,
    )> {
        // TODO(#996): extract the common code to start the code, and use it here as well as in
        // StorageNodeRuntime::start.
        let config = config.read().await.clone();

        let metrics_registry = Registry::default();

        let sui_config = config
            .sui
            .clone()
            .expect("simulation must set sui config in storage node config");

        // Starts the event processor thread if the node is configured to use the checkpoint
        // based event processor.
        let sui_read_client = sui_config.new_read_client().await?;
        let event_provider: Box<dyn EventManager> = if config.use_legacy_event_provider {
            Box::new(crate::node::system_events::SuiSystemEventProvider::new(
                sui_read_client.clone(),
                Duration::from_millis(100),
            ))
        } else {
            let processor_config =
                crate::node::events::event_processor::EventProcessorRuntimeConfig {
                    rpc_address: sui_config.rpc.clone(),
                    event_polling_interval: Duration::from_millis(100),
                    db_path: nondeterministic!(tempfile::tempdir()
                        .expect("temporary directory creation must succeed")
                        .path()
                        .to_path_buf()),
                };
            let system_config = crate::node::events::event_processor::SystemConfig {
                system_object_id: sui_config.contract_config.system_object,
                staking_object_id: sui_config.contract_config.staking_object,
                system_pkg_id: sui_read_client.get_system_package_id(),
            };
            Box::new(
                EventProcessor::new(
                    &config.event_processor_config,
                    processor_config,
                    system_config,
                    &metrics_registry,
                )
                .await?,
            )
        };

        // Starts the event processor thread if it is configured, otherwise it produces a JoinHandle
        // that never returns.
        let event_processor_handle = if let Some(event_processor) =
            event_provider.as_any().downcast_ref::<EventProcessor>()
        {
            let cloned_cancel_token = cancel_token.clone();
            let cloned_event_processor = event_processor.clone();
            tokio::spawn(
                async move { cloned_event_processor.start(cloned_cancel_token).await }
                    .instrument(tracing::info_span!("cluster-event-processor",
                    address = %config.rest_api_address)),
            )
        } else {
            tokio::spawn(async { std::future::pending::<Result<(), anyhow::Error>>().await })
        };

        // Build storage node with the current configuration and event manager.
        let mut builder = StorageNode::builder();
        if let Some(num_checkpoints_per_blob) = num_checkpoints_per_blob {
            builder = builder.with_num_checkpoints_per_blob(num_checkpoints_per_blob);
        };
        let node = builder
            .with_system_event_manager(event_provider)
            .build(&config, metrics_registry.clone())
            .await?;
        let node = Arc::new(node);

        // Starts rest api and node threads.
        let rest_api = Arc::new(RestApiServer::new(
            node.clone(),
            cancel_token.clone(),
            RestApiConfig::from(&config),
            &metrics_registry,
        ));

        let rest_api_handle = tokio::task::spawn(async move { rest_api.run().await }.instrument(
            tracing::info_span!("cluster-rest-api", address = %config.rest_api_address),
        ));

        let node_handle =
            tokio::task::spawn(async move { node.run(cancel_token).await }.instrument(
                tracing::info_span!("cluster-node", address = %config.rest_api_address),
            ));

        Ok((rest_api_handle, node_handle, event_processor_handle))
    }
}

/// A storage node handle builder for simulation tests. The main difference between
/// SimStorageNodeHandle and StorageNodeHandle is that SimStorageNodeHandle is used in crash
/// recovery simulation and therefore the StorageNode instance may change overtime.
#[cfg(msim)]
impl StorageNodeHandleTrait for SimStorageNodeHandle {
    fn cancel(&self) {
        unimplemented!("cannot directly cancel a storage proactively.")
    }

    fn client(&self) -> &Client {
        unimplemented!("simulation test does not use the pre-built storage node client.")
    }

    fn storage_node(&self) -> &Arc<StorageNode> {
        // Storage node state changes everytime the node restarts.
        unimplemented!("simulation test does not have a stable internal state.")
    }

    fn public_key(&self) -> &PublicKey {
        &self.public_key
    }

    async fn build_and_run(
        builder: StorageNodeHandleBuilder,
        sui_cluster_handle: Option<Arc<TestClusterHandle>>,
        system_context: Option<SystemContext>,
        storage_dir: TempDir,
        start_node: bool,
        disable_event_blob_writer: bool,
    ) -> anyhow::Result<Self>
    where
        Self: Sized,
    {
        let num_checkpoints_per_blob = builder.num_checkpoints_per_blob.as_ref().cloned();
        let node_capability = builder.storage_node_capability.as_ref().cloned();
        builder
            .start_node(
                sui_cluster_handle.expect("SUI cluster handle must be provided in simtest"),
                system_context.expect("System context must be provided"),
                storage_dir,
                start_node,
                disable_event_blob_writer,
                num_checkpoints_per_blob,
                node_capability,
            )
            .await
    }

    // Storage node in simulation requires to have distinct IP since ip represents the id of
    // the simulator node.
    fn use_distinct_ip() -> bool {
        true
    }
}

#[cfg(msim)]
impl Drop for SimStorageNodeHandle {
    fn drop(&mut self) {
        self.cancel_token.cancel();
    }
}

/// Builds a new [`StorageNodeHandle`] with custom configuration values.
///
/// Can be created with the methods [`StorageNodeHandle::builder()`] or with
/// [`StorageNodeHandleBuilder::new()`].
///
/// Methods can be chained in order to set the configuration values, with the `StorageNode` being
/// constructed by calling [`build`][Self::build`].
///
/// See function level documentation for details on the various configuration settings.
#[derive(Debug)]
pub struct StorageNodeHandleBuilder {
    storage: Option<WithTempDir<Storage>>,
    blocklist_path: Option<PathBuf>,
    event_provider: Box<dyn SystemEventProvider>,
    committee_service: Option<Arc<dyn CommitteeService>>,
    contract_service: Option<Arc<dyn SystemContractService>>,
    run_rest_api: bool,
    run_node: bool,
    disable_event_blob_writer: bool,
    test_config: Option<StorageNodeTestConfig>,
    shard_sync_config: Option<ShardSyncConfig>,
    initial_epoch: Option<Epoch>,
    storage_node_capability: Option<StorageNodeCap>,
    node_wallet_dir: Option<PathBuf>,
    num_checkpoints_per_blob: Option<u32>,
    enable_node_config_synchronizer: bool,
}

impl StorageNodeHandleBuilder {
    /// Creates a new builder, which by default creates a storage node without any assigned shards
    /// and without its REST API or event loop running.
    pub fn new() -> Self {
        Self::default()
    }

    /// Sets the storage associated with the node.
    ///
    /// If a committee service is *not* provided with [`Self::with_committee_service`], then the
    /// storage also dictates the shard assignment to this storage node in the created committee.
    pub fn with_storage(mut self, storage: WithTempDir<Storage>) -> Self {
        self.storage = Some(storage);
        self
    }

    /// Enable or disable the node's config monitor.
    pub fn with_enable_node_config_synchronizer(mut self, enable: bool) -> Self {
        self.enable_node_config_synchronizer = enable;
        self
    }

    /// Sets the shard sync config for the node.
    pub fn with_shard_sync_config(mut self, shard_sync_config: ShardSyncConfig) -> Self {
        self.shard_sync_config = Some(shard_sync_config);
        self
    }

    /// Sets the service providing events to the storage node.
    pub fn with_system_event_provider<T>(self, event_provider: T) -> Self
    where
        T: SystemEventProvider + Into<Box<T>> + 'static,
    {
        self.with_boxed_system_event_provider(event_provider.into())
    }

    /// Sets the service providing events to the storage node.
    pub fn with_boxed_system_event_provider(
        mut self,
        event_provider: Box<dyn SystemEventProvider>,
    ) -> Self {
        self.event_provider = event_provider;
        self
    }

    /// Sets the [`CommitteeService`] used with the node.
    ///
    /// If not provided, defaults to [`StubCommitteeService`] created with a valid committee
    /// constructed over at most 1 other node. Note that if the node has no shards assigned to it
    /// (as inferred from the storage), it will not be in the committee.
    pub fn with_committee_service(mut self, service: Arc<dyn CommitteeService>) -> Self {
        self.committee_service = Some(service);
        self
    }

    /// Sets the [`SystemContractService`] to be used with the node.
    ///
    /// If not provided, defaults to a [`StubContractService`].
    pub fn with_system_contract_service(
        mut self,
        contract_service: Arc<dyn SystemContractService>,
    ) -> Self {
        self.contract_service = Some(contract_service);
        self
    }

    /// Enable or disable the node's event loop being started on build.
    pub fn with_node_started(mut self, run_node: bool) -> Self {
        self.run_node = run_node;
        self
    }

    /// Enable or disable event blob writer on the node.
    pub fn with_disabled_event_blob_writer(mut self, disable: bool) -> Self {
        self.disable_event_blob_writer = disable;
        self
    }

    /// Enable or disable the REST API being started on build.
    pub fn with_rest_api_started(mut self, run_rest_api: bool) -> Self {
        self.run_rest_api = run_rest_api;
        self
    }

    /// Sets the number of checkpoints per blob.
    pub fn with_num_checkpoints_per_blob(mut self, num_checkpoints_per_blob: u32) -> Self {
        self.num_checkpoints_per_blob = Some(num_checkpoints_per_blob);
        self
    }

    /// Specify the shard assignment for this node.
    ///
    /// If specified, it will determine the the shard assignment for the node in the committee. If
    /// not, the shard assignment will be inferred from the shards present in the storage.
    ///
    /// Resets any prior calls to [`Self::with_test_config`].
    pub fn with_shard_assignment(mut self, shards: &[ShardIndex]) -> Self {
        self.test_config = Some(StorageNodeTestConfig::new(shards.into(), false));
        self
    }

    /// Specify the test config for this node.
    ///
    /// If specified, it will determine the the shard assignment for the node in the committee
    /// as well as the network address and the protocol key.
    ///
    /// Resets any prior calls to [`Self::with_shard_assignment`].
    pub fn with_test_config(mut self, test_config: StorageNodeTestConfig) -> Self {
        self.test_config = Some(test_config);
        self
    }

    /// Specify the initial epoch for the node.
    ///
    /// If specified, the committee service will be created with the provided epoch.
    pub fn with_initial_epoch(mut self, epoch: Option<Epoch>) -> Self {
        self.initial_epoch = epoch;
        self
    }

    /// Specify the storage capability for the node.
    pub fn with_storage_node_capability(
        mut self,
        storage_node_capability: Option<StorageNodeCap>,
    ) -> Self {
        self.storage_node_capability = storage_node_capability;
        self
    }

    /// Specify the blocklist file for the node.
    pub fn with_blocklist_file(mut self, blocklist_file: Option<PathBuf>) -> Self {
        self.blocklist_path = blocklist_file;
        self
    }

    /// Specify the sui wallet directory for the node.
    pub fn with_node_wallet_dir(mut self, node_wallet_dir: Option<PathBuf>) -> Self {
        self.node_wallet_dir = node_wallet_dir;
        self
    }

    /// Creates the configured [`StorageNodeHandle`].
    pub async fn build(self) -> anyhow::Result<StorageNodeHandle> {
        // Identify the storage being used, as it allows us to extract the shards
        // that should be assigned to this storage node.
        let WithTempDir {
            inner: storage,
            temp_dir,
        } = self
            .storage
            .unwrap_or_else(|| empty_storage_with_shards(&[]));

        let node_info = self
            .test_config
            .unwrap_or_else(|| StorageNodeTestConfig::new(storage.shards_present(), false));
        // To be in the committee, the node must have at least one shard assigned to it.
        let is_in_committee = !node_info.shards.is_empty();

        let public_key = node_info.key_pair.public().clone();
        let network_public_key = node_info.network_key_pair.public().clone();

        let committee_service = self.committee_service.unwrap_or_else(|| {
            // Create a list of the committee members, that contains one or two nodes.
            let committee_members = [
                is_in_committee.then(|| node_info.to_storage_node_info("node-under-test")),
                committee_partner(&node_info).map(|info| info.to_storage_node_info("other-node")),
            ];
            debug_assert!(committee_members[0].is_some() || committee_members[1].is_some());

            let committee = committee_from_members(
                // Remove the possible None in the members list
                committee_members.into_iter().flatten().collect(),
                self.initial_epoch,
            );
            Arc::new(StubCommitteeService {
                encoding: EncodingConfig::new(committee.n_shards()).into(),
                committee: committee.into(),
            })
        });

        let contract_service = self.contract_service.unwrap_or_else(|| {
            Arc::new(StubContractService {
                system_parameters: FixedSystemParameters {
                    n_shards: committee_service.active_committees().n_shards(),
                    max_epochs_ahead: 200,
                    epoch_duration: Duration::from_secs(600),
                    epoch_zero_end: Utc::now() + Duration::from_secs(60),
                },
                node_capability_object: self
                    .storage_node_capability
                    .clone()
                    .unwrap_or_else(StorageNodeCap::new_for_testing),
            })
        });

        // Create the node's config using the previously generated keypair and address.
        let config = StorageNodeConfig {
            storage_path: temp_dir.path().to_path_buf(),
            protocol_key_pair: node_info.key_pair.into(),
            next_protocol_key_pair: None,
            network_key_pair: node_info.network_key_pair.into(),
            rest_api_address: node_info.rest_api_address,
            public_host: node_info.rest_api_address.ip().to_string(),
            public_port: node_info.rest_api_address.port(),
            blocklist_path: self.blocklist_path,
            shard_sync_config: self.shard_sync_config.unwrap_or_default(),
            disable_event_blob_writer: self.disable_event_blob_writer,
<<<<<<< HEAD
            config_synchronizer: ConfigSynchronizerConfig {
                interval: Duration::from_secs(5),
                enabled: self.enable_node_config_synchronizer,
            },
=======
            storage_node_cap: self.storage_node_capability.clone().map(|cap| cap.id),
>>>>>>> a77eeef7
            ..storage_node_config().inner
        };

        let cancel_token = CancellationToken::new();

        if let Some(event_processor) = self
            .event_provider
            .as_any()
            .downcast_ref::<EventProcessor>()
        {
            let cloned_cancel_token = cancel_token.clone();
            let cloned_event_processor = event_processor.clone();
            spawn_event_processor(
                cloned_event_processor,
                cloned_cancel_token,
                config.rest_api_address.to_string(),
            );
            wait_for_event_processor_to_start(
                event_processor.clone(),
                event_processor.client.clone(),
            )
            .await?;
        }

        let metrics_registry = Registry::default();
        let mut builder = StorageNode::builder();
        if let Some(num_checkpoints_per_blob) = self.num_checkpoints_per_blob {
            builder = builder.with_num_checkpoints_per_blob(num_checkpoints_per_blob);
        };
        let node = builder
            .with_storage(storage)
            .with_system_event_manager(Box::new(DefaultSystemEventManager::new(
                self.event_provider,
            )))
            .with_committee_service(committee_service)
            .with_system_contract_service(contract_service)
            .build(&config, metrics_registry.clone())
            .await?;
        let node = Arc::new(node);

        let rest_api = Arc::new(RestApiServer::new(
            node.clone(),
            cancel_token.clone(),
            RestApiConfig::from(&config),
            &metrics_registry,
        ));

        if self.run_rest_api {
            let rest_api_clone = rest_api.clone();

            tokio::task::spawn(
                async move {
                    let status = rest_api_clone.run().await;
                    if let Err(error) = status {
                        tracing::error!(?error, "REST API stopped with an error");
                        std::process::exit(1);
                    }
                }
                .instrument(
                    tracing::info_span!("cluster-node", address = %config.rest_api_address),
                ),
            );
        }

        let node_runtime_handle = if self.run_node {
            let node = node.clone();
            let cancel_token = cancel_token.clone();

            Some(tokio::task::spawn(
                async move {
                    let status = node.run(cancel_token).await;
                    if let Err(error) = status {
                        tracing::error!(?error, "node stopped with an error");
                        std::process::exit(1);
                    }
                }
                .instrument(
                    tracing::info_span!("cluster-node", address = %config.rest_api_address),
                ),
            ))
        } else {
            None
        };

        let client = Client::builder()
            .authenticate_with_public_key(network_public_key.clone())
            // Disable proxy and root certs from the OS for tests.
            .no_proxy()
            .tls_built_in_root_certs(false)
            .build_for_remote_ip(config.rest_api_address)?;

        if self.run_rest_api {
            wait_for_rest_api_ready(&client).await?;
        }

        Ok(StorageNodeHandle {
            storage_node: node,
            storage_directory: temp_dir,
            public_key,
            network_public_key,
            rest_api_address: config.rest_api_address,
            metrics_address: config.metrics_address,
            rest_api,
            cancel: cancel_token,
            client,
            storage_node_capability: self.storage_node_capability,
            node_runtime_handle,
        })
    }

    /// Starts and running a storage node with the provided configuration.
    #[cfg(msim)]
    pub async fn start_node(
        self,
        sui_cluster_handle: Arc<TestClusterHandle>,
        system_context: SystemContext,
        storage_dir: TempDir,
        start_node: bool,
        disable_event_blob_writer: bool,
        num_checkpoints_per_blob: Option<u32>,
        node_capability: Option<StorageNodeCap>,
    ) -> anyhow::Result<SimStorageNodeHandle> {
        use walrus_sui::client::contract_config::ContractConfig;

        let node_info = self
            .test_config
            .expect("test config must be provided to spawn a storage node");

        // Builds the storage node config used to run the node.
        let storage_node_config = StorageNodeConfig {
            storage_path: storage_dir.path().to_path_buf(),
            protocol_key_pair: node_info.key_pair.into(),
            next_protocol_key_pair: None,
            network_key_pair: node_info.network_key_pair.into(),
            rest_api_address: node_info.rest_api_address,
            public_host: node_info.rest_api_address.ip().to_string(),
            public_port: node_info.rest_api_address.port(),
            event_processor_config: Default::default(),
            use_legacy_event_provider: false,
            disable_event_blob_writer,
            sui: Some(SuiConfig {
                rpc: sui_cluster_handle.cluster().rpc_url().to_string(),
                contract_config: ContractConfig::new(
                    system_context.system_object,
                    system_context.staking_object,
                ),
                wallet_config: self.node_wallet_dir.unwrap().join("wallet_config.yaml"),
                event_polling_interval: config::defaults::polling_interval(),
                backoff_config: ExponentialBackoffConfig::default(),
                gas_budget: None,
            }),
<<<<<<< HEAD
            config_synchronizer: ConfigSynchronizerConfig {
                interval: Duration::from_secs(5),
                enabled: self.enable_node_config_synchronizer,
            },
=======
            storage_node_cap: node_capability.map(|cap| cap.id),
>>>>>>> a77eeef7
            ..storage_node_config().inner
        };

        let cancel_token = CancellationToken::new();

        let node_id = if start_node {
            Some(
                SimStorageNodeHandle::spawn_node(
                    Arc::new(RwLock::new(storage_node_config.clone())),
                    num_checkpoints_per_blob,
                    cancel_token.clone(),
                )
                .await
                .id(),
            )
        } else {
            None
        };

        Ok(SimStorageNodeHandle {
            storage_directory: storage_dir,
            public_key: storage_node_config
                .protocol_key_pair
                .get()
                .expect("protocol key must be set")
                .public()
                .clone(),
            network_public_key: storage_node_config
                .network_key_pair
                .get()
                .expect("network key must be set")
                .public()
                .clone(),
            rest_api_address: storage_node_config.rest_api_address,
            metrics_address: storage_node_config.metrics_address,
            cancel_token,
            node_id,
            storage_node_capability: self.storage_node_capability,
            storage_node_config,
        })
    }
}

impl Default for StorageNodeHandleBuilder {
    fn default() -> Self {
        Self {
            shard_sync_config: None,
            event_provider: Box::<Vec<ContractEvent>>::default(),
            blocklist_path: None,
            committee_service: None,
            storage: Default::default(),
            run_rest_api: Default::default(),
            run_node: Default::default(),
            disable_event_blob_writer: Default::default(),
            contract_service: None,
            test_config: None,
            initial_epoch: None,
            storage_node_capability: None,
            node_wallet_dir: None,
            num_checkpoints_per_blob: None,
            enable_node_config_synchronizer: false,
        }
    }
}

/// Waits until the node is ready by querying the node's health info endpoint using the node
/// client.
async fn wait_for_rest_api_ready(client: &Client) -> anyhow::Result<()> {
    tokio::time::timeout(Duration::from_secs(10), async {
        while let Err(err) = client.get_server_health_info(false).await {
            tracing::trace!(%err, "node is not ready yet, retrying...");
            tokio::time::sleep(Duration::from_millis(25)).await;
        }
        Ok(())
    })
    .await?
}

/// Returns with a test config for a storage node that would make a valid committee when paired
/// with the provided node, if necessary.
///
/// The number of shards in the system inferred from the shards assigned in the provided config.
/// It is at least 3 and is defined as `n = max(max(shard_ids) + 1, 3)`. If the shards `0..n` are
/// assigned to the existing node, then this function returns `None`. Otherwise, there must be a
/// second node in the committee with the shards not managed by the provided node.
fn committee_partner(node_config: &StorageNodeTestConfig) -> Option<StorageNodeTestConfig> {
    const MIN_SHARDS: u16 = 3;
    let n_shards = node_config
        .shards
        .iter()
        .max()
        .map(|index| index.get() + 1)
        .unwrap_or(MIN_SHARDS)
        .max(MIN_SHARDS);

    let other_shards: Vec<_> = ShardIndex::range(..n_shards)
        .filter(|id| !node_config.shards.contains(id))
        .collect();

    if !other_shards.is_empty() {
        Some(StorageNodeTestConfig::new(other_shards, false))
    } else {
        None
    }
}

#[cfg(not(msim))]
fn spawn_event_processor(
    event_processor: EventProcessor,
    cancellation_token: CancellationToken,
    rest_api_address: String,
) -> JoinHandle<()> {
    get_runtime().spawn(
        async move {
            let status = event_processor.start(cancellation_token).await;
            if let Err(error) = status {
                tracing::error!(?error, "event processor stopped with anerror");
                std::process::exit(1);
            }
        }
        .instrument(tracing::info_span!("cluster-node", address = %rest_api_address)),
    )
}

#[cfg(msim)]
fn spawn_event_processor(
    event_processor: EventProcessor,
    cancellation_token: CancellationToken,
    rest_api_address: String,
) -> JoinHandle<()> {
    tokio::task::spawn(
        async move {
            let status = event_processor.start(cancellation_token).await;
            if let Err(error) = status {
                tracing::error!(?error, "event processor stopped with an error");
                std::process::exit(1);
            }
        }
        .instrument(tracing::info_span!("cluster-node", address = %rest_api_address)),
    )
}

/// Returns a runtime that can be used to spawn tasks.
#[cfg(not(msim))]
fn get_runtime() -> std::sync::MutexGuard<'static, tokio::runtime::Runtime> {
    use std::sync::OnceLock;

    static CLUSTER: OnceLock<std::sync::Mutex<tokio::runtime::Runtime>> = OnceLock::new();
    CLUSTER
        .get_or_init(|| {
            std::sync::Mutex::new(
                std::thread::spawn(move || {
                    tokio::runtime::Builder::new_multi_thread()
                        .enable_all()
                        .build()
                        .expect("should be able to build runtime")
                })
                .join()
                .expect("should be able to wait for thread to finish"),
            )
        })
        .lock()
        .unwrap()
}

fn create_previous_committee(committee: &Committee) -> Option<Committee> {
    if committee.epoch == GENESIS_EPOCH {
        None
    } else {
        let members = if committee.epoch - 1 == GENESIS_EPOCH {
            vec![]
        } else {
            committee.members().to_vec()
        };

        Some(
            Committee::new(members, committee.epoch - 1, committee.n_shards())
                .expect("all fields are valid"),
        )
    }
}

/// A stub `CommitteeLookupService`.
///
/// Does not perform any network operations.
#[derive(Debug, Clone)]
pub struct StubLookupService {
    committees: Arc<Mutex<ActiveCommittees>>,
}

impl StubLookupService {
    /// Create a new `StubLookupService` with the specified committee.
    ///
    /// The previous committee is set to the same committee but with an epoch of 1 less. If the
    /// provided committee is at epoch 0 or 1, then the prior committee is non-existent or the empty
    /// committee respectively.
    pub fn new(committee: Committee) -> Self {
        let previous = create_previous_committee(&committee);
        Self {
            committees: Arc::new(Mutex::new(ActiveCommittees::new(committee, previous))),
        }
    }

    /// Returns a handle that can be used to modify the ActiveCommittees returned by the
    /// lookup service.
    pub fn handle(&self) -> StubLookupServiceHandle {
        StubLookupServiceHandle {
            committees: self.committees.clone(),
        }
    }
}

/// A handle to a [`StubLookupService`] which can be used to modify the value of the services.
#[derive(Debug, Clone)]
pub struct StubLookupServiceHandle {
    /// The active committees.
    pub committees: Arc<Mutex<ActiveCommittees>>,
}

impl StubLookupServiceHandle {
    /// Returns the current epoch.
    pub fn epoch(&self) -> Epoch {
        self.committees.lock().unwrap().epoch()
    }

    /// Advances the epoch to the next epoch, skipping the transitioning phase.
    pub fn advance_epoch(&self) -> Epoch {
        let mut committees = self.committees.lock().unwrap();
        let current = (**committees.current_committee()).clone();
        let next_epoch = current.epoch + 1;
        let next = if let Some(next_committee) = committees.next_committee() {
            (**next_committee).clone()
        } else {
            Committee::new(current.members().to_vec(), next_epoch, current.n_shards())
                .expect("static committee is valid")
        };
        *committees = ActiveCommittees::new(next, Some(current));
        next_epoch
    }

    /// Sets the next epoch committee.
    pub fn set_next_epoch_committee(&self, next_committee: Committee) {
        let mut committees = self.committees.lock().unwrap();
        *committees = ActiveCommittees::new_with_next(
            committees.current_committee().clone(),
            committees.previous_committee().cloned(),
            Some(Arc::new(next_committee)),
            true,
        )
    }
}

#[async_trait]
impl CommitteeLookupService for StubLookupService {
    async fn get_active_committees(&self) -> Result<ActiveCommittees, anyhow::Error> {
        Ok(self.committees.lock().unwrap().clone())
    }
}

/// A stub [`CommitteeService`].
///
/// Does not perform any network operations.
#[derive(Debug)]
pub struct StubCommitteeService {
    /// The current committee.
    pub committee: Arc<Committee>,
    /// The system's encoding config.
    pub encoding: Arc<EncodingConfig>,
}

#[async_trait]
impl CommitteeService for StubCommitteeService {
    fn get_epoch(&self) -> Epoch {
        1
    }

    fn get_shard_count(&self) -> NonZeroU16 {
        self.committee.n_shards()
    }

    fn encoding_config(&self) -> &Arc<EncodingConfig> {
        &self.encoding
    }

    async fn get_and_verify_metadata(
        &self,
        _blob_id: BlobId,
        _certified_epoch: Epoch,
    ) -> VerifiedBlobMetadataWithId {
        std::future::pending().await
    }

    async fn recover_sliver(
        &self,
        _metadata: Arc<VerifiedBlobMetadataWithId>,
        _sliver_id: SliverPairIndex,
        _sliver_type: SliverType,
        _certified_epoch: Epoch,
    ) -> Result<Sliver, InconsistencyProofEnum<MerkleProof>> {
        std::future::pending().await
    }

    async fn get_invalid_blob_certificate(
        &self,
        _blob_id: BlobId,
        _inconsistency_proof: &InconsistencyProofEnum,
    ) -> InvalidBlobCertificate {
        std::future::pending().await
    }

    async fn sync_shard_before_epoch(
        &self,
        _shard_index: ShardIndex,
        _starting_blob_id: BlobId,
        _sliver_type: SliverType,
        _sliver_count: u64,
        _epoch: Epoch,
        _key_pair: &ProtocolKeyPair,
    ) -> Result<Vec<(BlobId, Sliver)>, SyncShardClientError> {
        std::future::pending().await
    }

    fn active_committees(&self) -> ActiveCommittees {
        ActiveCommittees::new(
            self.committee.as_ref().clone(),
            create_previous_committee(&self.committee),
        )
    }

    fn is_walrus_storage_node(&self, public_key: &PublicKey) -> bool {
        self.committee
            .members()
            .iter()
            .any(|node| node.public_key == *public_key)
    }

    async fn begin_committee_change(
        &self,
        _new_epoch: Epoch,
    ) -> Result<(), BeginCommitteeChangeError> {
        // Return immediately in test since begin committee change is a required step in starting
        // new storage node.
        Ok(())
    }

    fn end_committee_change(&self, _epoch: Epoch) -> Result<(), EndCommitteeChangeError> {
        Ok(())
    }

    async fn begin_committee_change_to_latest_committee(
        &self,
    ) -> Result<(), BeginCommitteeChangeError> {
        Ok(())
    }

    async fn sync_committee_members(&self) -> Result<(), anyhow::Error> {
        Ok(())
    }
}

/// A stub [`SystemContractService`].
///
/// Performs a no-op when calling [`invalidate_blob_id()`][Self::invalidate_blob_id]
#[derive(Debug)]
pub struct StubContractService {
    pub(crate) system_parameters: FixedSystemParameters,
    pub(crate) node_capability_object: StorageNodeCap,
}

#[async_trait]
impl SystemContractService for StubContractService {
    async fn sync_node_params(
        &self,
        _config: &StorageNodeConfig,
    ) -> Result<(), SyncNodeConfigError> {
        Err(SyncNodeConfigError::Other(anyhow::anyhow!(
            "stub service does not sync node params"
        )))
    }

    async fn invalidate_blob_id(&self, _certificate: &InvalidBlobCertificate) {}

    async fn epoch_sync_done(&self, _epoch: Epoch, _node_capability_object_id: ObjectID) {}

    async fn get_epoch_and_state(&self) -> Result<(Epoch, EpochState), anyhow::Error> {
        anyhow::bail!("stub service does not store the epoch or state")
    }

    fn current_epoch(&self) -> Epoch {
        unimplemented!("stub service does not store the epoch")
    }

    async fn fixed_system_parameters(&self) -> Result<FixedSystemParameters, anyhow::Error> {
        Ok(self.system_parameters.clone())
    }

    async fn end_voting(&self) -> Result<(), anyhow::Error> {
        anyhow::bail!("stub service cannot end voting")
    }

    async fn initiate_epoch_change(&self) -> Result<(), anyhow::Error> {
        anyhow::bail!("stub service cannot initiate epoch change")
    }

    async fn certify_event_blob(
        &self,
        _blob_metadata: BlobObjectMetadata,
        _ending_checkpoint_seq_num: u64,
        _epoch: u32,
        _node_capability_object_id: ObjectID,
    ) -> Result<(), Error> {
        anyhow::bail!("stub service cannot certify event blob")
    }

    async fn refresh_contract_package(&self) -> Result<(), anyhow::Error> {
        anyhow::bail!("stub service cannot refresh contract package")
    }

    async fn get_node_capability_object(
        &self,
        _node_capability_object_id: Option<ObjectID>,
    ) -> Result<StorageNodeCap, anyhow::Error> {
        Ok(self.node_capability_object.clone())
    }
}

/// Returns a socket address that is not currently in use on the system.
///
/// distinct_ip: If true, the returned address will have a distinct IP address from the local
/// machine.
pub fn unused_socket_address(distinct_ip: bool) -> SocketAddr {
    if distinct_ip {
        try_unused_socket_address_with_distinct_ip()
            .expect("unused socket address with distinct ip to be available")
    } else {
        try_unused_socket_address().expect("unused socket address to be available")
    }
}

fn try_unused_socket_address() -> anyhow::Result<SocketAddr> {
    let listener = std::net::TcpListener::bind("127.0.0.1:0")?;
    let address = listener.local_addr()?;

    // Create and accept a connection to force the port into the TIME_WAIT state
    let _client_stream = TcpStream::connect(address)?;
    let _server_stream = listener.accept()?;
    Ok(address)
}

fn try_unused_socket_address_with_distinct_ip() -> anyhow::Result<SocketAddr> {
    Ok(SocketAddr::from_str(
        (sui_config::local_ip_utils::get_new_ip() + ":1314").as_str(),
    )?)
}

#[async_trait::async_trait]
impl SystemEventProvider for Vec<ContractEvent> {
    async fn events(
        &self,
        _cursor: EventStreamCursor,
    ) -> Result<Box<dyn Stream<Item = PositionedStreamEvent> + Send + Sync + 'life0>, anyhow::Error>
    {
        Ok(Box::new(
            tokio_stream::iter(
                self.clone()
                    .into_iter()
                    .map(|c| PositionedStreamEvent::new(c, CheckpointEventPosition::new(0, 0))),
            )
            .chain(tokio_stream::pending()),
        ))
    }

    async fn init_state(
        &self,
        _from: EventStreamCursor,
    ) -> Result<Option<InitState>, anyhow::Error> {
        Ok(None)
    }

    fn as_any(&self) -> &dyn std::any::Any {
        self
    }
}

#[async_trait::async_trait]
impl SystemEventProvider for tokio::sync::broadcast::Sender<ContractEvent> {
    async fn events(
        &self,
        _cursor: EventStreamCursor,
    ) -> Result<Box<dyn Stream<Item = PositionedStreamEvent> + Send + Sync + 'life0>, anyhow::Error>
    {
        Ok(Box::new(BroadcastStream::new(self.subscribe()).map(
            |value| {
                PositionedStreamEvent::new(
                    value.expect("should not return errors in test"),
                    CheckpointEventPosition::new(0, 0),
                )
            },
        )))
    }

    async fn init_state(
        &self,
        _from: EventStreamCursor,
    ) -> Result<Option<InitState>, anyhow::Error> {
        Ok(None)
    }

    fn as_any(&self) -> &dyn std::any::Any {
        self
    }
}

/// A cluster of [`StorageNodeHandle`]s corresponding to several running storage nodes.
#[derive(Debug)]
pub struct TestCluster<T: StorageNodeHandleTrait = StorageNodeHandle> {
    /// The running storage nodes.
    pub nodes: Vec<T>,
    /// A handle to the stub lookup service, is used.
    pub lookup_service_handle: Option<StubLookupServiceHandle>,
    /// The number of shards in the system.
    pub n_shards: usize,
}

impl<T: StorageNodeHandleTrait> TestCluster<T> {
    /// Returns a new builder to create the [`TestCluster`].
    pub fn builder() -> TestClusterBuilder {
        TestClusterBuilder::new(T::use_distinct_ip())
    }

    /// Returns an encoding config valid for use with the storage nodes.
    pub fn encoding_config(&self) -> EncodingConfig {
        let n_shards: u16 = self.n_shards.try_into().expect("valid number of shards");
        EncodingConfig::new(NonZeroU16::new(n_shards).expect("more than 1 shard"))
    }

    /// Stops the storage node with index `idx` by cancelling its task.
    pub fn cancel_node(&mut self, idx: usize) {
        assert!(
            idx < self.nodes.len(),
            "the index of the node to be dropped must be within the node vector"
        );
        self.nodes[idx].cancel();
    }

    /// Returns the client for the node at the specified index.
    pub fn client(&self, index: usize) -> &Client {
        self.nodes[index].client()
    }

    /// Wait for all nodes to arrive at at least the specified epoch.
    pub async fn wait_for_nodes_to_reach_epoch(&self, epoch: Epoch) {
        let waits: FuturesUnordered<_> = self
            .nodes
            .iter()
            .map(|handle| handle.storage_node().wait_for_epoch(epoch))
            .collect();
        waits.for_each(|_| std::future::ready(())).await;
    }
}

/// Builds a new [`TestCluster`] with custom configuration values.
///
/// Methods can be chained in order to set the configuration values, with the `TestCluster` being
/// constructed by calling [`build`][Self::build`].
///
/// Without further configuration, this will build a test cluster of 4 storage nodes with shards
/// being assigned as {0}, {1, 2}, {3, 4, 5}, {6, 7, 8}, {9, 10, 11, 12} to the nodes.
///
/// See function level documentation for details on the various configuration settings.
#[derive(Debug)]
pub struct TestClusterBuilder {
    storage_node_configs: Vec<StorageNodeTestConfig>,
    shard_sync_config: Option<ShardSyncConfig>,
    system_context: Option<SystemContext>,
    sui_cluster_handle: Option<Arc<TestClusterHandle>>,
    use_distinct_ip: bool,
    // INV: Reset if shard_assignment is changed.
    event_providers: Vec<Option<Box<dyn SystemEventProvider>>>,
    committee_services: Vec<Option<Arc<dyn CommitteeService>>>,
    contract_services: Vec<Option<Arc<dyn SystemContractService>>>,
    storage_capabilities: Vec<Option<StorageNodeCap>>,
    node_wallet_dirs: Vec<Option<PathBuf>>,
    start_node_from_beginning: Vec<bool>,
    num_checkpoints_per_blob: Option<u32>,
    blocklist_files: Vec<Option<PathBuf>>,
    disable_event_blob_writer: Vec<bool>,
    enable_node_config_synchronizer: bool,
}

impl TestClusterBuilder {
    /// Returns a new default builder.
    pub fn new(use_distinct_ip: bool) -> Self {
        Self {
            storage_node_configs: TestClusterBuilder::default()
                .storage_node_configs
                .into_iter()
                .map(|config| StorageNodeTestConfig::new(config.shards, use_distinct_ip))
                .collect(),
            use_distinct_ip,
            ..Default::default()
        }
    }

    /// Returns a reference to the storage node test configs of the builder.
    pub fn storage_node_test_configs(&self) -> &Vec<StorageNodeTestConfig> {
        &self.storage_node_configs
    }

    /// Sets the enable storage node config monitor flag for each storage node.
    pub fn with_enable_node_config_synchronizer(
        mut self,
        enable_node_config_synchronizer: bool,
    ) -> Self {
        self.enable_node_config_synchronizer = enable_node_config_synchronizer;
        self
    }

    /// Sets the shard sync config for the cluster.
    pub fn with_shard_sync_config(mut self, shard_sync_config: ShardSyncConfig) -> Self {
        self.shard_sync_config = Some(shard_sync_config);
        self
    }

    /// Sets the number of storage nodes and their shard assignments from a sequence of the shards
    /// assigned to each storage.
    ///
    /// Resets any prior calls to [`Self::with_test_configs`],
    /// [`Self::with_system_event_providers`], and [`Self::with_committee_services`].
    pub fn with_shard_assignment<S, I>(mut self, assignment: &[S]) -> Self
    where
        S: Borrow<[I]>,
        for<'a> &'a I: Into<ShardIndex>,
    {
        let configs =
            storage_node_test_configs_from_shard_assignment(assignment, self.use_distinct_ip);

        self.event_providers = configs.iter().map(|_| None).collect();
        self.committee_services = configs.iter().map(|_| None).collect();
        self.storage_capabilities = configs.iter().map(|_| None).collect();
        self.node_wallet_dirs = configs.iter().map(|_| None).collect();
        self.storage_node_configs = configs;
        self
    }

    /// Sets the configurations for each storage node based on `configs`.
    ///
    /// Resets any prior calls to [`Self::with_shard_assignment`],
    /// [`Self::with_system_event_providers`], [`Self::with_committee_services`],
    /// and [`Self::with_system_contract_services`].
    pub fn with_test_configs(mut self, configs: Vec<StorageNodeTestConfig>) -> Self {
        self.event_providers = configs.iter().map(|_| None).collect();
        self.committee_services = configs.iter().map(|_| None).collect();
        self.contract_services = configs.iter().map(|_| None).collect();
        self.storage_capabilities = configs.iter().map(|_| None).collect();
        self.node_wallet_dirs = configs.iter().map(|_| None).collect();
        self.storage_node_configs = configs;
        self
    }

    /// Clones an event provider to be used with each storage node.
    ///
    /// Should be called after the storage nodes have been specified.
    pub fn with_system_event_providers<T>(mut self, event_provider: T) -> Self
    where
        T: SystemEventProvider + Clone + 'static,
    {
        self.event_providers = self
            .storage_node_configs
            .iter()
            .map(|_| Some(Box::new(event_provider.clone()) as _))
            .collect();
        self
    }

    /// Sets the individual event providers for each storage node.
    /// Requires: `event_providers.len() == storage_node_configs.len()`.
    pub fn with_individual_system_event_providers<T>(mut self, event_providers: &[T]) -> Self
    where
        T: SystemEventProvider + Clone + 'static,
    {
        assert_eq!(event_providers.len(), self.storage_node_configs.len());
        self.event_providers = event_providers
            .iter()
            .map(|provider| Some(Box::new(provider.clone()) as _))
            .collect();
        self
    }

    /// Sets the [`CommitteeService`] used for each storage node.
    ///
    /// Should be called after the storage nodes have been specified.
    pub fn with_committee_services(
        mut self,
        committee_services: &[Arc<dyn CommitteeService>],
    ) -> Self {
        assert_eq!(committee_services.len(), self.storage_node_configs.len());
        self.committee_services = committee_services
            .iter()
            .map(|service| Some(service.clone()))
            .collect();
        self
    }

    /// Sets the [`SystemContractService`] used for each storage node.
    ///
    /// Should be called after the storage nodes have been specified.
    pub fn with_system_contract_services<T>(mut self, contract_services: &[T]) -> Self
    where
        T: SystemContractService + Clone + 'static,
    {
        assert_eq!(contract_services.len(), self.storage_node_configs.len());
        self.contract_services = contract_services
            .iter()
            .map(|service| Some(Arc::new(service.clone()) as _))
            .collect();
        self
    }

    /// Sets the system context for the cluster.
    pub fn with_system_context(mut self, system_context: SystemContext) -> Self {
        self.system_context = Some(system_context);
        self
    }

    /// Sets the SUI cluster handle for the cluster.
    pub fn with_sui_cluster_handle(mut self, sui_cluster_handle: Arc<TestClusterHandle>) -> Self {
        self.sui_cluster_handle = Some(sui_cluster_handle);
        self
    }

    /// Sets the SUI cluster handle for the cluster.
    pub fn with_num_checkpoints_per_blob(mut self, num_checkpoints_per_blob: u32) -> Self {
        self.num_checkpoints_per_blob = Some(num_checkpoints_per_blob);
        self
    }

    /// Sets the storage capabilities for each storage node.
    pub fn with_storage_capabilities(mut self, capabilities: Vec<StorageNodeCap>) -> Self {
        self.storage_capabilities = capabilities.into_iter().map(Some).collect();
        self
    }

    /// Sets the sui wallet config directory for each storage node.
    pub fn with_node_wallet_dirs(mut self, wallet_dirs: Vec<PathBuf>) -> Self {
        self.node_wallet_dirs = wallet_dirs.into_iter().map(Some).collect();
        self
    }

    /// Sets the start node from beginning flag for each storage node.
    pub fn with_start_node_from_beginning(mut self, start_node_from_beginning: Vec<bool>) -> Self {
        self.start_node_from_beginning = start_node_from_beginning;
        self
    }

    /// Sets the disable event blob writer flag for each storage node.
    pub fn with_disable_event_blob_writer(mut self, disable_event_blob_writer: Vec<bool>) -> Self {
        self.disable_event_blob_writer = disable_event_blob_writer;
        self
    }

    /// Sets the sui wallet config directory for each storage node.
    pub fn with_blocklist_files(mut self, blocklist_files: Vec<PathBuf>) -> Self {
        self.blocklist_files = blocklist_files.into_iter().map(Some).collect();
        self
    }

    /// Creates the configured `TestCluster`.
    pub async fn build<T: StorageNodeHandleTrait>(self) -> anyhow::Result<TestCluster<T>> {
        let mut nodes = vec![];

        let committee_members: Vec<_> = self
            .storage_node_configs
            .iter()
            .enumerate()
            .map(|(i, info)| info.to_storage_node_info(&format!("node-{i}")))
            .collect();

        let n_shards = self
            .storage_node_configs
            .iter()
            .map(|config| config.shards.len())
            .sum::<usize>();

        // Create the stub lookup service and handles that may be used if none is provided.
        let mut lookup_service_and_handle = None;

        for (
            (
                (
                    (
                        ((((config, event_provider), service), contract_service), capability),
                        node_wallet_dir,
                    ),
                    start_node_from_beginning,
                ),
                blocklist_file,
            ),
            disable_event_blob_writer,
        ) in self
            .storage_node_configs
            .into_iter()
            .zip(self.event_providers.into_iter())
            .zip(self.committee_services.into_iter())
            .zip(self.contract_services.into_iter())
            .zip(self.storage_capabilities.into_iter())
            .zip(self.node_wallet_dirs.into_iter())
            .zip(self.start_node_from_beginning.into_iter())
            .zip(self.blocklist_files.into_iter())
            .zip(self.disable_event_blob_writer.into_iter())
        {
            let local_identity = config.key_pair.public().clone();
            let builder = StorageNodeHandle::builder()
                .with_storage(empty_storage_with_shards(&config.shards))
                .with_test_config(config)
                .with_rest_api_started(true)
                .with_node_started(true)
                .with_storage_node_capability(capability)
                .with_node_wallet_dir(node_wallet_dir)
                .with_blocklist_file(blocklist_file)
                .with_shard_sync_config(self.shard_sync_config.clone().unwrap_or_default())
                .with_disabled_event_blob_writer(disable_event_blob_writer)
                .with_enable_node_config_synchronizer(self.enable_node_config_synchronizer);
            tracing::info!(
                "test cluster builder build enable_node_config_synchronizer: {}",
                self.enable_node_config_synchronizer
            );

            let mut builder = if let Some(num_checkpoints_per_blob) = self.num_checkpoints_per_blob
            {
                builder.with_num_checkpoints_per_blob(num_checkpoints_per_blob)
            } else {
                builder
            };

            if let Some(provider) = event_provider {
                builder = builder.with_boxed_system_event_provider(provider);
            }

            builder = if let Some(service) = service {
                builder.with_committee_service(service)
            } else {
                let (lookup_service, _) = lookup_service_and_handle.get_or_insert_with(|| {
                    let committee = committee_from_members(committee_members.clone(), Some(1));
                    let lookup_service = StubLookupService::new(committee.clone());
                    let lookup_service_handle = lookup_service.handle();
                    (lookup_service, lookup_service_handle)
                });

                let service = NodeCommitteeService::builder()
                    .local_identity(local_identity)
                    .node_service_factory(DefaultNodeServiceFactory::avoid_system_services())
                    .build(lookup_service.clone())
                    .await?;
                builder.with_committee_service(Arc::new(service))
            };

            if let Some(service) = contract_service {
                builder = builder.with_system_contract_service(service);
            }

            nodes.push(
                T::build_and_run(
                    builder,
                    self.sui_cluster_handle.clone(),
                    self.system_context.clone(),
                    nondeterministic!(
                        tempfile::tempdir().expect("temporary directory creation must succeed")
                    ),
                    start_node_from_beginning,
                    disable_event_blob_writer,
                )
                .await?,
            );
        }

        Ok(TestCluster {
            nodes,
            lookup_service_handle: lookup_service_and_handle.map(|(_, handle)| handle),
            n_shards,
        })
    }
}

/// Configuration for a test cluster storage node.
#[derive(Debug)]
pub struct StorageNodeTestConfig {
    key_pair: ProtocolKeyPair,
    network_key_pair: NetworkKeyPair,
    shards: Vec<ShardIndex>,
    rest_api_address: SocketAddr,
}

impl StorageNodeTestConfig {
    fn new(shards: Vec<ShardIndex>, use_distinct_ip: bool) -> Self {
        Self {
            key_pair: ProtocolKeyPair::generate(),
            network_key_pair: NetworkKeyPair::generate(),
            rest_api_address: unused_socket_address(use_distinct_ip),
            shards,
        }
    }

    /// Creates a `SuiStorageNode` from `self`.
    pub fn to_storage_node_info(&self, name: &str) -> SuiStorageNode {
        SuiStorageNode {
            node_id: ObjectID::random(),
            name: name.into(),
            network_address: NetworkAddress(self.rest_api_address.to_string()),
            public_key: self.key_pair.public().clone(),
            next_epoch_public_key: None,
            network_public_key: self.network_key_pair.public().clone(),
            shard_ids: self.shards.clone(),
            metadata: ObjectID::random(),
        }
    }

    /// Creates `NodeRegistrationParams` from `self`.
    pub fn to_node_registration_params(&self, name: &str) -> NodeRegistrationParams {
        NodeRegistrationParams {
            name: name.into(),
            network_address: NetworkAddress(self.rest_api_address.to_string()),
            public_key: self.key_pair.public().clone(),
            network_public_key: self.network_key_pair.public().clone(),
            commission_rate: 0,
            storage_price: 5,
            write_price: 1,
            node_capacity: 1_000_000_000,
            metadata: NodeMetadata::default(),
        }
    }
}

fn test_config_from_node_shard_assignment<I>(
    shards: &[I],
    use_distinct_ip: bool,
) -> StorageNodeTestConfig
where
    for<'a> &'a I: Into<ShardIndex>,
{
    let shards: Vec<ShardIndex> = shards.iter().map(|i| i.into()).collect();
    StorageNodeTestConfig::new(shards, use_distinct_ip)
}

/// Returns storage node test configs for the given `shard_assignment`.
pub fn storage_node_test_configs_from_shard_assignment<S, I>(
    shard_assignment: &[S],
    use_distinct_ip: bool,
) -> Vec<StorageNodeTestConfig>
where
    S: Borrow<[I]>,
    for<'a> &'a I: Into<ShardIndex>,
{
    let storage_node_configs: Vec<_> = shard_assignment
        .iter()
        .map(|node_shard_assignment| {
            test_config_from_node_shard_assignment(node_shard_assignment.borrow(), use_distinct_ip)
        })
        .collect();

    assert!(
        !storage_node_configs.is_empty(),
        "assignments for at least 1 node must be specified"
    );

    storage_node_configs
}

impl Default for TestClusterBuilder {
    fn default() -> Self {
        let shard_assignment = vec![
            vec![ShardIndex(0)],
            vec![ShardIndex(1), ShardIndex(2)],
            ShardIndex::range(3..6).collect(),
            ShardIndex::range(6..9).collect(),
            ShardIndex::range(9..13).collect(),
        ];
        Self {
            shard_sync_config: None,
            event_providers: shard_assignment.iter().map(|_| None).collect(),
            committee_services: shard_assignment.iter().map(|_| None).collect(),
            contract_services: shard_assignment.iter().map(|_| None).collect(),
            storage_capabilities: shard_assignment.iter().map(|_| None).collect(),
            node_wallet_dirs: shard_assignment.iter().map(|_| None).collect(),
            start_node_from_beginning: shard_assignment.iter().map(|_| true).collect(),
            blocklist_files: shard_assignment.iter().map(|_| None).collect(),
            disable_event_blob_writer: shard_assignment.iter().map(|_| false).collect(),
            storage_node_configs: shard_assignment
                .into_iter()
                .map(|shards| StorageNodeTestConfig::new(shards, false))
                .collect(),
            system_context: None,
            sui_cluster_handle: None,
            use_distinct_ip: false,
            num_checkpoints_per_blob: None,
            enable_node_config_synchronizer: false,
        }
    }
}

#[async_trait]
impl<T> SystemContractService for Arc<WithTempDir<T>>
where
    T: SystemContractService,
{
    async fn sync_node_params(
        &self,
        config: &StorageNodeConfig,
    ) -> Result<(), SyncNodeConfigError> {
        self.as_ref().inner.sync_node_params(config).await
    }

    async fn end_voting(&self) -> Result<(), anyhow::Error> {
        self.as_ref().inner.end_voting().await
    }

    async fn invalidate_blob_id(&self, certificate: &InvalidBlobCertificate) {
        self.as_ref().inner.invalidate_blob_id(certificate).await
    }

    async fn epoch_sync_done(&self, epoch: Epoch, node_capability_object_id: ObjectID) {
        self.as_ref()
            .inner
            .epoch_sync_done(epoch, node_capability_object_id)
            .await
    }

    async fn get_epoch_and_state(&self) -> Result<(Epoch, EpochState), anyhow::Error> {
        self.as_ref().inner.get_epoch_and_state().await
    }

    fn current_epoch(&self) -> Epoch {
        self.as_ref().inner.current_epoch()
    }

    async fn fixed_system_parameters(&self) -> Result<FixedSystemParameters, anyhow::Error> {
        self.as_ref().inner.fixed_system_parameters().await
    }

    async fn initiate_epoch_change(&self) -> Result<(), anyhow::Error> {
        self.as_ref().inner.initiate_epoch_change().await
    }

    async fn certify_event_blob(
        &self,
        blob_metadata: BlobObjectMetadata,
        ending_checkpoint_seq_num: u64,
        epoch: u32,
        node_capability_object_id: ObjectID,
    ) -> Result<(), Error> {
        self.as_ref()
            .inner
            .certify_event_blob(
                blob_metadata,
                ending_checkpoint_seq_num,
                epoch,
                node_capability_object_id,
            )
            .await
    }

    async fn refresh_contract_package(&self) -> Result<(), anyhow::Error> {
        self.as_ref().inner.refresh_contract_package().await
    }

    async fn get_node_capability_object(
        &self,
        node_capability_object_id: Option<ObjectID>,
    ) -> Result<StorageNodeCap, anyhow::Error> {
        self.as_ref()
            .inner
            .get_node_capability_object(node_capability_object_id)
            .await
    }
}

/// Returns a test-committee with members with the specified number of shards ehortach.
#[cfg(test)]
#[allow(unused)]
pub(crate) fn test_committee(weights: &[u16]) -> Committee {
    test_committee_with_epoch(weights, 1)
}

#[cfg(test)]
#[allow(unused)]
pub(crate) fn test_committee_with_epoch(weights: &[u16], epoch: Epoch) -> Committee {
    use sui_types::base_types::ObjectID;

    let n_shards: u16 = weights.iter().sum();
    let mut shards = 0..n_shards;

    let members = weights
        .iter()
        .map(|&node_shard_count| SuiStorageNode {
            node_id: ObjectID::random(),
            shard_ids: (&mut shards)
                .take(node_shard_count.into())
                .map(ShardIndex)
                .collect(),
            public_key: ProtocolKeyPair::generate().public().clone(),
            next_epoch_public_key: None,
            network_public_key: NetworkKeyPair::generate().public().clone(),
            name: String::new(),
            network_address: NetworkAddress("host:0".to_owned()),
            metadata: ObjectID::random(),
        })
        .collect();

    Committee::new(members, epoch, NonZeroU16::new(n_shards).unwrap()).unwrap()
}

/// A module for creating a Walrus test cluster.
#[cfg(all(feature = "client", feature = "node"))]
pub mod test_cluster {
    use std::sync::OnceLock;

    use futures::future;
    use tokio::sync::Mutex;
    use walrus_sui::{
        client::{
            contract_config::ContractConfig,
            retry_client::RetriableSuiClient,
            SuiContractClient,
            SuiReadClient,
        },
        test_utils::{
            self,
            system_setup::{
                create_and_init_system_for_test,
                end_epoch_zero,
                register_committee_and_stake,
            },
            TestClusterHandle,
        },
    };

    use super::*;
    use crate::{
        client::{self, ClientCommunicationConfig, Config},
        node::{
            committee::DefaultNodeServiceFactory,
            contract_service::SuiSystemContractService,
            events::{
                event_processor::{EventProcessorRuntimeConfig, SystemConfig},
                EventProcessorConfig,
            },
        },
    };

    /// The weight of each storage node in the test cluster.
    pub const FROST_PER_NODE_WEIGHT: u64 = 1_000_000;

    /// Performs the default setup for the test cluster using StorageNodeHandle as default storage
    /// node handle.
    pub async fn default_setup() -> anyhow::Result<(
        Arc<TestClusterHandle>,
        TestCluster,
        WithTempDir<client::Client<SuiContractClient>>,
    )> {
        default_setup_with_epoch_duration(Duration::from_secs(60 * 60)).await
    }

    /// Performs the default setup with the input epoch duration for the test cluster using
    /// StorageNodeHandle as default storage node handle.
    pub async fn default_setup_with_epoch_duration(
        epoch_duration: Duration,
    ) -> anyhow::Result<(
        Arc<TestClusterHandle>,
        TestCluster,
        WithTempDir<client::Client<SuiContractClient>>,
    )> {
        let test_nodes_config = TestNodesConfig {
            node_weights: vec![1, 2, 3, 3, 4],
            use_legacy_event_processor: true,
            disable_event_blob_writer: false,
            blocklist_dir: None,
            enable_node_config_synchronizer: false,
        };
        default_setup_with_epoch_duration_generic::<StorageNodeHandle>(
            epoch_duration,
            test_nodes_config,
            Some(10),
            ClientCommunicationConfig::default_for_test(),
        )
        .await
    }

    /// Performs the default setup with the input epoch duration for the test cluster with the
    /// specified storage node handle.
    pub async fn default_setup_with_epoch_duration_generic<T: StorageNodeHandleTrait>(
        epoch_duration: Duration,
        test_nodes_config: TestNodesConfig,
        num_checkpoints_per_blob: Option<u32>,
        communication_config: ClientCommunicationConfig,
    ) -> anyhow::Result<(
        Arc<TestClusterHandle>,
        TestCluster<T>,
        WithTempDir<client::Client<SuiContractClient>>,
    )> {
        default_setup_with_num_checkpoints_generic(
            epoch_duration,
            test_nodes_config,
            num_checkpoints_per_blob,
            communication_config,
        )
        .await
    }

    /// Performs the default setup with the input epoch duration for the test cluster with the
    /// specified storage node handle.
    pub async fn default_setup_with_num_checkpoints_generic<T: StorageNodeHandleTrait>(
        epoch_duration: Duration,
        test_nodes_config: TestNodesConfig,
        num_checkpoints_per_blob: Option<u32>,
        communication_config: ClientCommunicationConfig,
    ) -> anyhow::Result<(
        Arc<TestClusterHandle>,
        TestCluster<T>,
        WithTempDir<client::Client<SuiContractClient>>,
    )> {
        #[cfg(not(msim))]
        let sui_cluster = test_utils::using_tokio::global_sui_test_cluster();
        #[cfg(msim)]
        let sui_cluster = test_utils::using_msim::global_sui_test_cluster().await;

        // Get a wallet on the global sui test cluster
        let mut wallet = test_utils::new_wallet_on_sui_test_cluster(sui_cluster.clone()).await?;

        // Specify an empty assignment to ensure that storage nodes are not created with invalid
        // shard assignments.
        let n_shards = NonZeroU16::new(test_nodes_config.node_weights.iter().sum())
            .expect("sum of non-zero weights is not zero");
        let cluster_builder = TestCluster::<T>::builder()
            .with_shard_assignment(&vec![[]; test_nodes_config.node_weights.len()]);

        // Get the default committee from the test cluster builder
        let (members, protocol_keypairs): (Vec<_>, Vec<_>) = cluster_builder
            .storage_node_test_configs()
            .iter()
            .enumerate()
            .map(|(i, info)| {
                (
                    info.to_node_registration_params(&format!("node-{i}")),
                    info.key_pair.to_owned(),
                )
            })
            .unzip();

        let system_ctx = create_and_init_system_for_test(
            &mut wallet.inner,
            n_shards,
            Duration::from_secs(0),
            epoch_duration,
            None,
        )
        .await?;

        let mut contract_clients = vec![];
        let mut node_wallet_dirs = vec![];
        let mut blocklist_files = vec![];
        let mut disable_event_blob_writers = vec![];
        for (i, _) in members.iter().enumerate() {
            let client = test_utils::new_wallet_on_sui_test_cluster(sui_cluster.clone())
                .await?
                .and_then_async(|wallet| {
                    system_ctx.new_contract_client(
                        wallet,
                        ExponentialBackoffConfig::default(),
                        None,
                    )
                })
                .await?;
            let temp_dir = client.temp_dir.path().to_owned();
            node_wallet_dirs.push(temp_dir.clone());
            contract_clients.push(client);
            let blocklist_dir = test_nodes_config.blocklist_dir.clone().unwrap_or(temp_dir);
            blocklist_files.push(blocklist_dir.join(format!("blocklist-{i}.yaml")));
            disable_event_blob_writers.push(test_nodes_config.disable_event_blob_writer);
        }
        let contract_clients_refs = contract_clients
            .iter()
            .map(|client| &client.inner)
            .collect::<Vec<_>>();

        let amounts_to_stake = test_nodes_config
            .node_weights
            .iter()
            .map(|&weight| FROST_PER_NODE_WEIGHT * weight as u64)
            .collect::<Vec<_>>();
        let storage_capabilities = register_committee_and_stake(
            &mut wallet.inner,
            &system_ctx,
            &members,
            &protocol_keypairs,
            &contract_clients_refs,
            1_000_000_000_000,
            &amounts_to_stake,
        )
        .await?;

        end_epoch_zero(contract_clients_refs.first().unwrap()).await?;

        let contract_config =
            ContractConfig::new(system_ctx.system_object, system_ctx.staking_object);

        // Build the walrus cluster
        let sui_read_client = SuiReadClient::new(
            RetriableSuiClient::new_from_wallet(
                wallet.as_ref(),
                ExponentialBackoffConfig::default(),
            )
            .await?,
            &contract_config,
        )
        .await?;

        let committee_services = future::join_all(contract_clients.iter().map(|_| async {
            let service: Arc<dyn CommitteeService> = Arc::new(
                NodeCommitteeService::builder()
                    .node_service_factory(DefaultNodeServiceFactory::avoid_system_services())
                    .build(sui_read_client.clone())
                    .await
                    .expect("service construction must succeed in tests"),
            );
            service
        }))
        .await;

        // Create a contract service for the storage nodes using a wallet in a temp dir.
        let (node_contract_services, _wallet_dirs): (Vec<_>, Vec<_>) = contract_clients
            .into_iter()
            .zip(committee_services.iter())
            .map(|(client, committee_service)| (client.inner, committee_service, client.temp_dir))
            .map(|(client, committee_service, tmp_dir)| {
                (
                    SuiSystemContractService::new(client, committee_service.clone()),
                    // In simtest, storage nodes load sui wallet config from the `tmp_dir`. We
                    // need to keep the directory alive throughout the test.
                    Box::leak(Box::new(tmp_dir)),
                )
            })
            .unzip();

        let cluster_builder = cluster_builder
            .with_committee_services(&committee_services)
            .with_system_contract_services(&node_contract_services);

        let event_processor_config = Default::default();
        let cluster_builder = if test_nodes_config.use_legacy_event_processor {
            setup_legacy_event_processors(sui_read_client.clone(), cluster_builder).await?
        } else {
            setup_checkpoint_based_event_processors(
                &event_processor_config,
                &sui_cluster.rpc_url(),
                sui_read_client.clone(),
                cluster_builder,
                system_ctx.system_object,
                system_ctx.staking_object,
            )
            .await?
        };

        let cluster_builder = if let Some(num_checkpoints_per_blob) = num_checkpoints_per_blob {
            cluster_builder.with_num_checkpoints_per_blob(num_checkpoints_per_blob)
        } else {
            cluster_builder
        };

        let cluster_builder = cluster_builder
            .with_system_context(system_ctx.clone())
            .with_sui_cluster_handle(sui_cluster.clone())
            .with_storage_capabilities(storage_capabilities)
            .with_node_wallet_dirs(node_wallet_dirs)
            .with_start_node_from_beginning(
                amounts_to_stake
                    .iter()
                    .map(|&initial_staking_amount| initial_staking_amount > 0)
                    .collect(),
            )
            .with_disable_event_blob_writer(disable_event_blob_writers)
            .with_blocklist_files(blocklist_files)
            .with_enable_node_config_synchronizer(
                test_nodes_config.enable_node_config_synchronizer,
            );
        let cluster = {
            // Lock to avoid race conditions.
            let _lock = global_test_lock().lock().await;
            cluster_builder.build().await?
        };

        // Create the client with the admin wallet to ensure that we have some WAL.
        let sui_contract_client = wallet.and_then(|wallet| {
            SuiContractClient::new_with_read_client(wallet, None, Arc::new(sui_read_client))
        })?;
        let config = Config {
            contract_config,
            exchange_objects: vec![],
            wallet_config: None,
            communication_config,
        };

        let client = sui_contract_client
            .and_then_async(|contract_client| {
                client::Client::new_contract_client(config, contract_client)
            })
            .await?;

        Ok((sui_cluster, cluster, client))
    }

    async fn setup_checkpoint_based_event_processors(
        event_processor_config: &EventProcessorConfig,
        rpc_url: &str,
        sui_read_client: SuiReadClient,
        test_cluster_builder: TestClusterBuilder,
        system_object_id: ObjectID,
        staking_object_id: ObjectID,
    ) -> anyhow::Result<TestClusterBuilder> {
        let mut event_processors = vec![];
        for _ in test_cluster_builder.storage_node_test_configs().iter() {
            let processor_config = EventProcessorRuntimeConfig {
                rpc_address: rpc_url.to_string(),
                event_polling_interval: Duration::from_millis(100),
                db_path: nondeterministic!(tempfile::tempdir()
                    .expect("temporary directory creation must succeed")
                    .path()
                    .to_path_buf()),
            };
            let system_config = SystemConfig {
                system_pkg_id: sui_read_client.get_system_package_id(),
                system_object_id,
                staking_object_id,
            };
            let event_processor = EventProcessor::new(
                event_processor_config,
                processor_config,
                system_config,
                &Registry::default(),
            )
            .await?;
            event_processors.push(event_processor.clone());
        }
        let res = test_cluster_builder.with_individual_system_event_providers(&event_processors);
        Ok(res)
    }

    async fn setup_legacy_event_processors(
        sui_read_client: SuiReadClient,
        test_cluster_builder: TestClusterBuilder,
    ) -> anyhow::Result<TestClusterBuilder> {
        let event_provider = crate::node::system_events::SuiSystemEventProvider::new(
            sui_read_client.clone(),
            Duration::from_millis(100),
        );
        let res = test_cluster_builder.with_system_event_providers(event_provider);
        Ok(res)
    }

    // Prevent tests running simultaneously to avoid interferences or race conditions.
    fn global_test_lock() -> &'static Mutex<()> {
        static LOCK: OnceLock<Mutex<()>> = OnceLock::new();
        LOCK.get_or_init(Mutex::default)
    }
}

/// Creates a new [`StorageNodeConfig`] object for testing.
pub fn storage_node_config() -> WithTempDir<StorageNodeConfig> {
    let temp_dir = nondeterministic!(TempDir::new().expect("able to create a temporary directory"));
    let rest_api_address = unused_socket_address(false);
    WithTempDir {
        inner: StorageNodeConfig {
            name: "node".to_string(),
            protocol_key_pair: walrus_core::test_utils::protocol_key_pair().into(),
            next_protocol_key_pair: None,
            network_key_pair: walrus_core::test_utils::network_key_pair().into(),
            rest_api_address,
            metrics_address: unused_socket_address(false),
            storage_path: temp_dir.path().to_path_buf(),
            db_config: Default::default(),
            rest_server: Default::default(),
            blocklist_path: None,
            sui: None,
            blob_recovery: Default::default(),
            tls: Default::default(),
            rest_graceful_shutdown_period_secs: Some(Some(0)),
            shard_sync_config: config::ShardSyncConfig {
                shard_sync_retry_min_backoff: Duration::from_secs(1),
                shard_sync_retry_max_backoff: Duration::from_secs(10),
                ..Default::default()
            },
            event_processor_config: Default::default(),
            use_legacy_event_provider: false,
            disable_event_blob_writer: false,
            commission_rate: 0,
            voting_params: VotingParams {
                storage_price: 5,
                write_price: 1,
                node_capacity: 1_000_000_000,
            },
            public_host: rest_api_address.ip().to_string(),
            public_port: rest_api_address.port(),
            metrics_push: None,
            metadata: Default::default(),
<<<<<<< HEAD
            ..Default::default()
=======
            storage_node_cap: None,
>>>>>>> a77eeef7
        },
        temp_dir,
    }
}

async fn wait_for_event_processor_to_start(
    event_processor: EventProcessor,
    client: RetriableRpcClient,
) -> anyhow::Result<()> {
    // Wait until event processor is actually running and downloaded a few checkpoints
    tokio::time::sleep(Duration::from_secs(5)).await;
    let checkpoint = client.get_latest_checkpoint().await?;
    while let Some(event_processor_checkpoint) = event_processor.stores.checkpoint_store.get(&())? {
        if event_processor_checkpoint.inner().sequence_number >= checkpoint.sequence_number {
            break;
        }
        tokio::time::sleep(Duration::from_secs(5)).await;
    }
    Ok(())
}

/// Returns an empty storage, with the column families for the specified shards already created.
pub fn empty_storage_with_shards(shards: &[ShardIndex]) -> WithTempDir<Storage> {
    let temp_dir =
        nondeterministic!(tempfile::tempdir().expect("temporary directory creation must succeed"));
    let db_config = DatabaseConfig::default();
    let storage = Storage::open(temp_dir.path(), db_config, MetricConf::default())
        .expect("storage creation must succeed");

    storage
        .create_storage_for_shards(shards)
        .expect("should be able to create storage for shards");

    WithTempDir {
        inner: storage,
        temp_dir,
    }
}

fn committee_from_members(members: Vec<SuiStorageNode>, initial_epoch: Option<Epoch>) -> Committee {
    let n_shards = NonZeroU16::new(members.iter().map(|node| node.shard_ids.len() as u16).sum())
        .expect("committee cannot have zero shards");
    Committee::new(members, initial_epoch.unwrap_or(1), n_shards)
        .expect("valid members to be provided for tests")
}

#[cfg(test)]
mod test {
    use std::collections::HashSet;

    use super::unused_socket_address;

    #[test]
    #[ignore = "ignore to not bind sockets unnecessarily"]
    fn test_unused_socket_addr() {
        let n = 1000;
        assert_eq!(
            (0..n)
                .map(|_| unused_socket_address(false))
                .collect::<HashSet<_>>()
                .len(),
            n
        )
    }
}<|MERGE_RESOLUTION|>--- conflicted
+++ resolved
@@ -815,14 +815,11 @@
             blocklist_path: self.blocklist_path,
             shard_sync_config: self.shard_sync_config.unwrap_or_default(),
             disable_event_blob_writer: self.disable_event_blob_writer,
-<<<<<<< HEAD
             config_synchronizer: ConfigSynchronizerConfig {
                 interval: Duration::from_secs(5),
                 enabled: self.enable_node_config_synchronizer,
             },
-=======
             storage_node_cap: self.storage_node_capability.clone().map(|cap| cap.id),
->>>>>>> a77eeef7
             ..storage_node_config().inner
         };
 
@@ -974,14 +971,11 @@
                 backoff_config: ExponentialBackoffConfig::default(),
                 gas_budget: None,
             }),
-<<<<<<< HEAD
             config_synchronizer: ConfigSynchronizerConfig {
                 interval: Duration::from_secs(5),
                 enabled: self.enable_node_config_synchronizer,
             },
-=======
             storage_node_cap: node_capability.map(|cap| cap.id),
->>>>>>> a77eeef7
             ..storage_node_config().inner
         };
 
@@ -1356,6 +1350,7 @@
     async fn sync_node_params(
         &self,
         _config: &StorageNodeConfig,
+        _node_capability_object_id: ObjectID,
     ) -> Result<(), SyncNodeConfigError> {
         Err(SyncNodeConfigError::Other(anyhow::anyhow!(
             "stub service does not sync node params"
@@ -1990,8 +1985,12 @@
     async fn sync_node_params(
         &self,
         config: &StorageNodeConfig,
+        node_capability_object_id: ObjectID,
     ) -> Result<(), SyncNodeConfigError> {
-        self.as_ref().inner.sync_node_params(config).await
+        self.as_ref()
+            .inner
+            .sync_node_params(config, node_capability_object_id)
+            .await
     }
 
     async fn end_voting(&self) -> Result<(), anyhow::Error> {
@@ -2485,11 +2484,8 @@
             public_port: rest_api_address.port(),
             metrics_push: None,
             metadata: Default::default(),
-<<<<<<< HEAD
-            ..Default::default()
-=======
+            config_synchronizer: Default::default(),
             storage_node_cap: None,
->>>>>>> a77eeef7
         },
         temp_dir,
     }
