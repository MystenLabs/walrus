// Copyright (c) Mysten Labs, Inc.
// SPDX-License-Identifier: Apache-2.0

//! Test utilities for using storage nodes in tests.
//!
//! For creating an instance of a single storage node in a test, see [`StorageNodeHandleBuilder`] .
//!
//! For creating a cluster of test storage nodes, see [`TestClusterBuilder`].

use std::{
    borrow::Borrow,
    net::{SocketAddr, TcpStream},
    num::NonZeroU16,
    path::PathBuf,
    str::FromStr,
    sync::{Arc, Mutex},
};

use async_trait::async_trait;
use chrono::Utc;
use futures::{stream::FuturesUnordered, StreamExt};
use prometheus::Registry;
use sui_types::base_types::ObjectID;
use tempfile::TempDir;
use tokio::time::Duration;
use tokio_stream::{wrappers::BroadcastStream, Stream};
use tokio_util::sync::CancellationToken;
use tracing::Instrument;
use typed_store::rocks::MetricConf;
use walrus_core::{
    encoding::EncodingConfig,
    keys::{NetworkKeyPair, ProtocolKeyPair},
    merkle::MerkleProof,
    messages::InvalidBlobCertificate,
    metadata::VerifiedBlobMetadataWithId,
    BlobId,
    Epoch,
    InconsistencyProof as InconsistencyProofEnum,
    NetworkPublicKey,
    PublicKey,
    ShardIndex,
    Sliver,
    SliverPairIndex,
    SliverType,
};
use walrus_event::{
    event_processor::EventProcessor,
    EventSequenceNumber,
    EventStreamCursor,
    IndexedStreamElement,
};
use walrus_sdk::client::Client;
use walrus_sui::{
    client::FixedSystemParameters,
    test_utils::{system_setup::SystemContext, TestClusterHandle},
    types::{
        move_structs::{EpochState, VotingParams},
        Committee,
        ContractEvent,
        NetworkAddress,
        NodeRegistrationParams,
        StorageNode as SuiStorageNode,
        StorageNodeCap,
        GENESIS_EPOCH,
    },
};
use walrus_test_utils::WithTempDir;

#[cfg(msim)]
use crate::node::config::{self, SuiConfig};
use crate::{
    common::active_committees::ActiveCommittees,
    node::{
        committee::{
            BeginCommitteeChangeError,
            CommitteeLookupService,
            CommitteeService,
            DefaultNodeServiceFactory,
            EndCommitteeChangeError,
            NodeCommitteeService,
        },
        config::{EventProviderConfig, StorageNodeConfig},
        contract_service::SystemContractService,
        errors::SyncShardClientError,
        server::{UserServer, UserServerConfig},
        system_events::{EventManager, EventRetentionManager, SystemEventProvider},
        DatabaseConfig,
        Storage,
        StorageNode,
    },
};

/// A system event manager that provides events from a stream. It does not support dropping events.
#[derive(Debug)]
pub struct DefaultSystemEventManager {
    event_provider: Box<dyn SystemEventProvider>,
}

impl DefaultSystemEventManager {
    /// Creates a new system event manager with the provided event provider.
    pub fn new(event_provider: Box<dyn SystemEventProvider>) -> Self {
        Self { event_provider }
    }
}

#[async_trait]
impl SystemEventProvider for DefaultSystemEventManager {
    async fn events(
        &self,
        cursor: EventStreamCursor,
    ) -> anyhow::Result<
        Box<dyn Stream<Item = IndexedStreamElement> + Send + Sync + 'life0>,
        anyhow::Error,
    > {
        self.event_provider.events(cursor).await
    }
    fn as_any(&self) -> &dyn std::any::Any {
        self
    }
}

#[async_trait]
impl EventRetentionManager for DefaultSystemEventManager {
    async fn drop_events_before(&self, _cursor: EventStreamCursor) -> Result<(), anyhow::Error> {
        Ok(())
    }
}

#[async_trait]
impl EventManager for DefaultSystemEventManager {}

/// Trait representing a storage node handle.
/// The trait is used to abstract over the different types of storage node handles.
/// More specifically, there are two types:
///   - a node handle that the tester has control over all the internal components of the node.
///   - a node handle that is used in the simulation tests which supports crash and recovery.
pub trait StorageNodeHandleTrait {
    /// Cancels the node's event loop and REST API.
    fn cancel(&self);

    /// Returns the client that can be used to communicate with the node.
    fn client(&self) -> &Client;

    /// Builds a new storage node handle, and starts the node.
    fn build_and_run(
        builder: StorageNodeHandleBuilder,
        sui_cluster_handle: Option<Arc<TestClusterHandle>>,
        system_context: Option<SystemContext>,
        storage_dir: TempDir,
    ) -> impl std::future::Future<Output = anyhow::Result<Self>> + Send
    where
        Self: Sized;

    /// Returns the storage node.
    fn storage_node(&self) -> &Arc<StorageNode>;

    /// Returns the node's protocol public key.
    fn public_key(&self) -> &PublicKey;

    /// Returns whether the storage node should use a distinct IP address.
    fn use_distinct_ip() -> bool;
}

/// A storage node and associated data for testing.
#[derive(Debug)]
pub struct StorageNodeHandle {
    /// The wrapped storage node.
    pub storage_node: Arc<StorageNode>,
    /// The temporary directory containing the node's storage.
    pub storage_directory: TempDir,
    /// The node's protocol public key.
    pub public_key: PublicKey,
    /// The node's protocol public key.
    pub network_public_key: NetworkPublicKey,
    /// The address of the REST API.
    pub rest_api_address: SocketAddr,
    /// The address of the metric service.
    pub metrics_address: SocketAddr,
    /// Handle the REST API.
    pub rest_api: Arc<UserServer<StorageNode>>,
    /// Cancellation token for the REST API.
    pub cancel: CancellationToken,
    /// Client that can be used to communicate with the node.
    pub client: Client,
    /// The storage capability object of the node.
    pub storage_node_capability: Option<StorageNodeCap>,
}

impl StorageNodeHandleTrait for StorageNodeHandle {
    fn cancel(&self) {
        self.cancel.cancel();
    }

    fn client(&self) -> &Client {
        &self.client
    }

    fn storage_node(&self) -> &Arc<StorageNode> {
        &self.storage_node
    }

    fn public_key(&self) -> &PublicKey {
        &self.public_key
    }

    async fn build_and_run(
        builder: StorageNodeHandleBuilder,
        _sui_cluster_handle: Option<Arc<TestClusterHandle>>,
        _system_context: Option<SystemContext>,
        _storage_dir: TempDir,
    ) -> anyhow::Result<Self> {
        builder.build().await
    }

    // StorageNodeHandle is only used in integration test without crash and recovery. No need to
    // use distinct IP.
    fn use_distinct_ip() -> bool {
        false
    }
}

impl StorageNodeHandle {
    /// Creates a new builder.
    pub fn builder() -> StorageNodeHandleBuilder {
        StorageNodeHandleBuilder::default()
    }
}

impl AsRef<StorageNode> for StorageNodeHandle {
    fn as_ref(&self) -> &StorageNode {
        &self.storage_node
    }
}

/// A storage node handle for simulation tests. Comparing to StorageNodeHandle, this struct
/// removes any storage node internal state, and adds a simulator node id for node management.
#[cfg(msim)]
#[derive(Debug)]
pub struct SimStorageNodeHandle {
    /// The temporary directory containing the node's storage.
    pub storage_directory: TempDir,
    /// The node's protocol public key.
    pub public_key: PublicKey,
    /// The node's protocol public key.
    pub network_public_key: NetworkPublicKey,
    /// The address of the REST API.
    pub rest_api_address: SocketAddr,
    /// The address of the metric service.
    pub metrics_address: SocketAddr,
    /// Cancellation token for the node.
    pub cancel_token: CancellationToken,
    /// The wrapped simulator node id.
    pub node_id: sui_simulator::task::NodeId,
    /// The storage capability object of the node.
    pub storage_node_capability: Option<StorageNodeCap>,
}

#[cfg(msim)]
impl SimStorageNodeHandle {
    // Starts and runs a storage node with the provided configuration in a dedicated simulator
    // node.
    async fn spawn_node(
        config: StorageNodeConfig,
        cancel_token: CancellationToken,
    ) -> sui_simulator::runtime::NodeHandle {
        let (startup_sender, mut startup_receiver) = tokio::sync::watch::channel(false);

        // Extract the IP address from the configuration.
        let ip = match config.rest_api_address {
            SocketAddr::V4(v4) => std::net::IpAddr::V4(*v4.ip()),
            _ => panic!("unsupported protocol"),
        };

        let startup_sender = Arc::new(startup_sender);
        let handle = sui_simulator::runtime::Handle::current();
        let builder = handle.create_node();

        // This is the entry point of node restart.
        let node_handle = builder
            .ip(ip)
            .name(&format!(
                "{:?}",
                config
                    .protocol_key_pair
                    .get()
                    .expect("config must contain protocol key pair")
                    .public()
            ))
            .init(move || {
                tracing::info!("Starting simulator node. Ip: {:?}", ip);

                let config = config.clone();
                let cancel_token = cancel_token.clone();
                let startup_sender = startup_sender.clone();

                async move {
                    let (rest_api_handle, node_handle, event_processor_handle) =
                        Self::build_and_run_node(config, cancel_token.clone())
                            .await
                            .expect("Should start node successfully");

                    startup_sender.send(true).ok();

                    tokio::select! {
                        _ = rest_api_handle => {
                            tracing::info!("rest API stopped");
                        }
                        _ = node_handle => {
                            tracing::info!("node stopped");
                        }
                        _ = event_processor_handle => {
                            tracing::info!("event processor stopped");
                        }
                        _ = cancel_token.cancelled() => {
                            tracing::info!("node stopped by cancellation");
                        }
                    }

                    tracing::info!("node stopped");
                }
            })
            .build();

        // Wait for the node to start and running.
        startup_receiver
            .changed()
            .await
            .expect("waiting for node to start failed");

        node_handle
    }

    /// Builds and runs a storage node with the provided configuration. Returns the handles to the
    /// REST API, the node, and the event processor.
    #[cfg(msim)]
    async fn build_and_run_node(
        config: StorageNodeConfig,
        cancel_token: CancellationToken,
    ) -> anyhow::Result<(
        tokio::task::JoinHandle<Result<(), std::io::Error>>,
        tokio::task::JoinHandle<Result<(), anyhow::Error>>,
        tokio::task::JoinHandle<Result<(), anyhow::Error>>,
    )> {
        // TODO(#996): extract the common code to start the code, and use it here as well as in
        // StorageNodeRuntime::start.

        let metrics_registry = Registry::default();

        let sui_config = config
            .sui
            .clone()
            .expect("simulation must set sui config in storage node config");

        // Starts the event processor thread if the node is configured to use the checkpoint
        // based event processor.
        let sui_read_client = sui_config.new_read_client().await?;
        let event_provider: Box<dyn EventManager> = match &config.event_provider_config {
            EventProviderConfig::CheckpointBasedEventProcessor(event_processor_config) => {
                let event_processor_config = event_processor_config.clone().unwrap_or_else(|| {
                    walrus_event::EventProcessorConfig::new_with_default_pruning_interval(
                        sui_config.rpc.clone(),
                    )
                });

                Box::new(
                    EventProcessor::new(
                        &event_processor_config,
                        sui_config.rpc,
                        sui_read_client.get_system_package_id(),
                        Duration::from_millis(100),
                        &config.storage_path,
                        &metrics_registry,
                    )
                    .await?,
                )
            }
            EventProviderConfig::LegacyEventProvider => {
                Box::new(crate::node::system_events::SuiSystemEventProvider::new(
                    sui_read_client.clone(),
                    Duration::from_millis(100),
                ))
            }
        };

        // Starts the event processor thread if it is configured, otherwise it produces a JoinHandle
        // that never returns.
        let event_processor_handle = if let Some(event_processor) =
            event_provider.as_any().downcast_ref::<EventProcessor>()
        {
            let cloned_cancel_token = cancel_token.clone();
            let cloned_event_processor = event_processor.clone();
            tokio::spawn(
                async move { cloned_event_processor.start(cloned_cancel_token).await }
                    .instrument(tracing::info_span!("cluster-event-processor",
                    address = %config.rest_api_address)),
            )
        } else {
            tokio::spawn(async { std::future::pending::<Result<(), anyhow::Error>>().await })
        };

        // Build storage node with the current configuration and event manager.
        let node = StorageNode::builder()
            .with_system_event_manager(event_provider)
            .build(&config, metrics_registry.clone())
            .await?;
        let node = Arc::new(node);

        // Starts rest api and node threads.
        let rest_api = Arc::new(UserServer::new(
            node.clone(),
            cancel_token.clone(),
            UserServerConfig::from(&config),
            &metrics_registry,
        ));

        let rest_api_handle = tokio::task::spawn(async move { rest_api.run().await }.instrument(
            tracing::info_span!("cluster-rest-api", address = %config.rest_api_address),
        ));

        let node_handle =
            tokio::task::spawn(async move { node.run(cancel_token).await }.instrument(
                tracing::info_span!("cluster-node", address = %config.rest_api_address),
            ));

        Ok((rest_api_handle, node_handle, event_processor_handle))
    }
}

/// A storage node handle builder for simulation tests. The main difference between
/// SimStorageNodeHandle and StorageNodeHandle is that SimStorageNodeHandle is used in crash
/// recovery simulation and therefore the StorageNode instance may change overtime.
#[cfg(msim)]
impl StorageNodeHandleTrait for SimStorageNodeHandle {
    fn cancel(&self) {
        unimplemented!("cannot directly cancel a storage proactively.")
    }

    fn client(&self) -> &Client {
        unimplemented!("simulation test does not use the pre-built storage node client.")
    }

    fn storage_node(&self) -> &Arc<StorageNode> {
        // Storage node state changes everytime the node restarts.
        unimplemented!("simulation test does not have a stable internal state.")
    }

    fn public_key(&self) -> &PublicKey {
        &self.public_key
    }

    async fn build_and_run(
        builder: StorageNodeHandleBuilder,
        sui_cluster_handle: Option<Arc<TestClusterHandle>>,
        system_context: Option<SystemContext>,
        storage_dir: TempDir,
    ) -> anyhow::Result<Self>
    where
        Self: Sized,
    {
        builder
            .start_node(
                sui_cluster_handle.expect("SUI cluster handle must be provided in simtest"),
                system_context.expect("System context must be provided"),
                storage_dir,
            )
            .await
    }

    // Storage node in simulation requires to have distinct IP since ip represents the id of
    // the simulator node.
    fn use_distinct_ip() -> bool {
        true
    }
}

#[cfg(msim)]
impl Drop for SimStorageNodeHandle {
    fn drop(&mut self) {
        self.cancel_token.cancel();
    }
}

/// Builds a new [`StorageNodeHandle`] with custom configuration values.
///
/// Can be created with the methods [`StorageNodeHandle::builder()`] or with
/// [`StorageNodeHandleBuilder::new()`].
///
/// Methods can be chained in order to set the configuration values, with the `StorageNode` being
/// constructed by calling [`build`][Self::build`].
///
/// See function level documentation for details on the various configuration settings.
#[derive(Debug)]
pub struct StorageNodeHandleBuilder {
    storage: Option<WithTempDir<Storage>>,
    event_provider: Box<dyn SystemEventProvider>,
    committee_service: Option<Box<dyn CommitteeService>>,
    contract_service: Option<Box<dyn SystemContractService>>,
    run_rest_api: bool,
    run_node: bool,
    test_config: Option<StorageNodeTestConfig>,
    initial_epoch: Option<Epoch>,
    storage_node_capability: Option<StorageNodeCap>,
    node_wallet_dir: Option<PathBuf>,
}

impl StorageNodeHandleBuilder {
    /// Creates a new builder, which by default creates a storage node without any assigned shards
    /// and without its REST API or event loop running.
    pub fn new() -> Self {
        Self::default()
    }

    /// Sets the storage associated with the node.
    ///
    /// If a committee service is *not* provided with [`Self::with_committee_service`], then the
    /// storage also dictates the shard assignment to this storage node in the created committee.
    pub fn with_storage(mut self, storage: WithTempDir<Storage>) -> Self {
        self.storage = Some(storage);
        self
    }

    /// Sets the service providing events to the storage node.
    pub fn with_system_event_provider<T>(self, event_provider: T) -> Self
    where
        T: SystemEventProvider + Into<Box<T>> + 'static,
    {
        self.with_boxed_system_event_provider(event_provider.into())
    }

    /// Sets the service providing events to the storage node.
    pub fn with_boxed_system_event_provider(
        mut self,
        event_provider: Box<dyn SystemEventProvider>,
    ) -> Self {
        self.event_provider = event_provider;
        self
    }

    /// Sets the [`CommitteeService`] used with the node.
    ///
    /// If not provided, defaults to [`StubCommitteeService`] created with a valid committee
    /// constructed over at most 1 other node. Note that if the node has no shards assigned to it
    /// (as inferred from the storage), it will not be in the committee.
    pub fn with_committee_service(mut self, service: Box<dyn CommitteeService>) -> Self {
        self.committee_service = Some(service);
        self
    }

    /// Sets the [`SystemContractService`] to be used with the node.
    ///
    /// If not provided, defaults to a [`StubContractService`].
    pub fn with_system_contract_service(
        mut self,
        contract_service: Box<dyn SystemContractService>,
    ) -> Self {
        self.contract_service = Some(contract_service);
        self
    }

    /// Enable or disable the node's event loop being started on build.
    pub fn with_node_started(mut self, run_node: bool) -> Self {
        self.run_node = run_node;
        self
    }

    /// Enable or disable the REST API being started on build.
    pub fn with_rest_api_started(mut self, run_rest_api: bool) -> Self {
        self.run_rest_api = run_rest_api;
        self
    }

    /// Specify the shard assignment for this node.
    ///
    /// If specified, it will determine the the shard assignment for the node in the committee. If
    /// not, the shard assignment will be inferred from the shards present in the storage.
    ///
    /// Resets any prior calls to [`Self::with_test_config`].
    pub fn with_shard_assignment(mut self, shards: &[ShardIndex]) -> Self {
        self.test_config = Some(StorageNodeTestConfig::new(shards.into(), false));
        self
    }

    /// Specify the test config for this node.
    ///
    /// If specified, it will determine the the shard assignment for the node in the committee
    /// as well as the network address and the protocol key.
    ///
    /// Resets any prior calls to [`Self::with_shard_assignment`].
    pub fn with_test_config(mut self, test_config: StorageNodeTestConfig) -> Self {
        self.test_config = Some(test_config);
        self
    }

    /// Specify the initial epoch for the node.
    ///
    /// If specified, the committee service will be created with the provided epoch.
    pub fn with_initial_epoch(mut self, epoch: Option<Epoch>) -> Self {
        self.initial_epoch = epoch;
        self
    }

    /// Specify the storage capability for the node.
    pub fn with_storage_node_capability(
        mut self,
        storage_node_capability: Option<StorageNodeCap>,
    ) -> Self {
        self.storage_node_capability = storage_node_capability;
        self
    }

    /// Specify the sui wallet directory for the node.
    pub fn with_node_wallet_dir(mut self, node_wallet_dir: Option<PathBuf>) -> Self {
        self.node_wallet_dir = node_wallet_dir;
        self
    }

    /// Creates the configured [`StorageNodeHandle`].
    pub async fn build(self) -> anyhow::Result<StorageNodeHandle> {
        // Identify the storage being used, as it allows us to extract the shards
        // that should be assigned to this storage node.
        let WithTempDir {
            inner: storage,
            temp_dir,
        } = self
            .storage
            .unwrap_or_else(|| empty_storage_with_shards(&[]));

        let node_info = self
            .test_config
            .unwrap_or_else(|| StorageNodeTestConfig::new(storage.shards_present(), false));
        // To be in the committee, the node must have at least one shard assigned to it.
        let is_in_committee = !node_info.shards.is_empty();

        let public_key = node_info.key_pair.public().clone();
        let network_public_key = node_info.network_key_pair.public().clone();

        let committee_service = self.committee_service.unwrap_or_else(|| {
            // Create a list of the committee members, that contains one or two nodes.
            let committee_members = [
                is_in_committee.then(|| node_info.to_storage_node_info("node-under-test")),
                committee_partner(&node_info).map(|info| info.to_storage_node_info("other-node")),
            ];
            debug_assert!(committee_members[0].is_some() || committee_members[1].is_some());

            let committee = committee_from_members(
                // Remove the possible None in the members list
                committee_members.into_iter().flatten().collect(),
                self.initial_epoch,
            );
            Box::new(StubCommitteeService {
                encoding: EncodingConfig::new(committee.n_shards()).into(),
                committee: committee.into(),
            })
        });

        let contract_service = self.contract_service.unwrap_or_else(|| {
            Box::new(StubContractService {
                system_parameters: FixedSystemParameters {
                    epoch_duration: Duration::from_secs(600),
                    epoch_zero_end: Utc::now() + Duration::from_secs(60),
                },
            })
        });

        // Create the node's config using the previously generated keypair and address.
        let config = StorageNodeConfig {
            storage_path: temp_dir.path().to_path_buf(),
            protocol_key_pair: node_info.key_pair.into(),
            network_key_pair: node_info.network_key_pair.into(),
            rest_api_address: node_info.rest_api_address,
            public_host: Some(node_info.rest_api_address.ip().to_string()),
            ..storage_node_config().inner
        };

        let cancel_token = CancellationToken::new();

        if let Some(event_processor) = self
            .event_provider
            .as_any()
            .downcast_ref::<EventProcessor>()
        {
            let cloned_cancel_token = cancel_token.clone();
            let cloned_event_processor = event_processor.clone();
            tokio::spawn(
                async move {
                    let status = cloned_event_processor.start(cloned_cancel_token).await;
                    if let Err(error) = status {
                        tracing::error!("event processor stopped with error: {:?}", error);
                        std::process::exit(1);
                    }
                }
                .instrument(
                    tracing::info_span!("cluster-node", address = %config.rest_api_address),
                ),
            );
        }

        let metrics_registry = Registry::default();
        let node = StorageNode::builder()
            .with_storage(storage)
            .with_system_event_manager(Box::new(DefaultSystemEventManager::new(
                self.event_provider,
            )))
            .with_committee_service(committee_service)
            .with_system_contract_service(contract_service)
            .build(&config, metrics_registry.clone())
            .await?;
        let node = Arc::new(node);

        let rest_api = Arc::new(UserServer::new(
            node.clone(),
            cancel_token.clone(),
            UserServerConfig::from(&config),
            &metrics_registry,
        ));

        if self.run_rest_api {
            let rest_api_clone = rest_api.clone();

            tokio::task::spawn(
                async move {
                    let status = rest_api_clone.run().await;
                    if let Err(error) = status {
                        tracing::error!("rest api stopped with error: {:?}", error);
                        std::process::exit(1);
                    }
                }
                .instrument(
                    tracing::info_span!("cluster-node", address = %config.rest_api_address),
                ),
            );
        }

        if self.run_node {
            let node = node.clone();
            let cancel_token = cancel_token.clone();

            tokio::task::spawn(
                async move {
                    let status = node.run(cancel_token).await;
                    if let Err(error) = status {
                        tracing::error!("node stopped with error: {:?}", error);
                        std::process::exit(1);
                    }
                }
                .instrument(
                    tracing::info_span!("cluster-node", address = %config.rest_api_address),
                ),
            );
        }

        let client = Client::builder()
            .authenticate_with_public_key(network_public_key.clone())
            // Disable proxy and root certs from the OS for tests.
            .no_proxy()
            .tls_built_in_root_certs(false)
            .build_for_remote_ip(config.rest_api_address)?;

        if self.run_rest_api {
            wait_for_rest_api_ready(&client).await?;
        }

        Ok(StorageNodeHandle {
            storage_node: node,
            storage_directory: temp_dir,
            public_key,
            network_public_key,
            rest_api_address: config.rest_api_address,
            metrics_address: config.metrics_address,
            rest_api,
            cancel: cancel_token,
            client,
            storage_node_capability: self.storage_node_capability,
        })
    }

    /// Starts and running a storage node with the provided configuration.
    #[cfg(msim)]
    pub async fn start_node(
        self,
        sui_cluster_handle: Arc<TestClusterHandle>,
        system_context: SystemContext,
        storage_dir: TempDir,
    ) -> anyhow::Result<SimStorageNodeHandle> {
        let node_info = self
            .test_config
            .expect("test config must be provided to spawn a storage node");

        // Builds the storage node config used to run the node.
        let storage_node_config = StorageNodeConfig {
            storage_path: storage_dir.path().to_path_buf(),
            protocol_key_pair: node_info.key_pair.into(),
            network_key_pair: node_info.network_key_pair.into(),
            rest_api_address: node_info.rest_api_address,
            public_host: Some(node_info.rest_api_address.ip().to_string()),
            sui: Some(SuiConfig {
                rpc: sui_cluster_handle.cluster().rpc_url().to_string(),
                system_object: system_context.system_object,
                staking_object: system_context.staking_object,
                wallet_config: self.node_wallet_dir.unwrap().join("wallet_config.yaml"),
                event_polling_interval: config::defaults::polling_interval(),
                gas_budget: config::defaults::gas_budget(),
            }),
            ..storage_node_config().inner
        };

        let cancel_token = CancellationToken::new();

        let handle =
            SimStorageNodeHandle::spawn_node(storage_node_config.clone(), cancel_token.clone())
                .await;

        Ok(SimStorageNodeHandle {
            storage_directory: storage_dir,
            public_key: storage_node_config
                .protocol_key_pair
                .get()
                .expect("protocol key must be set")
                .public()
                .clone(),
            network_public_key: storage_node_config
                .network_key_pair
                .get()
                .expect("network key must be set")
                .public()
                .clone(),
            rest_api_address: storage_node_config.rest_api_address,
            metrics_address: storage_node_config.metrics_address,
            cancel_token,
            #[cfg(msim)]
            node_id: handle.id(),
            storage_node_capability: self.storage_node_capability,
        })
    }
}

impl Default for StorageNodeHandleBuilder {
    fn default() -> Self {
        Self {
            event_provider: Box::<Vec<ContractEvent>>::default(),
            committee_service: None,
            storage: Default::default(),
            run_rest_api: Default::default(),
            run_node: Default::default(),
            contract_service: None,
            test_config: None,
            initial_epoch: None,
            storage_node_capability: None,
            node_wallet_dir: None,
        }
    }
}

/// Waits until the node is ready by querying the node's health info endpoint using the node
/// client.
async fn wait_for_rest_api_ready(client: &Client) -> anyhow::Result<()> {
    tokio::time::timeout(Duration::from_secs(10), async {
        while let Err(err) = client.get_server_health_info(false).await {
            tracing::trace!(%err, "node is not ready yet, retrying...");
            tokio::time::sleep(Duration::from_millis(25)).await;
        }
        Ok(())
    })
    .await?
}

/// Returns with a test config for a storage node that would make a valid committee when paired
/// with the provided node, if necessary.
///
/// The number of shards in the system inferred from the shards assigned in the provided config.
/// It is at least 3 and is defined as `n = max(max(shard_ids) + 1, 3)`. If the shards `0..n` are
/// assigned to the existing node, then this function returns `None`. Otherwise, there must be a
/// second node in the committee with the shards not managed by the provided node.
fn committee_partner(node_config: &StorageNodeTestConfig) -> Option<StorageNodeTestConfig> {
    const MIN_SHARDS: u16 = 3;
    let n_shards = node_config
        .shards
        .iter()
        .max()
        .map(|index| index.get() + 1)
        .unwrap_or(MIN_SHARDS)
        .max(MIN_SHARDS);

    let other_shards: Vec<_> = ShardIndex::range(..n_shards)
        .filter(|id| !node_config.shards.contains(id))
        .collect();

    if !other_shards.is_empty() {
        Some(StorageNodeTestConfig::new(other_shards, false))
    } else {
        None
    }
}

fn create_previous_committee(committee: &Committee) -> Option<Committee> {
    if committee.epoch == GENESIS_EPOCH {
        None
    } else {
        let members = if committee.epoch - 1 == GENESIS_EPOCH {
            vec![]
        } else {
            committee.members().to_vec()
        };

        Some(
            Committee::new(members, committee.epoch - 1, committee.n_shards())
                .expect("all fields are valid"),
        )
    }
}

/// A stub `CommitteeLookupService`.
///
/// Does not perform any network operations.
#[derive(Debug, Clone)]
pub struct StubLookupService {
    committees: Arc<Mutex<ActiveCommittees>>,
}

impl StubLookupService {
    /// Create a new `StubLookupService` with the specified committee.
    ///
    /// The previous committee is set to the same committee but with an epoch of 1 less. If the
    /// provided committee is at epoch 0 or 1, then the prior committee is non-existent or the empty
    /// committee respectively.
    pub fn new(committee: Committee) -> Self {
        let previous = create_previous_committee(&committee);
        Self {
            committees: Arc::new(Mutex::new(ActiveCommittees::new(committee, previous))),
        }
    }

    /// Returns a handle that can be used to modify the ActiveCommittees returned by the
    /// lookup service.
    pub fn handle(&self) -> StubLookupServiceHandle {
        StubLookupServiceHandle {
            committees: self.committees.clone(),
        }
    }
}

/// A handle to a [`StubLookupService`] which can be used to modify the value of the services.
#[derive(Debug, Clone)]
pub struct StubLookupServiceHandle {
    /// The active committees.
    pub committees: Arc<Mutex<ActiveCommittees>>,
}

impl StubLookupServiceHandle {
    /// Returns the current epoch.
    pub fn epoch(&self) -> Epoch {
        self.committees.lock().unwrap().epoch()
    }

    /// Advances the epoch to the next epoch, skipping the transitioning phase.
    pub fn advance_epoch(&self) -> Epoch {
        let mut committees = self.committees.lock().unwrap();
        let current = (**committees.current_committee()).clone();
        let next_epoch = current.epoch + 1;
        let next = if let Some(next_committee) = committees.next_committee() {
            (**next_committee).clone()
        } else {
            Committee::new(current.members().to_vec(), next_epoch, current.n_shards())
                .expect("static committee is valid")
        };
        *committees = ActiveCommittees::new(next, Some(current));
        next_epoch
    }

    /// Sets the next epoch committee.
    pub fn set_next_epoch_committee(&self, next_committee: Committee) {
        let mut committees = self.committees.lock().unwrap();
        *committees = ActiveCommittees::new_with_next(
            committees.current_committee().clone(),
            committees.previous_committee().cloned(),
            Some(Arc::new(next_committee)),
            true,
        )
    }
}

#[async_trait]
impl CommitteeLookupService for StubLookupService {
    async fn get_active_committees(&self) -> Result<ActiveCommittees, anyhow::Error> {
        Ok(self.committees.lock().unwrap().clone())
    }
}

/// A stub [`CommitteeService`].
///
/// Does not perform any network operations.
#[derive(Debug)]
pub struct StubCommitteeService {
    /// The current committee.
    pub committee: Arc<Committee>,
    /// The system's encoding config.
    pub encoding: Arc<EncodingConfig>,
}

#[async_trait]
impl CommitteeService for StubCommitteeService {
    fn get_epoch(&self) -> Epoch {
        1
    }

    fn get_shard_count(&self) -> NonZeroU16 {
        self.committee.n_shards()
    }

    fn encoding_config(&self) -> &Arc<EncodingConfig> {
        &self.encoding
    }

    async fn get_and_verify_metadata(
        &self,
        _blob_id: BlobId,
        _certified_epoch: Epoch,
    ) -> VerifiedBlobMetadataWithId {
        std::future::pending().await
    }

    async fn recover_sliver(
        &self,
        _metadata: Arc<VerifiedBlobMetadataWithId>,
        _sliver_id: SliverPairIndex,
        _sliver_type: SliverType,
        _certified_epoch: Epoch,
    ) -> Result<Sliver, InconsistencyProofEnum<MerkleProof>> {
        std::future::pending().await
    }

    async fn get_invalid_blob_certificate(
        &self,
        _blob_id: BlobId,
        _inconsistency_proof: &InconsistencyProofEnum,
    ) -> InvalidBlobCertificate {
        std::future::pending().await
    }

    async fn sync_shard_before_epoch(
        &self,
        _shard_index: ShardIndex,
        _starting_blob_id: BlobId,
        _sliver_type: SliverType,
        _sliver_count: u64,
        _epoch: Epoch,
        _key_pair: &ProtocolKeyPair,
    ) -> Result<Vec<(BlobId, Sliver)>, SyncShardClientError> {
        std::future::pending().await
    }

    fn committee(&self) -> Arc<Committee> {
        self.committee.clone()
    }

    fn active_committees(&self) -> ActiveCommittees {
        ActiveCommittees::new(
            self.committee.as_ref().clone(),
            create_previous_committee(&self.committee),
        )
    }

    fn is_walrus_storage_node(&self, public_key: &PublicKey) -> bool {
        self.committee
            .members()
            .iter()
            .any(|node| node.public_key == *public_key)
    }

    async fn begin_committee_change(
        &self,
        _new_epoch: Epoch,
    ) -> Result<(), BeginCommitteeChangeError> {
        // Return immediately in test since begin committee change is a required step in starting
        // new storage node.
        Ok(())
    }

    fn end_committee_change(&self, _epoch: Epoch) -> Result<(), EndCommitteeChangeError> {
        Ok(())
    }

    async fn begin_committee_change_to_latest_committee(
        &self,
    ) -> Result<(), BeginCommitteeChangeError> {
        Ok(())
    }
}

/// A stub [`SystemContractService`].
///
/// Performs a no-op when calling [`invalidate_blob_id()`][Self::invalidate_blob_id]
#[derive(Debug)]
pub struct StubContractService {
    system_parameters: FixedSystemParameters,
}

#[async_trait]
impl SystemContractService for StubContractService {
    async fn invalidate_blob_id(&self, _certificate: &InvalidBlobCertificate) {}

    async fn epoch_sync_done(&self, _epoch: Epoch) {}

    async fn get_epoch_and_state(&self) -> Result<(Epoch, EpochState), anyhow::Error> {
        anyhow::bail!("stub service does not store the epoch or state")
    }

    async fn fixed_system_parameters(&self) -> Result<FixedSystemParameters, anyhow::Error> {
        Ok(self.system_parameters.clone())
    }

    async fn end_voting(&self) -> Result<(), anyhow::Error> {
        anyhow::bail!("stub service cannot end voting")
    }

    async fn initiate_epoch_change(&self) -> Result<(), anyhow::Error> {
        anyhow::bail!("stub service cannot initiate epoch change")
    }
}

/// Returns a socket address that is not currently in use on the system.
///
/// distinct_ip: If true, the returned address will have a distinct IP address from the local
/// machine.
pub fn unused_socket_address(distinct_ip: bool) -> SocketAddr {
    if distinct_ip {
        try_unused_socket_address_with_distinct_ip()
            .expect("unused socket address with distinct ip to be available")
    } else {
        try_unused_socket_address().expect("unused socket address to be available")
    }
}

fn try_unused_socket_address() -> anyhow::Result<SocketAddr> {
    let listener = std::net::TcpListener::bind("127.0.0.1:0")?;
    let address = listener.local_addr()?;

    // Create and accept a connection to force the port into the TIME_WAIT state
    let _client_stream = TcpStream::connect(address)?;
    let _server_stream = listener.accept()?;
    Ok(address)
}

fn try_unused_socket_address_with_distinct_ip() -> anyhow::Result<SocketAddr> {
    Ok(SocketAddr::from_str(
        (sui_config::local_ip_utils::get_new_ip() + ":1314").as_str(),
    )?)
}

#[async_trait::async_trait]
impl SystemEventProvider for Vec<ContractEvent> {
    async fn events(
        &self,
        _cursor: EventStreamCursor,
    ) -> Result<Box<dyn Stream<Item = IndexedStreamElement> + Send + Sync + 'life0>, anyhow::Error>
    {
        Ok(Box::new(
            tokio_stream::iter(
                self.clone()
                    .into_iter()
                    .map(|c| IndexedStreamElement::new(c, EventSequenceNumber::new(0, 0))),
            )
            .chain(tokio_stream::pending()),
        ))
    }
    fn as_any(&self) -> &dyn std::any::Any {
        self
    }
}

#[async_trait::async_trait]
impl SystemEventProvider for tokio::sync::broadcast::Sender<ContractEvent> {
    async fn events(
        &self,
        _cursor: EventStreamCursor,
    ) -> Result<Box<dyn Stream<Item = IndexedStreamElement> + Send + Sync + 'life0>, anyhow::Error>
    {
        Ok(Box::new(BroadcastStream::new(self.subscribe()).map(
            |value| {
                IndexedStreamElement::new(
                    value.expect("should not return errors in test"),
                    EventSequenceNumber::new(0, 0),
                )
            },
        )))
    }
    fn as_any(&self) -> &dyn std::any::Any {
        self
    }
}

/// A cluster of [`StorageNodeHandle`]s corresponding to several running storage nodes.
#[derive(Debug)]
pub struct TestCluster<T: StorageNodeHandleTrait = StorageNodeHandle> {
    /// The running storage nodes.
    pub nodes: Vec<T>,
    /// A handle to the stub lookup service, is used.
    pub lookup_service_handle: Option<StubLookupServiceHandle>,
    /// The number of shards in the system.
    pub n_shards: usize,
}

impl<T: StorageNodeHandleTrait> TestCluster<T> {
    /// Returns a new builder to create the [`TestCluster`].
    pub fn builder() -> TestClusterBuilder {
        TestClusterBuilder::new(T::use_distinct_ip())
    }

    /// Returns an encoding config valid for use with the storage nodes.
    pub fn encoding_config(&self) -> EncodingConfig {
        let n_shards: u16 = self.n_shards.try_into().expect("valid number of shards");
        EncodingConfig::new(NonZeroU16::new(n_shards).expect("more than 1 shard"))
    }

    /// Stops the storage node with index `idx` by cancelling its task.
    pub fn cancel_node(&mut self, idx: usize) {
        assert!(
            idx < self.nodes.len(),
            "the index of the node to be dropped must be within the node vector"
        );
        self.nodes[idx].cancel();
    }

    /// Returns the client for the node at the specified index.
    pub fn client(&self, index: usize) -> &Client {
        self.nodes[index].client()
    }

    /// Wait for all nodes to arrive at at least the specified epoch.
    pub async fn wait_for_nodes_to_reach_epoch(&self, epoch: Epoch) {
        let waits: FuturesUnordered<_> = self
            .nodes
            .iter()
            .map(|handle| handle.storage_node().wait_for_epoch(epoch))
            .collect();
        waits.for_each(|_| std::future::ready(())).await;
    }
}

/// Builds a new [`TestCluster`] with custom configuration values.
///
/// Methods can be chained in order to set the configuration values, with the `TestCluster` being
/// constructed by calling [`build`][Self::build`].
///
/// Without further configuration, this will build a test cluster of 4 storage nodes with shards
/// being assigned as {0}, {1, 2}, {3, 4, 5}, {6, 7, 8}, {9, 10, 11, 12} to the nodes.
///
/// See function level documentation for details on the various configuration settings.
#[derive(Debug)]
pub struct TestClusterBuilder {
    storage_node_configs: Vec<StorageNodeTestConfig>,
    system_context: Option<SystemContext>,
    sui_cluster_handle: Option<Arc<TestClusterHandle>>,
    use_distinct_ip: bool,
    // INV: Reset if shard_assignment is changed.
    event_providers: Vec<Option<Box<dyn SystemEventProvider>>>,
    committee_services: Vec<Option<Box<dyn CommitteeService>>>,
    contract_services: Vec<Option<Box<dyn SystemContractService>>>,
    storage_capabilities: Vec<Option<StorageNodeCap>>,
    node_wallet_dirs: Vec<Option<PathBuf>>,
}

impl TestClusterBuilder {
    /// Returns a new default builder.
    pub fn new(use_distinct_ip: bool) -> Self {
        Self {
            storage_node_configs: TestClusterBuilder::default()
                .storage_node_configs
                .into_iter()
                .map(|config| StorageNodeTestConfig::new(config.shards, use_distinct_ip))
                .collect(),
            use_distinct_ip,
            ..Default::default()
        }
    }

    /// Returns a reference to the storage node test configs of the builder.
    pub fn storage_node_test_configs(&self) -> &Vec<StorageNodeTestConfig> {
        &self.storage_node_configs
    }

    /// Sets the number of storage nodes and their shard assignments from a sequence of the shards
    /// assigned to each storage.
    ///
    /// Resets any prior calls to [`Self::with_test_configs`],
    /// [`Self::with_system_event_providers`], and [`Self::with_committee_services`].
    pub fn with_shard_assignment<S, I>(mut self, assignment: &[S]) -> Self
    where
        S: Borrow<[I]>,
        for<'a> &'a I: Into<ShardIndex>,
    {
        let configs =
            storage_node_test_configs_from_shard_assignment(assignment, self.use_distinct_ip);

        self.event_providers = configs.iter().map(|_| None).collect();
        self.committee_services = configs.iter().map(|_| None).collect();
        self.storage_capabilities = configs.iter().map(|_| None).collect();
        self.node_wallet_dirs = configs.iter().map(|_| None).collect();
        self.storage_node_configs = configs;
        self
    }

    /// Sets the configurations for each storage node based on `configs`.
    ///
    /// Resets any prior calls to [`Self::with_shard_assignment`],
    /// [`Self::with_system_event_providers`], [`Self::with_committee_services`],
    /// and [`Self::with_system_contract_services`].
    pub fn with_test_configs(mut self, configs: Vec<StorageNodeTestConfig>) -> Self {
        self.event_providers = configs.iter().map(|_| None).collect();
        self.committee_services = configs.iter().map(|_| None).collect();
        self.contract_services = configs.iter().map(|_| None).collect();
        self.storage_capabilities = configs.iter().map(|_| None).collect();
        self.node_wallet_dirs = configs.iter().map(|_| None).collect();
        self.storage_node_configs = configs;
        self
    }

    /// Clones an event provider to be used with each storage node.
    ///
    /// Should be called after the storage nodes have been specified.
    pub fn with_system_event_providers<T>(mut self, event_provider: T) -> Self
    where
        T: SystemEventProvider + Clone + 'static,
    {
        self.event_providers = self
            .storage_node_configs
            .iter()
            .map(|_| Some(Box::new(event_provider.clone()) as _))
            .collect();
        self
    }

    /// Sets the individual event providers for each storage node.
    /// Requires: `event_providers.len() == storage_node_configs.len()`.
    pub fn with_individual_system_event_providers<T>(mut self, event_providers: &[T]) -> Self
    where
        T: SystemEventProvider + Clone + 'static,
    {
        assert_eq!(event_providers.len(), self.storage_node_configs.len());
        self.event_providers = event_providers
            .iter()
            .map(|provider| Some(Box::new(provider.clone()) as _))
            .collect();
        self
    }

    /// Sets the [`CommitteeService`] used for each storage node.
    ///
    /// Should be called after the storage nodes have been specified.
    pub async fn with_committee_services<F, Fut, T>(mut self, make_service: F) -> Self
    where
        F: Fn() -> Fut,
        Fut: std::future::Future<Output = T>,
        T: CommitteeService + 'static,
    {
        self.committee_services.clear();
        for _ in self.storage_node_configs.iter() {
            self.committee_services
                .push(Some(Box::new(make_service().await) as _));
        }
        self
    }

    /// Sets the [`SystemContractService`] used for each storage node.
    ///
    /// Should be called after the storage nodes have been specified.
    pub fn with_system_contract_services<T>(mut self, contract_services: &[T]) -> Self
    where
        T: SystemContractService + Clone + 'static,
    {
        assert_eq!(contract_services.len(), self.storage_node_configs.len());
        self.contract_services = contract_services
            .iter()
            .map(|service| Some(Box::new(service.clone()) as _))
            .collect();
        self
    }

    /// Sets the system context for the cluster.
    pub fn with_system_context(mut self, system_context: SystemContext) -> Self {
        self.system_context = Some(system_context);
        self
    }

    /// Sets the SUI cluster handle for the cluster.
    pub fn with_sui_cluster_handle(mut self, sui_cluster_handle: Arc<TestClusterHandle>) -> Self {
        self.sui_cluster_handle = Some(sui_cluster_handle);
        self
    }

    /// Sets the storage capabilities for each storage node.
    pub fn with_storage_capabilities(mut self, capabilities: Vec<StorageNodeCap>) -> Self {
        self.storage_capabilities = capabilities.into_iter().map(Some).collect();
        self
    }

    /// Sets the sui wallet config directory for each storage node.
    pub fn with_node_wallet_dirs(mut self, wallet_dirs: Vec<PathBuf>) -> Self {
        self.node_wallet_dirs = wallet_dirs.into_iter().map(Some).collect();
        self
    }

    /// Creates the configured `TestCluster`.
    pub async fn build<T: StorageNodeHandleTrait>(self) -> anyhow::Result<TestCluster<T>> {
        let mut nodes = vec![];

        let committee_members: Vec<_> = self
            .storage_node_configs
            .iter()
            .enumerate()
            .map(|(i, info)| info.to_storage_node_info(&format!("node-{i}")))
            .collect();

        let n_shards = self
            .storage_node_configs
            .iter()
            .map(|config| config.shards.len())
            .sum::<usize>();

        // Create the stub lookup service and handles that may be used if none is provided.
        let mut lookup_service_and_handle = None;

        for (
            ((((config, event_provider), service), contract_service), capability),
            node_wallet_dir,
        ) in self
            .storage_node_configs
            .into_iter()
            .zip(self.event_providers.into_iter())
            .zip(self.committee_services.into_iter())
            .zip(self.contract_services.into_iter())
            .zip(self.storage_capabilities.into_iter())
            .zip(self.node_wallet_dirs.into_iter())
        {
            let local_identity = config.key_pair.public().clone();
            let mut builder = StorageNodeHandle::builder()
                .with_storage(empty_storage_with_shards(&config.shards))
                .with_test_config(config)
                .with_rest_api_started(true)
                .with_node_started(true)
                .with_storage_node_capability(capability)
                .with_node_wallet_dir(node_wallet_dir);

            if let Some(provider) = event_provider {
                builder = builder.with_boxed_system_event_provider(provider);
            }

            builder = if let Some(service) = service {
                builder.with_committee_service(service)
            } else {
                let (lookup_service, _) = lookup_service_and_handle.get_or_insert_with(|| {
                    let committee = committee_from_members(committee_members.clone(), Some(1));
                    let lookup_service = StubLookupService::new(committee.clone());
                    let lookup_service_handle = lookup_service.handle();
                    (lookup_service, lookup_service_handle)
                });

                let service = NodeCommitteeService::builder()
                    .local_identity(local_identity)
                    .node_service_factory(DefaultNodeServiceFactory::avoid_system_services())
                    .build(lookup_service.clone())
                    .await?;
                builder.with_committee_service(Box::new(service))
            };

            if let Some(service) = contract_service {
                builder = builder.with_system_contract_service(service);
            }

            nodes.push(
                T::build_and_run(
                    builder,
                    self.sui_cluster_handle.clone(),
                    self.system_context.clone(),
                    tempfile::tempdir().expect("temporary directory creation must succeed"),
                )
                .await?,
            );
        }

        Ok(TestCluster {
            nodes,
            lookup_service_handle: lookup_service_and_handle.map(|(_, handle)| handle),
            n_shards,
        })
    }
}

/// Configuration for a test cluster storage node.
#[derive(Debug)]
pub struct StorageNodeTestConfig {
    key_pair: ProtocolKeyPair,
    network_key_pair: NetworkKeyPair,
    shards: Vec<ShardIndex>,
    rest_api_address: SocketAddr,
}

impl StorageNodeTestConfig {
    fn new(shards: Vec<ShardIndex>, use_distinct_ip: bool) -> Self {
        Self {
            key_pair: ProtocolKeyPair::generate(),
            network_key_pair: NetworkKeyPair::generate(),
            rest_api_address: unused_socket_address(use_distinct_ip),
            shards,
        }
    }

    /// Creates a `SuiStorageNode` from `self`.
    pub fn to_storage_node_info(&self, name: &str) -> SuiStorageNode {
        SuiStorageNode {
            node_id: ObjectID::random(),
            name: name.into(),
            network_address: NetworkAddress(self.rest_api_address.to_string()),
            public_key: self.key_pair.public().clone(),
            next_epoch_public_key: None,
            network_public_key: self.network_key_pair.public().clone(),
            shard_ids: self.shards.clone(),
        }
    }

    /// Creates `NodeRegistrationParams` from `self`.
    pub fn to_node_registration_params(&self, name: &str) -> NodeRegistrationParams {
        NodeRegistrationParams {
            name: name.into(),
            network_address: NetworkAddress(self.rest_api_address.to_string()),
            public_key: self.key_pair.public().clone(),
            network_public_key: self.network_key_pair.public().clone(),
            commission_rate: 0,
            storage_price: 5,
            write_price: 1,
            node_capacity: 1_000_000_000,
        }
    }
}

fn test_config_from_node_shard_assignment<I>(
    shards: &[I],
    use_distinct_ip: bool,
) -> StorageNodeTestConfig
where
    for<'a> &'a I: Into<ShardIndex>,
{
    let shards: Vec<ShardIndex> = shards.iter().map(|i| i.into()).collect();
    StorageNodeTestConfig::new(shards, use_distinct_ip)
}

/// Returns storage node test configs for the given `shard_assignment`.
pub fn storage_node_test_configs_from_shard_assignment<S, I>(
    shard_assignment: &[S],
    use_distinct_ip: bool,
) -> Vec<StorageNodeTestConfig>
where
    S: Borrow<[I]>,
    for<'a> &'a I: Into<ShardIndex>,
{
    let storage_node_configs: Vec<_> = shard_assignment
        .iter()
        .map(|node_shard_assignment| {
            test_config_from_node_shard_assignment(node_shard_assignment.borrow(), use_distinct_ip)
        })
        .collect();

    assert!(
        !storage_node_configs.is_empty(),
        "assignments for at least 1 node must be specified"
    );

    storage_node_configs
}

impl Default for TestClusterBuilder {
    fn default() -> Self {
        let shard_assignment = vec![
            vec![ShardIndex(0)],
            vec![ShardIndex(1), ShardIndex(2)],
            ShardIndex::range(3..6).collect(),
            ShardIndex::range(6..9).collect(),
            ShardIndex::range(9..13).collect(),
        ];
        Self {
            event_providers: shard_assignment.iter().map(|_| None).collect(),
            committee_services: shard_assignment.iter().map(|_| None).collect(),
            contract_services: shard_assignment.iter().map(|_| None).collect(),
            storage_capabilities: shard_assignment.iter().map(|_| None).collect(),
            node_wallet_dirs: shard_assignment.iter().map(|_| None).collect(),
            storage_node_configs: shard_assignment
                .into_iter()
                .map(|shards| StorageNodeTestConfig::new(shards, false))
                .collect(),
            system_context: None,
            sui_cluster_handle: None,
            use_distinct_ip: false,
        }
    }
}

#[async_trait]
impl<T> SystemContractService for Arc<WithTempDir<T>>
where
    T: SystemContractService,
{
    async fn end_voting(&self) -> Result<(), anyhow::Error> {
        self.as_ref().inner.end_voting().await
    }

    async fn invalidate_blob_id(&self, certificate: &InvalidBlobCertificate) {
        self.as_ref().inner.invalidate_blob_id(certificate).await
    }

    async fn epoch_sync_done(&self, epoch: Epoch) {
        self.as_ref().inner.epoch_sync_done(epoch).await
    }

    async fn get_epoch_and_state(&self) -> Result<(Epoch, EpochState), anyhow::Error> {
        self.as_ref().inner.get_epoch_and_state().await
    }

    async fn fixed_system_parameters(&self) -> Result<FixedSystemParameters, anyhow::Error> {
        self.as_ref().inner.fixed_system_parameters().await
    }

    async fn initiate_epoch_change(&self) -> Result<(), anyhow::Error> {
        self.as_ref().inner.initiate_epoch_change().await
    }
}

/// Returns a test-committee with members with the specified number of shards each.
#[cfg(test)]
#[allow(unused)]
pub(crate) fn test_committee(weights: &[u16]) -> Committee {
    test_committee_with_epoch(weights, 1)
}

#[cfg(test)]
#[allow(unused)]
pub(crate) fn test_committee_with_epoch(weights: &[u16], epoch: Epoch) -> Committee {
    use sui_types::base_types::ObjectID;

    let n_shards: u16 = weights.iter().sum();
    let mut shards = 0..n_shards;

    let members = weights
        .iter()
        .map(|&node_shard_count| SuiStorageNode {
            node_id: ObjectID::random(),
            shard_ids: (&mut shards)
                .take(node_shard_count.into())
                .map(ShardIndex)
                .collect(),
            public_key: ProtocolKeyPair::generate().public().clone(),
            next_epoch_public_key: None,
            network_public_key: NetworkKeyPair::generate().public().clone(),
            name: String::new(),
            network_address: NetworkAddress("host:0".to_owned()),
        })
        .collect();

    Committee::new(members, epoch, NonZeroU16::new(n_shards).unwrap()).unwrap()
}

/// A module for creating a Walrus test cluster.
#[cfg(all(feature = "client", feature = "node"))]
pub mod test_cluster {
    use std::sync::OnceLock;

    use futures::{stream, TryStreamExt};
    use tokio::sync::Mutex;
    use walrus_event::EventProcessorConfig;
    use walrus_sui::{
        client::{SuiContractClient, SuiReadClient},
        test_utils::{
            self,
            system_setup::{
                create_and_init_system_for_test,
                end_epoch_zero,
                register_committee_and_stake,
            },
            TestClusterHandle,
            DEFAULT_GAS_BUDGET,
        },
    };

    use super::*;
    use crate::{
        client::{self, ClientCommunicationConfig, Config},
        node::{committee::DefaultNodeServiceFactory, contract_service::SuiSystemContractService},
    };

    /// The weight of each storage node in the test cluster.
    pub const FROST_PER_NODE_WEIGHT: u64 = 1_000_000;

    /// Performs the default setup for the test cluster using StorageNodeHandle as default storage
    /// node handle.
    pub async fn default_setup() -> anyhow::Result<(
        Arc<TestClusterHandle>,
        TestCluster,
        WithTempDir<client::Client<SuiContractClient>>,
    )> {
        default_setup_with_epoch_duration(Duration::from_secs(60 * 60)).await
    }

    /// Performs the default setup with the input epoch duration for the test cluster using
    /// StorageNodeHandle as default storage node handle.
    pub async fn default_setup_with_epoch_duration(
        epoch_duration: Duration,
    ) -> anyhow::Result<(
        Arc<TestClusterHandle>,
        TestCluster,
        WithTempDir<client::Client<SuiContractClient>>,
    )> {
        let node_weights = [1, 2, 3, 3, 4];
        default_setup_with_epoch_duration_generic::<StorageNodeHandle>(
            epoch_duration,
            &node_weights,
        )
        .await
    }

    /// Performs the default setup with the input epoch duration for the test cluster with the
    /// specified storage node handle.
    pub async fn default_setup_with_epoch_duration_generic<T: StorageNodeHandleTrait>(
        epoch_duration: Duration,
        node_weights: &[u16],
    ) -> anyhow::Result<(
        Arc<TestClusterHandle>,
        TestCluster<T>,
        WithTempDir<client::Client<SuiContractClient>>,
    )> {
        #[cfg(not(msim))]
        let sui_cluster = test_utils::using_tokio::global_sui_test_cluster();
        #[cfg(msim)]
        let sui_cluster = test_utils::using_msim::global_sui_test_cluster().await;

        // Get a wallet on the global sui test cluster
        let mut wallet = test_utils::new_wallet_on_sui_test_cluster(sui_cluster.clone()).await?;

        // Specify an empty assignment to ensure that storage nodes are not created with invalid
        // shard assignments.
        let n_shards = NonZeroU16::new(node_weights.iter().sum())
            .expect("sum of non-zero weights is not zero");
        let cluster_builder =
            TestCluster::<T>::builder().with_shard_assignment(&vec![[]; node_weights.len()]);

        // Get the default committee from the test cluster builder
        let (members, protocol_keypairs): (Vec<_>, Vec<_>) = cluster_builder
            .storage_node_test_configs()
            .iter()
            .enumerate()
            .map(|(i, info)| {
                (
                    info.to_node_registration_params(&format!("node-{i}")),
                    info.key_pair.to_owned(),
                )
            })
            .unzip();

        let system_ctx = create_and_init_system_for_test(
            &mut wallet.inner,
            n_shards,
            Duration::from_secs(0),
            epoch_duration,
            None,
        )
        .await?;

<<<<<<< HEAD
        let WithTempDir {
            inner: wallets,
            // The on-file representation of the wallets are dropped at the end of scope.
            temp_dir: _tmp_dir,
        } = test_utils::create_and_fund_wallets_on_cluster(sui_cluster.clone(), members.len())
            .await?;

        let contract_clients = stream::iter(wallets)
            .then(|wallet| {
                SuiContractClient::new(
                    wallet,
                    system_ctx.system_object,
                    system_ctx.staking_object,
                    DEFAULT_GAS_BUDGET,
                )
            })
            .try_collect::<Vec<_>>()
            .await?;

        let contract_clients_refs = contract_clients.iter().collect::<Vec<_>>();
=======
        let mut contract_clients = vec![];
        let mut node_wallet_dirs = vec![];
        for _ in members.iter() {
            let client = test_utils::new_wallet_on_sui_test_cluster(sui_cluster.clone())
                .await?
                .and_then_async(|wallet| system_ctx.new_contract_client(wallet, DEFAULT_GAS_BUDGET))
                .await?;
            node_wallet_dirs.push(client.temp_dir.path().to_owned());
            contract_clients.push(client);
        }
        let contract_clients_refs = contract_clients
            .iter()
            .map(|client| &client.inner)
            .collect::<Vec<_>>();
>>>>>>> 3dc51b81

        let amounts_to_stake = node_weights
            .iter()
            .map(|&weight| FROST_PER_NODE_WEIGHT * weight as u64)
            .collect::<Vec<_>>();
        let storage_capabilities = register_committee_and_stake(
            &mut wallet.inner,
            &system_ctx,
            &members,
            &protocol_keypairs,
            &contract_clients_refs,
            1_000_000_000_000,
            &amounts_to_stake,
        )
        .await?;

        end_epoch_zero(contract_clients_refs.first().unwrap()).await?;

        let (node_contract_services, _wallet_dirs): (Vec<_>, Vec<_>) = contract_clients
            .into_iter()
<<<<<<< HEAD
            .map(SuiSystemContractService::new)
            .collect::<Vec<_>>();
=======
            .map(|client| (client.inner, client.temp_dir))
            .map(|(client, tmp_dir)| {
                (
                    SuiSystemContractService::new(client),
                    // In simtest, storage nodes load sui wallet config from the `tmp_dir`. We need
                    // to keep the directory alive throughout the test.
                    Box::leak(Box::new(tmp_dir)),
                )
            })
            .unzip();
>>>>>>> 3dc51b81

        // Build the walrus cluster
        let sui_read_client = SuiReadClient::new(
            wallet.as_ref().get_client().await?,
            system_ctx.system_object,
            system_ctx.staking_object,
        )
        .await?;

        // Create a contract service for the storage nodes using a wallet in a temp dir
        // The sui test cluster handler can be dropped since we already have one
        // Set up the cluster
        let cluster_builder = cluster_builder
            .with_committee_services(|| async {
                NodeCommitteeService::builder()
                    .node_service_factory(DefaultNodeServiceFactory::avoid_system_services())
                    .build(sui_read_client.clone())
                    .await
                    .expect("service construction must succeed in tests")
            })
            .await
            .with_system_contract_services(&node_contract_services);

        let event_processor_config =
            EventProcessorConfig::new_with_default_pruning_interval(sui_cluster.rpc_url().clone());
        let cluster_builder = setup_event_processors(
            &event_processor_config,
            sui_read_client.clone(),
            cluster_builder,
        )
        .await?;

        let cluster_builder = cluster_builder
            .with_system_context(system_ctx.clone())
            .with_sui_cluster_handle(sui_cluster.clone())
            .with_storage_capabilities(storage_capabilities)
            .with_node_wallet_dirs(node_wallet_dirs);

        let cluster = {
            // Lock to avoid race conditions.
            let _lock = global_test_lock().lock().await;
            cluster_builder.build().await?
        };

        // Create the client with the admin wallet to ensure that we have some WAL.
        let sui_contract_client = wallet.and_then(|wallet| {
            SuiContractClient::new_with_read_client(wallet, DEFAULT_GAS_BUDGET, sui_read_client)
        })?;
        let config = Config {
            system_object: system_ctx.system_object,
            staking_object: system_ctx.staking_object,
            exchange_object: None,
            wallet_config: None,
            communication_config: ClientCommunicationConfig::default_for_test(),
        };

        let client = sui_contract_client
            .and_then_async(|contract_client| {
                client::Client::new_contract_client(config, contract_client)
            })
            .await?;

        Ok((sui_cluster, cluster, client))
    }

    #[cfg(msim)]
    async fn setup_event_processors(
        event_processor_config: &EventProcessorConfig,
        sui_read_client: SuiReadClient,
        test_cluster_builder: TestClusterBuilder,
    ) -> anyhow::Result<TestClusterBuilder> {
        use rand::{Rng, SeedableRng};
        // Probabilistically choose event processor or event provider
        let mut rng = rand::prelude::StdRng::from_entropy();
        if rng.gen_bool(0.5) {
            let mut event_processors = vec![];
            for _ in test_cluster_builder.storage_node_test_configs().iter() {
                let event_processor = EventProcessor::new(
                    event_processor_config,
                    event_processor_config.rest_url.clone(),
                    sui_read_client.get_system_package_id(),
                    Duration::from_millis(100),
                    tempfile::tempdir()
                        .expect("temporary directory creation must succeed")
                        .path(),
                    &Registry::default(),
                )
                .await?;
                event_processors.push(event_processor.clone());
            }
            let res =
                test_cluster_builder.with_individual_system_event_providers(&event_processors);
            Ok(res)
        } else {
            let event_provider = crate::node::system_events::SuiSystemEventProvider::new(
                sui_read_client.clone(),
                Duration::from_millis(100),
            );
            let res = test_cluster_builder.with_system_event_providers(event_provider);
            Ok(res)
        }
    }

    #[cfg(not(msim))]
    async fn setup_event_processors(
        _event_processor_config: &EventProcessorConfig,
        sui_read_client: SuiReadClient,
        test_cluster_builder: TestClusterBuilder,
    ) -> anyhow::Result<TestClusterBuilder> {
        let event_provider = crate::node::system_events::SuiSystemEventProvider::new(
            sui_read_client.clone(),
            Duration::from_millis(100),
        );
        let res = test_cluster_builder.with_system_event_providers(event_provider);
        Ok(res)
    }

    // Prevent tests running simultaneously to avoid interferences or race conditions.
    fn global_test_lock() -> &'static Mutex<()> {
        static LOCK: OnceLock<Mutex<()>> = OnceLock::new();
        LOCK.get_or_init(Mutex::default)
    }
}

/// Creates a new [`StorageNodeConfig`] object for testing.
pub fn storage_node_config() -> WithTempDir<StorageNodeConfig> {
    let temp_dir = TempDir::new().expect("able to create a temporary directory");
    let rest_api_address = unused_socket_address(false);
    WithTempDir {
        inner: StorageNodeConfig {
            name: Some("node".to_string()),
            protocol_key_pair: walrus_core::test_utils::protocol_key_pair().into(),
            network_key_pair: walrus_core::test_utils::network_key_pair().into(),
            rest_api_address,
            metrics_address: unused_socket_address(false),
            storage_path: temp_dir.path().to_path_buf(),
            db_config: None,
            sui: None,
            blob_recovery: Default::default(),
            tls: Default::default(),
            rest_graceful_shutdown_period_secs: Some(Some(0)),
            shard_sync_config: Default::default(),
            event_provider_config: EventProviderConfig::LegacyEventProvider,
            commission_rate: 0,
            voting_params: VotingParams {
                storage_price: 5,
                write_price: 1,
                node_capacity: 1_000_000_000,
            },
            public_host: Some(rest_api_address.ip().to_string()),
            public_port: Some(rest_api_address.port()),
        },
        temp_dir,
    }
}

/// Returns an empty storage, with the column families for the specified shards already created.
pub fn empty_storage_with_shards(shards: &[ShardIndex]) -> WithTempDir<Storage> {
    let temp_dir = tempfile::tempdir().expect("temporary directory creation must succeed");
    let db_config = DatabaseConfig::default();
    let storage = Storage::open(temp_dir.path(), db_config, MetricConf::default())
        .expect("storage creation must succeed");

    for shard in shards {
        // TODO: call create_storage_for_shards once use the list of shards.
        storage
            .create_storage_for_shards(&[*shard])
            .expect("shard should be successfully created");
    }

    WithTempDir {
        inner: storage,
        temp_dir,
    }
}

fn committee_from_members(members: Vec<SuiStorageNode>, initial_epoch: Option<Epoch>) -> Committee {
    let n_shards = NonZeroU16::new(members.iter().map(|node| node.shard_ids.len() as u16).sum())
        .expect("committee cannot have zero shards");
    Committee::new(members, initial_epoch.unwrap_or(1), n_shards)
        .expect("valid members to be provided for tests")
}

#[cfg(test)]
mod test {
    use std::collections::HashSet;

    use super::unused_socket_address;

    #[test]
    #[ignore = "ignore to not bind sockets unnecessarily"]
    fn test_unused_socket_addr() {
        let n = 1000;
        assert_eq!(
            (0..n)
                .map(|_| unused_socket_address(false))
                .collect::<HashSet<_>>()
                .len(),
            n
        )
    }
}<|MERGE_RESOLUTION|>--- conflicted
+++ resolved
@@ -1763,13 +1763,17 @@
         )
         .await?;
 
-<<<<<<< HEAD
         let WithTempDir {
             inner: wallets,
             // The on-file representation of the wallets are dropped at the end of scope.
-            temp_dir: _tmp_dir,
+            temp_dir,
         } = test_utils::create_and_fund_wallets_on_cluster(sui_cluster.clone(), members.len())
             .await?;
+
+        // In simtest, storage nodes load sui wallet config from the `tmp_dir`. We need to keep the
+        // directory alive throughout the test.
+        #[cfg(msim)]
+        Box::leak(Box::new(temp_dir));
 
         let contract_clients = stream::iter(wallets)
             .then(|wallet| {
@@ -1782,24 +1786,9 @@
             })
             .try_collect::<Vec<_>>()
             .await?;
+        let node_wallet_dirs = vec![temp_dir.into_path(); contract_clients.len()];
 
         let contract_clients_refs = contract_clients.iter().collect::<Vec<_>>();
-=======
-        let mut contract_clients = vec![];
-        let mut node_wallet_dirs = vec![];
-        for _ in members.iter() {
-            let client = test_utils::new_wallet_on_sui_test_cluster(sui_cluster.clone())
-                .await?
-                .and_then_async(|wallet| system_ctx.new_contract_client(wallet, DEFAULT_GAS_BUDGET))
-                .await?;
-            node_wallet_dirs.push(client.temp_dir.path().to_owned());
-            contract_clients.push(client);
-        }
-        let contract_clients_refs = contract_clients
-            .iter()
-            .map(|client| &client.inner)
-            .collect::<Vec<_>>();
->>>>>>> 3dc51b81
 
         let amounts_to_stake = node_weights
             .iter()
@@ -1818,23 +1807,10 @@
 
         end_epoch_zero(contract_clients_refs.first().unwrap()).await?;
 
-        let (node_contract_services, _wallet_dirs): (Vec<_>, Vec<_>) = contract_clients
+        let node_contract_services = contract_clients
             .into_iter()
-<<<<<<< HEAD
             .map(SuiSystemContractService::new)
             .collect::<Vec<_>>();
-=======
-            .map(|client| (client.inner, client.temp_dir))
-            .map(|(client, tmp_dir)| {
-                (
-                    SuiSystemContractService::new(client),
-                    // In simtest, storage nodes load sui wallet config from the `tmp_dir`. We need
-                    // to keep the directory alive throughout the test.
-                    Box::leak(Box::new(tmp_dir)),
-                )
-            })
-            .unzip();
->>>>>>> 3dc51b81
 
         // Build the walrus cluster
         let sui_read_client = SuiReadClient::new(
