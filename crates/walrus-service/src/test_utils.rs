--- conflicted
+++ resolved
@@ -1902,19 +1902,8 @@
             .await
             .with_system_contract_services(&node_contract_services);
 
-<<<<<<< HEAD
         let event_processor_config =
             EventProcessorConfig::new_with_default_pruning_interval(sui_cluster.rpc_url().clone());
-        let cluster_builder = setup_event_processors(
-            &event_processor_config,
-            sui_read_client.clone(),
-            cluster_builder,
-        )
-        .await?;
-=======
-        let event_processor_config = EventProcessorConfig::new_with_default_pruning_interval(
-            sui_cluster.cluster().fullnode_handle.rpc_url.clone(),
-        );
         let cluster_builder = if use_legacy_event_processor {
             setup_legacy_event_processors(
                 &event_processor_config,
@@ -1930,7 +1919,6 @@
             )
             .await?
         };
->>>>>>> 35487fed
 
         let cluster_builder = cluster_builder
             .with_system_context(system_ctx.clone())
