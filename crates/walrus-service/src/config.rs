// Copyright (c) Mysten Labs, Inc.
// SPDX-License-Identifier: Apache-2.0

use std::{collections::HashMap, net::SocketAddr, path::PathBuf};

use serde::{Deserialize, Serialize};
use walrus_core::{Epoch, ShardIndex};

use crate::crypto::{KeyPair, PublicKey};

/// Represents a storage node identifier.
#[derive(Serialize, Deserialize)]
pub struct StorageNodeIdentifier {
    /// The public key of the storage node.
    pub public_key: PublicKey,
    /// The shards that the storage node is responsible for.
    pub shards: Vec<ShardIndex>,
}

/// Represents a committee of storage nodes, that is, the Walrus committee.
#[derive(Serialize, Deserialize)]
pub struct Committee {
    /// The members of the committee.
    pub members: Vec<StorageNodeIdentifier>,
    /// The epoch of the committee.
    pub epoch: Epoch,
}

impl Committee {
    /// Returns the total number of shards in the system.
    pub fn number_of_shards(&self) -> usize {
        self.members.iter().map(|node| node.shards.len()).sum()
    }

    /// Returns the number of shards required to reach a quorum (2f+1).
    pub fn quorum_threshold(&self) -> usize {
        self.number_of_shards() * 2 / 3 + 1
    }

    /// Returns the number of shards required to reach validity (f+1).
    pub fn validity_threshold(&self) -> usize {
        (self.number_of_shards() + 2) / 3
    }
}

/// Represents the global public parameters of the system.
pub struct GlobalPublicParameters {
    /// The network addresses of the shards.
    pub network_addresses: HashMap<ShardIndex, SocketAddr>,
    /// The metrics addresses of the shards.
    pub metrics_addresses: HashMap<ShardIndex, SocketAddr>,
}

/// Represents the private parameters of a shard.
pub struct ShardPrivateParameters {
    /// The storage directory of the shard.
    pub storage_directory: PathBuf,
}

/// Represents the private parameters of a storage node.
pub struct StorageNodePrivateParameters {
    /// The keypair of the storage node.
    pub keypair: KeyPair,
    /// The network address of the shard.
    pub network_address: SocketAddr,
    /// The metrics address of the shard.
    pub metrics_address: SocketAddr,
    /// The private parameters shards that the storage node is responsible for.
    pub shards: HashMap<ShardIndex, ShardPrivateParameters>,
<<<<<<< HEAD
}

impl StorageNodePrivateParameters {
    /// Creates a new storage node private parameters for testing.
    #[cfg(test)]
    pub fn new_for_test() -> Self {
        let network_listener = std::net::TcpListener::bind("127.0.0.1:0").unwrap();
        let network_address = network_listener.local_addr().unwrap();

        let metrics_listener = std::net::TcpListener::bind("127.0.0.1:0").unwrap();
        let metrics_address = metrics_listener.local_addr().unwrap();

        Self {
            keypair: walrus_test_utils::test_keypair(),
            network_address,
            metrics_address,
            shards: HashMap::new(),
        }
    }
=======
>>>>>>> 6516c776
}<|MERGE_RESOLUTION|>--- conflicted
+++ resolved
@@ -67,26 +67,4 @@
     pub metrics_address: SocketAddr,
     /// The private parameters shards that the storage node is responsible for.
     pub shards: HashMap<ShardIndex, ShardPrivateParameters>,
-<<<<<<< HEAD
-}
-
-impl StorageNodePrivateParameters {
-    /// Creates a new storage node private parameters for testing.
-    #[cfg(test)]
-    pub fn new_for_test() -> Self {
-        let network_listener = std::net::TcpListener::bind("127.0.0.1:0").unwrap();
-        let network_address = network_listener.local_addr().unwrap();
-
-        let metrics_listener = std::net::TcpListener::bind("127.0.0.1:0").unwrap();
-        let metrics_address = metrics_listener.local_addr().unwrap();
-
-        Self {
-            keypair: walrus_test_utils::test_keypair(),
-            network_address,
-            metrics_address,
-            shards: HashMap::new(),
-        }
-    }
-=======
->>>>>>> 6516c776
 }