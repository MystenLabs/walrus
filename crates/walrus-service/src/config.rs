// Copyright (c) Mysten Labs, Inc.
// SPDX-License-Identifier: Apache-2.0

use std::{
    net::SocketAddr,
    path::{Path, PathBuf},
    time::Duration,
};

use anyhow::Context;
use serde::{de::DeserializeOwned, Deserialize, Serialize};
use serde_with::{
    base64::Base64,
    de::DeserializeAsWrap,
    ser::SerializeAsWrap,
    serde_as,
    DeserializeAs,
    SerializeAs,
};
use sui_sdk::types::base_types::ObjectID;
use walrus_core::{keys::ProtocolKeyPairParseError, ProtocolKeyPair};

/// Trait for loading configuration from a YAML file.
pub trait LoadConfig: DeserializeOwned {
    /// Load the configuration from a YAML file located at the provided path.
    fn load<P: AsRef<Path>>(path: P) -> Result<Self, anyhow::Error> {
        let path = path.as_ref();
        tracing::trace!("Reading config from {}", path.display());

        let reader = std::fs::File::open(path)
            .with_context(|| format!("Unable to load config from {}", path.display()))?;

        Ok(serde_yaml::from_reader(reader)?)
    }
}

/// Configuration of a Walrus storage node.
#[serde_as]
#[derive(Debug, Clone, Deserialize, Serialize)]
pub struct StorageNodeConfig {
    /// Directory in which to persist the database
    pub storage_path: PathBuf,
    /// Key pair used in Walrus protocol messages
    #[serde_as(as = "PathOrInPlace<Base64>")]
    pub protocol_key_pair: PathOrInPlace<ProtocolKeyPair>,
    /// Socket address on which to the Prometheus server should export its metrics.
    #[serde(default = "defaults::metrics_address")]
    pub metrics_address: SocketAddr,
    /// Socket address on which the REST API listens.
    #[serde(default = "defaults::rest_api_address")]
    pub rest_api_address: SocketAddr,
    /// Sui config for the node
    pub sui: Option<SuiConfig>,
}

impl LoadConfig for StorageNodeConfig {}

<<<<<<< HEAD
/// Default values for the storage node configuration.
pub mod defaults {
=======
/// Sui-specific configuration for Walrus
#[serde_with::serde_as]
#[derive(Debug, Clone, Deserialize, Serialize)]
pub struct SuiConfig {
    /// HTTP URL of the Sui full-node RPC endpoint (including scheme)
    pub rpc: String,
    /// Object ID of the walrus package
    pub pkg_id: ObjectID,
    /// Object ID of walrus system object
    pub system_object: ObjectID,
    /// Interval with which events are polled, in milliseconds
    #[serde_as(as = "serde_with::DurationMilliSeconds")]
    #[serde(default = "defaults::polling_interval")]
    pub event_polling_interval: Duration,
}

mod defaults {
>>>>>>> b4da9aa0
    use std::net::Ipv4Addr;

    use super::*;

    const METRICS_PORT: u16 = 9184;
    const REST_API_PORT: u16 = 9185;

    /// Returns the default metrics address.
    pub fn metrics_address() -> SocketAddr {
        (Ipv4Addr::UNSPECIFIED, METRICS_PORT).into()
    }

    /// Returns the default REST API address.
    pub fn rest_api_address() -> SocketAddr {
        (Ipv4Addr::UNSPECIFIED, REST_API_PORT).into()
    }

    pub fn polling_interval() -> Duration {
        Duration::from_millis(400)
    }
}

/// Enum that represents a configuration value being preset or at a path.
#[derive(Debug, Clone, PartialEq, Eq, Serialize, Deserialize)]
#[serde(untagged)]
pub enum PathOrInPlace<T> {
    /// The value was present in-place in the config, without a filename.
    InPlace(T),

    /// A value that is not present in the config, but at a path on the filesystem.
    Path {
        /// The path from which the value can be loaded.
        #[serde(rename = "path")]
        path: PathBuf,
        /// The value loaded from the specified path.
        #[serde(skip, default = "Option::default")]
        value: Option<T>,
    },
}

impl<T> PathOrInPlace<T> {
    /// Creates a new `PathOrInPlace::Path` from the provided path.
    pub fn from_path<P: AsRef<Path>>(path: P) -> Self {
        Self::Path {
            path: path.as_ref().to_owned(),
            value: None,
        }
    }

    /// Returns true iff the value has already been loaded into memory.
    pub const fn is_loaded(&self) -> bool {
        matches!(
            self,
            PathOrInPlace::InPlace(_) | PathOrInPlace::Path { value: Some(_), .. }
        )
    }

    /// Gets the value, if already loaded into memory, otherwise returns None.
    pub const fn get(&self) -> Option<&T> {
        if let PathOrInPlace::InPlace(value)
        | PathOrInPlace::Path {
            value: Some(value), ..
        } = self
        {
            Some(value)
        } else {
            None
        }
    }
}

impl PathOrInPlace<ProtocolKeyPair> {
    /// Loads and returns a [`ProtocolKeyPair`] from the path on disk.
    ///
    /// If the value was already loaded, it is returned instead.
    pub fn load(&mut self) -> Result<&ProtocolKeyPair, anyhow::Error> {
        if let PathOrInPlace::Path {
            path,
            value: value @ None,
        } = self
        {
            let base64_string = std::fs::read_to_string(path.as_path())?;
            let decoded: ProtocolKeyPair = base64_string
                .parse()
                .map_err(|err: ProtocolKeyPairParseError| anyhow::anyhow!(err.to_string()))?;
            *value = Some(decoded)
        };
        Ok(self.get().unwrap())
    }
}

impl<'de, T> DeserializeAs<'de, PathOrInPlace<T>> for PathOrInPlace<Base64>
where
    Base64: DeserializeAs<'de, T>,
{
    fn deserialize_as<D>(deserializer: D) -> Result<PathOrInPlace<T>, D::Error>
    where
        D: serde::Deserializer<'de>,
    {
        match PathOrInPlace::<DeserializeAsWrap<T, Base64>>::deserialize(deserializer)? {
            PathOrInPlace::InPlace(value) => Ok(PathOrInPlace::InPlace(value.into_inner())),
            PathOrInPlace::Path { path, value } => Ok(PathOrInPlace::Path {
                path,
                value: value.map(DeserializeAsWrap::into_inner),
            }),
        }
    }
}

impl<T> SerializeAs<PathOrInPlace<T>> for PathOrInPlace<Base64>
where
    Base64: SerializeAs<T>,
{
    fn serialize_as<S>(source: &PathOrInPlace<T>, serializer: S) -> Result<S::Ok, S::Error>
    where
        S: serde::Serializer,
    {
        let wrapper = match source {
            PathOrInPlace::InPlace(value) => {
                PathOrInPlace::InPlace(SerializeAsWrap::<T, Base64>::new(value))
            }
            PathOrInPlace::Path { path, value } => PathOrInPlace::Path {
                path: path.to_path_buf(),
                value: value.as_ref().map(SerializeAsWrap::new),
            },
        };
        wrapper.serialize(serializer)
    }
}

#[cfg(test)]
mod tests {
    use std::{io::Write as _, str::FromStr};

    use tempfile::NamedTempFile;
    use walrus_core::test_utils;
    use walrus_test_utils::Result as TestResult;

    use super::*;

    #[test]
    fn path_or_in_place_parses_value() -> TestResult {
        assert_eq!(
            serde_yaml::from_str::<PathOrInPlace<u64>>("2048")?,
            PathOrInPlace::InPlace(2048)
        );
        Ok(())
    }

    #[test]
    fn path_or_in_place_parses_path() -> TestResult {
        let path: PathBuf = "/path/to/value.txt".parse()?;
        assert_eq!(
            serde_yaml::from_str::<PathOrInPlace<u64>>(&format!("path: {}", path.display()))?,
            PathOrInPlace::from_path(path)
        );
        Ok(())
    }

    #[test]
    fn path_or_in_place_deserializes_from_base64() -> TestResult {
        let expected_keypair = test_utils::keypair();
        let yaml_contents = expected_keypair.to_base64();

        let deserializer = serde_yaml::Deserializer::from_str(&yaml_contents);
        let decoded: PathOrInPlace<ProtocolKeyPair> =
            PathOrInPlace::<Base64>::deserialize_as(deserializer)?;

        assert_eq!(decoded, PathOrInPlace::InPlace(expected_keypair));

        Ok(())
    }

    #[test]
    fn path_or_in_place_serializes_to_base64() -> TestResult {
        let keypair = test_utils::keypair();
        let expected_yaml = keypair.to_base64() + "\n";

        let mut written_yaml = vec![];
        let mut serializer = serde_yaml::Serializer::new(&mut written_yaml);

        let in_place = PathOrInPlace::<ProtocolKeyPair>::InPlace(keypair);
        PathOrInPlace::<Base64>::serialize_as(&in_place, &mut serializer)?;

        assert_eq!(String::from_utf8(written_yaml)?, expected_yaml);

        Ok(())
    }

    #[test]
    fn loads_base64_protocol_keypair() -> TestResult {
        let key = test_utils::keypair();
        let key_file = NamedTempFile::new()?;

        key_file.as_file().write_all(key.to_base64().as_bytes())?;

        let mut path = PathOrInPlace::<ProtocolKeyPair>::from_path(key_file.path());

        assert_eq!(*path.load()?, key);

        Ok(())
    }

    #[test]
    fn parses_config_file() -> TestResult {
        let yaml = "---\n\
        storage_path: target/storage\n\
        protocol_key_pair:\n  BBlm7tRefoPuaKoVoxVtnUBBDCfy+BGPREM8B6oSkOEj";

        ProtocolKeyPair::from_str("BBlm7tRefoPuaKoVoxVtnUBBDCfy+BGPREM8B6oSkOEj")?;

        let _: StorageNodeConfig = serde_yaml::from_str(yaml)?;

        Ok(())
    }
}<|MERGE_RESOLUTION|>--- conflicted
+++ resolved
@@ -55,10 +55,6 @@
 
 impl LoadConfig for StorageNodeConfig {}
 
-<<<<<<< HEAD
-/// Default values for the storage node configuration.
-pub mod defaults {
-=======
 /// Sui-specific configuration for Walrus
 #[serde_with::serde_as]
 #[derive(Debug, Clone, Deserialize, Serialize)]
@@ -75,8 +71,8 @@
     pub event_polling_interval: Duration,
 }
 
-mod defaults {
->>>>>>> b4da9aa0
+/// Default values for the storage-node configuration.
+pub(crate) mod defaults {
     use std::net::Ipv4Addr;
 
     use super::*;
@@ -94,6 +90,7 @@
         (Ipv4Addr::UNSPECIFIED, REST_API_PORT).into()
     }
 
+    /// Returns the default polling interval.
     pub fn polling_interval() -> Duration {
         Duration::from_millis(400)
     }
