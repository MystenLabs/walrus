--- conflicted
+++ resolved
@@ -70,11 +70,7 @@
 
         let metadata = unwrap_response::<UnverifiedBlobMetadataWithId>(response)
             .await?
-<<<<<<< HEAD
-            .verify(self.total_weight)
-=======
             .verify(self.encoding_config)
->>>>>>> 9f7116a5
             .context("blob metadata verification failed")?;
         Ok((self.node.shard_ids.len(), metadata))
     }
