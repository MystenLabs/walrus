// Copyright (c) Mysten Labs, Inc.
// SPDX-License-Identifier: Apache-2.0

use anyhow::Result;
use fastcrypto::{hash::Blake2b256, traits::VerifyingKey};
use futures::future::join_all;
use reqwest::Client as ReqwestClient;
use walrus_core::{
    encoding::{EncodingAxis, EncodingConfig, Sliver, SliverPair},
    ensure,
    messages::{Confirmation, StorageConfirmation},
    metadata::{
        SliverIndex,
        SliverPairIndex,
        UnverifiedBlobMetadataWithId,
        VerifiedBlobMetadataWithId,
    },
    BlobId,
    Epoch,
    PublicKey,
    ShardIndex,
    SignedStorageConfirmation,
    Sliver as SliverEnum,
    SliverType,
};
use walrus_sui::types::StorageNode;

use super::{
    error::{
        CommunicationError,
        ConfirmationRetrieveError,
        MetadataRetrieveError,
        MetadataStoreError,
        SliverRetrieveError,
        SliverVerificationError,
        StoreError,
    },
    utils::{unwrap_response, WeightedResult},
};
use crate::{
    client::error::SliverStoreError,
    mapping::pair_index_for_shard,
    server::{METADATA_ENDPOINT, SLIVER_ENDPOINT, STORAGE_CONFIRMATION_ENDPOINT},
};

pub(crate) struct NodeCommunication<'a> {
    pub epoch: Epoch,
    pub client: &'a ReqwestClient,
    pub node: &'a StorageNode,
    pub encoding_config: &'a EncodingConfig,
}

impl<'a> NodeCommunication<'a> {
    pub fn new(
        epoch: Epoch,
        client: &'a ReqwestClient,
        node: &'a StorageNode,
        encoding_config: &'a EncodingConfig,
    ) -> Self {
        Self {
            epoch,
            client,
            node,
            encoding_config,
        }
    }

    /// Returns the total weight (number of shards) as a `usize`.
    pub fn total_weight(&self) -> usize {
        self.encoding_config.n_shards_as_usize()
    }

    // Read operations.

    /// Requests the metadata for a blob ID from the node.
    pub async fn retrieve_verified_metadata(
        &self,
        blob_id: &BlobId,
    ) -> WeightedResult<VerifiedBlobMetadataWithId, MetadataRetrieveError> {
        let response = self
            .client
            .get(self.metadata_endpoint(blob_id))
            .send()
            .await
            .map_err(CommunicationError::from)?;
        let metadata = unwrap_response::<UnverifiedBlobMetadataWithId>(response)
            .await?
            .verify(self.encoding_config)?;
        Ok((self.node.shard_ids.len(), metadata))
    }

    async fn retrieve_verified_confirmation(
        &self,
        blob_id: &BlobId,
    ) -> Result<SignedStorageConfirmation, ConfirmationRetrieveError> {
        let confirmation = self.retrieve_confirmation(blob_id).await?;
        self.verify_confirmation(blob_id, &confirmation)?;
        Ok(confirmation)
    }

    /// Requests the storage confirmation from the node.
    async fn retrieve_confirmation(
        &self,
        blob_id: &BlobId,
    ) -> Result<SignedStorageConfirmation, CommunicationError> {
        let response = self
            .client
            .get(self.storage_confirmation_endpoint(blob_id))
            .json(&blob_id)
            .send()
            .await
            .map_err(CommunicationError::from)?;
        let confirmation = unwrap_response::<StorageConfirmation>(response).await?;
        // NOTE(giac): in the future additional values may be possible here.
        let StorageConfirmation::Signed(signed_confirmation) = confirmation;
        Ok(signed_confirmation)
    }

    pub async fn retrieve_verified_sliver<T: EncodingAxis>(
        &self,
        metadata: &VerifiedBlobMetadataWithId,
        shard_idx: ShardIndex,
    ) -> WeightedResult<Sliver<T>, SliverRetrieveError>
    where
        Sliver<T>: TryFrom<SliverEnum>,
    {
        let sliver = self.retrieve_sliver::<T>(metadata, shard_idx).await?;
        self.verify_sliver(metadata, &sliver, shard_idx)?;
        // Each sliver is in this case requested individually, so the weight is 1.
        Ok((1, sliver))
    }

    /// Requests a sliver from a shard.
    async fn retrieve_sliver<T: EncodingAxis>(
        &self,
        metadata: &VerifiedBlobMetadataWithId,
        shard_idx: ShardIndex,
    ) -> Result<Sliver<T>, SliverRetrieveError>
    where
        Sliver<T>: TryFrom<SliverEnum>,
    {
        let response = self
            .client
            .get(self.sliver_endpoint(
                metadata.blob_id(),
                SliverIndex(
                    pair_index_for_shard(shard_idx, self.total_weight(), metadata.blob_id()) as u16,
                ),
                SliverType::for_encoding::<T>(),
            ))
            .send()
            .await
            .map_err(CommunicationError::from)?;
        let sliver_enum = unwrap_response::<SliverEnum>(response).await?;
        Ok(sliver_enum.to_raw::<T>()?)
    }

    // TODO(giac): this function should be added to `Sliver` as soon as the mapping has been moved
    // to walrus-core (issue #169). At that point, proper errors should be added.
    /// Checks that the provided sliver matches the corresponding hash in the metadata.
    fn verify_sliver<T: EncodingAxis>(
        &self,
        metadata: &VerifiedBlobMetadataWithId,
        sliver: &Sliver<T>,
        shard_idx: ShardIndex,
    ) -> Result<(), SliverVerificationError> {
        ensure!(
            (shard_idx.0 as usize) < metadata.metadata().hashes.len(),
            SliverVerificationError::ShardIndexTooLarge
        );
        ensure!(
            sliver.symbols.len()
                == self.encoding_config.n_source_symbols::<T::OrthogonalAxis>() as usize,
            SliverVerificationError::SliverSizeMismatch
        );
        let symbol_size_from_metadata = self
            .encoding_config
            .symbol_size_for_blob(
                metadata
                    .metadata()
                    .unencoded_length
                    .try_into()
                    .expect("conversion u64 -> usize failed"),
            )
            .expect("the symbol size is checked in `UnverifiedBlobMetadataWithId::verify`");
        ensure!(
            sliver.symbols.symbol_size() == symbol_size_from_metadata,
            SliverVerificationError::SymbolSizeMismatch
        );
        let pair_metadata = metadata
            .metadata()
            .hashes
            .get(pair_index_for_shard(
                shard_idx,
                self.total_weight(),
                metadata.blob_id(),
            ))
<<<<<<< HEAD
            .ok_or(anyhow!("missing hashes for the sliver"))?;
        anyhow::ensure!(
            sliver.symbols.len()
                == self
                    .encoding_config
                    .n_source_symbols::<T::OrthogonalAxis>()
                    .get() as usize
                && sliver.symbols.symbol_size()
                    == self
                        .encoding_config
                        .symbol_size_for_blob(
                            metadata
                                .metadata()
                                .unencoded_length
                                .try_into()
                                .expect("checked in `UnverifiedBlobMetadataWithId::verify`")
                        )
                        .expect(
                            "the symbol size is checked in `UnverifiedBlobMetadataWithId::verify`"
                        ),
            "the size of the sliver does not match the expected size for the blob",
        );
        anyhow::ensure!(
=======
            .expect("n_shards and shard_index < n_shards are checked above");
        ensure!(
>>>>>>> 19a59a80
            sliver.get_merkle_root::<Blake2b256>(self.encoding_config)?
                == *pair_metadata.hash::<T>(),
            SliverVerificationError::MerkleRootMismatch
        );
        Ok(())
    }

    // Write operations.

    /// Stores metadata and sliver pairs on a node, and requests a storage confirmation.
    ///
    /// Returns a [`WeightedResult`], where the weight is the number of shards for which the storage
    /// confirmation was issued.
    pub async fn store_metadata_and_pairs(
        &self,
        metadata: &VerifiedBlobMetadataWithId,
        pairs: Vec<SliverPair>,
    ) -> WeightedResult<SignedStorageConfirmation, StoreError> {
        // TODO(giac): add error handling and retries.
        self.store_metadata(metadata)
            .await
            .map_err(StoreError::MetadataStore)?;
        // TODO(giac): check the slivers that were not successfully stored and possibly retry.
        let results = self.store_pairs(metadata.blob_id(), pairs).await;
        // It is useless to request the confirmation if storing any of the slivers failed.
        let failed_requests = results
            .into_iter()
            .filter_map(Result::err)
            .collect::<Vec<_>>();
        ensure!(
            failed_requests.is_empty(),
            StoreError::SliverStore(failed_requests)
        );
        let confirmation = self
            .retrieve_verified_confirmation(metadata.blob_id())
            .await
            .map_err(StoreError::ConfirmationRetrieve)?;
        Ok((self.node.shard_ids.len(), confirmation))
    }

    /// Stores the metadata on the node.
    async fn store_metadata(
        &self,
        metadata: &VerifiedBlobMetadataWithId,
    ) -> Result<(), MetadataStoreError> {
        let response = self
            .client
            .put(self.metadata_endpoint(metadata.blob_id()))
            .json(metadata.metadata())
            .send()
            .await
            .map_err(CommunicationError::from)?;
        ensure!(
            response.status().is_success(),
            CommunicationError::HttpFailure(response.status()).into(),
        );
        Ok(())
    }

    /// Stores the sliver pairs on the node.
    ///
    /// Returns the result of the [`store_sliver`][Self::store_sliver] operation for all the slivers
    /// in the storage node. The order of the returned results matches the order of the provided
    /// pairs, and for every pair the primary sliver precedes the secondary.
    async fn store_pairs(
        &self,
        blob_id: &BlobId,
        pairs: Vec<SliverPair>,
    ) -> Vec<Result<(), SliverStoreError>> {
        let mut futures = Vec::with_capacity(2 * pairs.len());
        for pair in pairs {
            let pair_index = pair.index();
            let SliverPair { primary, secondary } = pair;
            futures.extend([
                self.store_sliver(blob_id, SliverEnum::Primary(primary), pair_index),
                self.store_sliver(blob_id, SliverEnum::Secondary(secondary), pair_index),
            ]);
        }
        join_all(futures).await
    }

    /// Stores a sliver on a node.
    async fn store_sliver(
        &self,
        blob_id: &BlobId,
        sliver: SliverEnum,
        pair_index: SliverPairIndex,
    ) -> Result<(), SliverStoreError> {
        let response = self
            .client
            .put(self.sliver_endpoint(blob_id, pair_index, sliver.r#type()))
            .json(&sliver)
            .send()
            .await
            .map_err(|e| SliverStoreError {
                pair_idx: pair_index,
                sliver_type: sliver.r#type(),
                error: e.into(),
            })?;
        ensure!(
            response.status().is_success(),
            SliverStoreError {
                pair_idx: pair_index,
                sliver_type: sliver.r#type(),
                error: CommunicationError::HttpFailure(response.status())
            }
        );
        Ok(())
    }

    // Verification flows.

    /// Converts the public key of the node.
    fn public_key(&self) -> &PublicKey {
        &self.node.public_key
    }

    /// Checks the signature and the contents of a storage confirmation.
    fn verify_confirmation(
        &self,
        blob_id: &BlobId,
        confirmation: &SignedStorageConfirmation,
    ) -> Result<(), ConfirmationRetrieveError> {
        let deserialized: Confirmation = bcs::from_bytes(&confirmation.confirmation)?;
        ensure!(
            // TODO(giac): when the chain integration is added, ensure that the Epoch checks are
            // consistent and do not cause problems at epoch change.
            self.epoch == deserialized.epoch && *blob_id == deserialized.blob_id,
            ConfirmationRetrieveError::EpochBlobIdMismatch
        );
        Ok(self
            .public_key()
            .verify(&confirmation.confirmation, &confirmation.signature)?)
    }

    // Endpoints.

    /// Returns the URL of the storage confirmation endpoint.
    fn storage_confirmation_endpoint(&self, blob_id: &BlobId) -> String {
        Self::request_url(
            &self.node.network_address.to_string(),
            &STORAGE_CONFIRMATION_ENDPOINT.replace(":blobId", &blob_id.to_string()),
        )
    }

    /// Returns the URL of the metadata endpoint.
    fn metadata_endpoint(&self, blob_id: &BlobId) -> String {
        Self::request_url(
            &self.node.network_address.to_string(),
            &METADATA_ENDPOINT.replace(":blobId", &blob_id.to_string()),
        )
    }

    /// Returns the URL of the primary/secondary sliver endpoint.
    fn sliver_endpoint(
        &self,
        blob_id: &BlobId,
        pair_index: SliverPairIndex,
        sliver_type: SliverType,
    ) -> String {
        Self::request_url(
            &self.node.network_address.to_string(),
            &SLIVER_ENDPOINT
                .replace(":blobId", &blob_id.to_string())
                .replace(":sliverPairIdx", &pair_index.to_string())
                .replace(":sliverType", &sliver_type.to_string()),
        )
    }

    fn request_url(addr: &str, path: &str) -> String {
        format!("http://{}{}", addr, path)
    }
}<|MERGE_RESOLUTION|>--- conflicted
+++ resolved
@@ -170,7 +170,10 @@
         );
         ensure!(
             sliver.symbols.len()
-                == self.encoding_config.n_source_symbols::<T::OrthogonalAxis>() as usize,
+                == self
+                    .encoding_config
+                    .n_source_symbols::<T::OrthogonalAxis>()
+                    .get() as usize,
             SliverVerificationError::SliverSizeMismatch
         );
         let symbol_size_from_metadata = self
@@ -195,34 +198,8 @@
                 self.total_weight(),
                 metadata.blob_id(),
             ))
-<<<<<<< HEAD
-            .ok_or(anyhow!("missing hashes for the sliver"))?;
-        anyhow::ensure!(
-            sliver.symbols.len()
-                == self
-                    .encoding_config
-                    .n_source_symbols::<T::OrthogonalAxis>()
-                    .get() as usize
-                && sliver.symbols.symbol_size()
-                    == self
-                        .encoding_config
-                        .symbol_size_for_blob(
-                            metadata
-                                .metadata()
-                                .unencoded_length
-                                .try_into()
-                                .expect("checked in `UnverifiedBlobMetadataWithId::verify`")
-                        )
-                        .expect(
-                            "the symbol size is checked in `UnverifiedBlobMetadataWithId::verify`"
-                        ),
-            "the size of the sliver does not match the expected size for the blob",
-        );
-        anyhow::ensure!(
-=======
             .expect("n_shards and shard_index < n_shards are checked above");
         ensure!(
->>>>>>> 19a59a80
             sliver.get_merkle_root::<Blake2b256>(self.encoding_config)?
                 == *pair_metadata.hash::<T>(),
             SliverVerificationError::MerkleRootMismatch
