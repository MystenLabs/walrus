// Copyright (c) Walrus Foundation
// SPDX-License-Identifier: Apache-2.0

use std::{
    io::{Write, stdout},
    num::NonZeroU16,
    path::PathBuf,
};

use anyhow::Result;
use colored::Colorize;
use indoc::printdoc;
use itertools::Itertools as _;
use prettytable::{Table, format, row};
use serde::Serialize;
use walrus_core::{
    BlobId,
    ShardIndex,
    encoding::quilt_encoding::QuiltPatchApi,
    metadata::{QuiltIndex, QuiltMetadata, QuiltMetadataV1},
};
use walrus_sdk::{
    client::{
        client_types::StoredQuiltPatch,
        resource::RegisterBlobOp,
        responses::{BlobStoreResult, BlobStoreResultWithPath, QuiltStoreResult},
    },
    format_event_id,
};
use walrus_storage_node_client::api::{BlobStatus, DeletableCounts, EventProgress};
use walrus_sui::types::Blob;

use crate::client::{
    cli::{
        HumanReadableBytes,
        HumanReadableFrost,
        HumanReadableMist,
        WalrusColors,
        error,
        success,
        thousands_separator,
        warning,
    },
    responses::{
        BlobIdConversionOutput,
        BlobIdOutput,
        BlobStatusOutput,
        DeleteOutput,
        DryRunOutput,
        EncodingDependentPriceInfo,
        EpochTimeOrMessage,
        ExampleBlobInfo,
        ExchangeOutput,
        ExtendBlobOutput,
        FundSharedBlobOutput,
        GetBlobAttributeOutput,
        InfoBftOutput,
        InfoCommitteeOutput,
        InfoEpochOutput,
        InfoOutput,
        InfoPriceOutput,
        InfoSizeOutput,
        InfoStorageOutput,
        NodeHealthOutput,
        ReadOutput,
        ReadQuiltOutput,
        ServiceHealthInfoOutput,
        ShareBlobOutput,
        StakeOutput,
        StorageNodeInfo,
        StoreQuiltDryRunOutput,
        WalletOutput,
    },
};

/// Trait to differentiate output depending on the output mode.
pub trait CliOutput: Serialize {
    /// Writes the output to stdout as a human-readable string for the CLI.
    fn print_cli_output(&self);

    /// Writes the output to stdout formatted depending on the output mode.
    fn print_output(&self, json: bool) -> Result<()> {
        if json {
            serde_json::to_writer_pretty(stdout(), &self)?;
        } else {
            self.print_cli_output();
        }
        Ok(())
    }
}
impl CliOutput for Vec<BlobStoreResultWithPath> {
    fn print_cli_output(&self) {
        for result in self {
            result.print_cli_output();
        }

        let mut total_encoded_size = 0;
        let mut total_cost = 0;
        let mut reuse_and_extend_count = 0;
        let mut newly_certified = 0;

        for res in self.iter() {
            if let BlobStoreResult::NewlyCreated {
                resource_operation,
                cost,
                ..
            } = &res.blob_store_result
            {
                total_encoded_size += resource_operation.encoded_length();
                total_cost += cost;
                match resource_operation {
                    RegisterBlobOp::ReuseAndExtend { .. } => {
                        reuse_and_extend_count += 1;
                    }
                    RegisterBlobOp::RegisterFromScratch { .. }
                    | RegisterBlobOp::ReuseAndExtendNonCertified { .. }
                    | RegisterBlobOp::ReuseStorage { .. }
                    | RegisterBlobOp::ReuseRegistration { .. } => {
                        newly_certified += 1;
                    }
                }
            }
        }

        let mut parts = Vec::new();
        if newly_certified > 0 {
            parts.push(format!("{} newly certified", newly_certified));
        }
        if reuse_and_extend_count > 0 {
            parts.push(format!("{} extended", reuse_and_extend_count));
        }

        if !parts.is_empty() {
            println!(
                "{} ({})",
                "Summary for Modified or Created Blobs"
                    .bold()
                    .walrus_purple(),
                parts.join(", ")
            );
            println!(
                "Total encoded size: {}",
                HumanReadableBytes(total_encoded_size)
            );
            println!("Total cost: {}", HumanReadableFrost::from(total_cost));
        } else {
            println!(
                "{}",
                "No blobs were modified or created".bold().walrus_purple()
            );
        }
    }
}

impl CliOutput for Vec<DryRunOutput> {
    fn print_cli_output(&self) {
        for result in self {
            result.print_cli_output();
        }
    }
}

impl CliOutput for BlobStoreResultWithPath {
    fn print_cli_output(&self) {
        match &self.blob_store_result {
            BlobStoreResult::AlreadyCertified {
                blob_id,
                event_or_object,
                end_epoch,
            } => {
                println!(
                    "{} Blob was already available and certified within Walrus, \
                    for a sufficient number of epochs.\nPath: {}\n\
                    Blob ID: {}\n{event_or_object}\nExpiry epoch (exclusive): {}\n",
                    success(),
                    self.path.display(),
                    blob_id,
                    end_epoch,
                )
            }
            BlobStoreResult::NewlyCreated {
                blob_object,
                resource_operation,
                cost,
                shared_blob_object,
            } => {
                let operation_str = match resource_operation {
                    RegisterBlobOp::RegisterFromScratch { .. } => {
                        "(storage was purchased, and a new blob object was registered)"
                    }
                    RegisterBlobOp::ReuseStorage { .. } => {
                        "(already-owned storage was reused, and a new blob object was registered)"
                    }
                    RegisterBlobOp::ReuseRegistration { .. } => {
                        "(an existing registration was reused)"
                    }
                    RegisterBlobOp::ReuseAndExtend { .. } => "(the blob was extended in lifetime)",
                    RegisterBlobOp::ReuseAndExtendNonCertified { .. } => {
                        "(an existing registration was reused and extended)"
                    }
                };
                println!(
                    "{} {} blob stored successfully.\n\
                    Path: {}\n\
                    Blob ID: {}\n\
                    Sui object ID: {}\n\
                    Unencoded size: {}\n\
                    Encoded size (including replicated metadata): {}\n\
                    Cost (excluding gas): {} {} \n\
                    Expiry epoch (exclusive): {}{}\n\
                    Encoding type: {}\n",
                    success(),
                    if blob_object.deletable {
                        "Deletable"
                    } else {
                        "Permanent"
                    },
                    self.path.display(),
                    blob_object.blob_id,
                    blob_object.id,
                    HumanReadableBytes(blob_object.size),
                    HumanReadableBytes(resource_operation.encoded_length()),
                    HumanReadableFrost::from(*cost),
                    operation_str,
                    blob_object.storage.end_epoch,
                    shared_blob_object
                        .map_or_else(String::new, |id| format!("\nShared blob object ID: {}", id)),
                    blob_object.encoding_type,
                )
            }
            BlobStoreResult::MarkedInvalid { blob_id, event } => {
                println!(
                    "{} Blob was marked as invalid.\nPath: {}\nBlob ID: {}\n
                    Invalidation event ID: {}\n",
                    error(),
                    self.path.display(),
                    blob_id,
                    format_event_id(event),
                )
            }
            BlobStoreResult::Error { blob_id, error_msg } => {
                println!(
                    "{} Error storing blob.\nPath: {}\nBlob ID: {:?}\nError: {}",
                    error(),
                    self.path.display(),
                    blob_id,
                    error_msg,
                )
            }
        }
    }
}

impl CliOutput for QuiltStoreResult {
    fn print_cli_output(&self) {
        let blob_store_result = BlobStoreResultWithPath {
            blob_store_result: self.blob_store_result.clone(),
            path: PathBuf::from("path(s) ignored for quilt store result"),
        };
        blob_store_result.print_cli_output();

        let table_output = construct_stored_quilt_patch_table(&self.stored_quilt_blobs);
        table_output.printstd();
    }
}

impl CliOutput for ReadOutput {
    fn print_cli_output(&self) {
        if let Some(path) = &self.out {
            println!(
                "{} Blob {} reconstructed from Walrus and written to {}.",
                success(),
                self.blob_id,
                path.display()
            )
        }
    }
}

impl CliOutput for BlobIdOutput {
    fn print_cli_output(&self) {
        println!(
            "{} Blob from file '{}' encoded successfully.\n\
                Unencoded size: {}\n\
                Blob ID: {}\n\
                Encoding type: {}",
            success(),
            self.file.display(),
            self.unencoded_length,
            self.blob_id,
            self.encoding_type,
        )
    }
}

impl CliOutput for DryRunOutput {
    fn print_cli_output(&self) {
        println!(
            "{} Store dry-run succeeded.\n\
                Path: {}\n\
                Blob ID: {}\n\
                Encoding type: {}\n\
                Unencoded size: {}\n\
                Encoded size (including replicated metadata): {}\n\
                Cost to store as new blob (excluding gas): {}\n",
            success(),
            self.path.display(),
            self.blob_id,
            self.encoding_type,
            HumanReadableBytes(self.unencoded_size),
            HumanReadableBytes(self.encoded_size),
            HumanReadableFrost::from(self.storage_cost),
        )
    }
}

/// Get the stored quilt patches from a quilt index.
fn get_stored_quilt_patches(quilt_index: &QuiltIndex, quilt_id: BlobId) -> Vec<StoredQuiltPatch> {
    quilt_index
        .patches()
        .iter()
        .map(|patch| {
            StoredQuiltPatch::new(quilt_id, &patch.identifier, patch.quilt_patch_internal_id())
        })
        .collect()
}

impl CliOutput for StoreQuiltDryRunOutput {
    fn print_cli_output(&self) {
        self.quilt_blob_output.print_cli_output();
        construct_stored_quilt_patch_table(&get_stored_quilt_patches(
            &self.quilt_index,
            self.quilt_blob_output.blob_id,
        ))
        .printstd();
    }
}

fn construct_stored_quilt_patch_table(quilt_patches: &[StoredQuiltPatch]) -> Table {
    let mut table = Table::new();
    table.set_format(default_table_format());
    table.set_titles(row![
        b->"Index",
        b->"QuiltPatchId",
        b->"Identifier"
    ]);

    for (i, quilt_patch) in quilt_patches.iter().enumerate() {
        table.add_row(row![
            bFc->format!("{i}"),
            quilt_patch.quilt_patch_id,
            quilt_patch.identifier
        ]);
    }

    table
}

impl CliOutput for BlobStatusOutput {
    fn print_cli_output(&self) {
        let blob_str = blob_and_file_str(&self.blob_id, &self.file);
        let expiry_str = if let Some(expiry) = self.estimated_expiry_timestamp {
            format!("Estimated expiry timestamp: {}\n", expiry.to_rfc3339())
        } else {
            "".to_string()
        };
        match self.status {
            BlobStatus::Nonexistent => println!("Blob ID {blob_str} is not stored on Walrus."),
            BlobStatus::Deletable {
                initial_certified_epoch,
                deletable_counts:
                    DeletableCounts {
                        count_deletable_total,
                        count_deletable_certified,
                    },
            } => {
                let initial_certified_str = if let Some(epoch) = initial_certified_epoch {
                    format!(", initially certified in epoch {}", epoch)
                } else {
                    "".to_string()
                };
                println!(
                    "Blob ID {blob_str} is registered on Walrus, but only in one or more \
                    deletable Blob objects:\n\
                    Total number of certified objects: {count_deletable_certified} (of \
                    {count_deletable_total} registered{initial_certified_str})"
                )
            }
            BlobStatus::Invalid { .. } => println!("Blob ID {blob_str} is invalid."),
            BlobStatus::Permanent {
                end_epoch,
                is_certified,
                status_event,
                initial_certified_epoch,
                deletable_counts:
                    DeletableCounts {
                        count_deletable_certified,
                        ..
                    },
            } => {
                let status = (if is_certified {
                    "certified"
                } else {
                    "registered"
                })
                .bold();
                let initial_certified_str = if let Some(epoch) = initial_certified_epoch {
                    format!("\nInitially certified in epoch: {}", epoch,)
                } else {
                    "".to_string()
                };
                println!(
                    "There is a {status} permanent Blob object for blob ID {blob_str}.\n\
                        Expiry epoch: {end_epoch}\n\
                        {expiry_str}\
                        Related event: {}\
                        {initial_certified_str}",
                    format_event_id(&status_event)
                );
                match count_deletable_certified {
                    2.. => {
                        println!(
                            "There are also {count_deletable_certified} certified deletable Blob \
                            objects for this blob ID."
                        )
                    }
                    1 => {
                        println!(
                            "There is also 1 certified deletable Blob object for this blob ID."
                        )
                    }
                    0 => {}
                }
            }
        }
    }
}

impl CliOutput for BlobIdConversionOutput {
    fn print_cli_output(&self) {
        println!("Walrus blob ID: {}", self.0);
    }
}

impl CliOutput for InfoOutput {
    fn print_cli_output(&self) {
        let Self {
            epoch_info,
            storage_info,
            size_info,
            price_info,
            committee_info,
            bft_info,
        } = self;

        // NOTE: keep text in sync with changes in the contracts.
        println!("\n{}", "Walrus system information".bold().walrus_purple());

        // Print epoch info.
        epoch_info.print_cli_output();

        // Print storage info.
        storage_info.print_cli_output();

        // Print size info
        size_info.print_cli_output();

        // Print price info.
        price_info.print_cli_output();

        // Print BFT info
        if let Some(bft_info) = bft_info {
            bft_info.print_cli_output();
        }

        // Print committee info.
        if let Some(committee_info) = committee_info {
            committee_info.print_cli_output();
        }
    }
}

impl CliOutput for InfoEpochOutput {
    fn print_cli_output(&self) {
        let Self {
            current_epoch,
            start_of_current_epoch,
            epoch_duration,
            max_epochs_ahead,
        } = self;

        let time_output = match start_of_current_epoch {
            EpochTimeOrMessage::DateTime(start_time) => {
                let end_time = *start_time
                    + chrono::Duration::from_std(*epoch_duration)
                        .expect("any practical epoch duration fits into a chrono::Duration");
                format!("Start time: {}\nEnd time: {}", start_time, end_time)
            }
            EpochTimeOrMessage::Message(msg) => msg.clone(),
        };

        printdoc!(
            "

            {heading}
            Current epoch: {current_epoch}
            {time_output}
            Epoch duration: {hr_epoch_duration}
            Blobs can be stored for at most {max_epochs_ahead} epochs in the future.
            ",
            heading = "Epochs and storage duration".bold().walrus_teal(),
            hr_epoch_duration = humantime::format_duration(*epoch_duration),
        );
    }
}

impl CliOutput for InfoStorageOutput {
    fn print_cli_output(&self) {
        let Self { n_shards, n_nodes } = self;

        printdoc!(
            "

            {heading}
            Number of storage nodes: {n_nodes}
            Number of shards: {n_shards}
            ",
            heading = "Storage nodes".bold().walrus_teal(),
        );
    }
}

impl CliOutput for InfoSizeOutput {
    fn print_cli_output(&self) {
        let Self {
            storage_unit_size: unit_size,
            max_blob_size,
        } = self;

        printdoc!(
            "

            {heading}
            Maximum blob size: {hr_max_blob} ({max_blob_size_sep} B)
            Storage unit: {hr_storage_unit}
            ",
            heading = "Blob size".bold().walrus_teal(),
            hr_max_blob = HumanReadableBytes(*max_blob_size),
            hr_storage_unit = HumanReadableBytes(*unit_size),
            max_blob_size_sep = thousands_separator(*max_blob_size),
        );
    }
}

impl CliOutput for InfoPriceOutput {
    fn print_cli_output(&self) {
        let Self {
            storage_price_per_unit_size,
            write_price_per_unit_size,
            encoding_dependent_price_info,
        } = self;

        printdoc!(
            "

            {price_heading}
            (Conversion rate: 1 WAL = 1,000,000,000 FROST)
            Price per encoded storage unit: {hr_storage_price_per_unit_size}
            Additional price for each write: {hr_write_price_per_unit_size}
            ",
            price_heading = "Storage prices per epoch".bold().walrus_teal(),
            hr_storage_price_per_unit_size = HumanReadableFrost::from(*storage_price_per_unit_size),
            hr_write_price_per_unit_size = HumanReadableFrost::from(*write_price_per_unit_size),
        );

        for encoding_type in encoding_dependent_price_info {
            encoding_type.print_cli_output();
        }
    }
}

impl CliOutput for EncodingDependentPriceInfo {
    fn print_cli_output(&self) {
        let Self {
            marginal_size,
            metadata_price,
            marginal_price,
            example_blobs,
            encoding_type,
        } = self;

        printdoc!(
            "

            {price_heading}
            Price to store metadata: {metadata_price}
            Marginal price per additional {marginal_size:.0} (w/o metadata): {marginal_price}
            Total price for example blob sizes:
            {example_blob_output}
            ",
            price_heading =
                format!("Approximate prices to store with the {encoding_type} encoding")
                    .bold()
                    .walrus_teal(),
            metadata_price = HumanReadableFrost::from(*metadata_price),
            marginal_size = HumanReadableBytes(*marginal_size),
            marginal_price = HumanReadableFrost::from(*marginal_price),
            example_blob_output = example_blobs
                .iter()
                .map(ExampleBlobInfo::cli_output)
                .collect::<Vec<_>>()
                .join("\n"),
        );
    }
}

impl CliOutput for InfoCommitteeOutput {
    fn print_cli_output(&self) {
        let Self {
            n_shards,
            n_primary_source_symbols,
            n_secondary_source_symbols,
            metadata_storage_size,
            max_sliver_size,
            max_encoded_blob_size,
            storage_nodes,
            next_storage_nodes,
        } = self;

        printdoc!(
            "

            {encoding_heading}
            Number of shards: {n_shards}
            Number of primary source symbols: {n_primary_source_symbols}
            Number of secondary source symbols: {n_secondary_source_symbols}
            Metadata size: {hr_metadata} ({metadata_storage_size_sep} B)
            Maximum sliver size: {hr_sliver} ({max_sliver_size_sep} B)
            Maximum encoded blob size: {hr_encoded} ({max_encoded_blob_size_sep} B)

            {node_heading}
            ",
            encoding_heading = "Encoding parameters and sizes".bold().walrus_purple(),
            hr_metadata = HumanReadableBytes(*metadata_storage_size),
            metadata_storage_size_sep = thousands_separator(*metadata_storage_size),
            hr_sliver = HumanReadableBytes(*max_sliver_size),
            max_sliver_size_sep = thousands_separator(*max_sliver_size),
            hr_encoded = HumanReadableBytes(*max_encoded_blob_size),
            max_encoded_blob_size_sep = thousands_separator(*max_encoded_blob_size),
            node_heading = "Storage node details and shard distribution"
                .bold()
                .walrus_purple()
        );

        print_storage_node_table(n_shards, storage_nodes);
        if let Some(storage_nodes) = next_storage_nodes.as_ref() {
            println!(
                "{}",
                "\nNext committee: Storage node details and shard distribution"
                    .bold()
                    .walrus_purple()
            );
            print_storage_node_table(n_shards, storage_nodes);
        };
    }
}

impl CliOutput for InfoBftOutput {
    fn print_cli_output(&self) {
        let Self {
            max_faulty_shards,
            quorum_threshold,
            min_correct_shards,
            min_nodes_above,
            shards_above,
        } = self;

        printdoc!(
            "

            {heading}
            Tolerated faults (f): {max_faulty_shards}
            Quorum threshold (2f+1): {quorum_threshold}
            Minimum number of correct shards (n-f): {min_correct_shards}
            Minimum number of nodes to get above f: {min_nodes_above} ({shards_above} shards)
            ",
            heading = "BFT system information".bold().walrus_purple(),
            max_faulty_shards = max_faulty_shards,
            quorum_threshold = quorum_threshold,
            min_correct_shards = min_correct_shards,
            min_nodes_above = min_nodes_above,
            shards_above = shards_above,
        );
    }
}

fn print_storage_node_table(n_shards: &NonZeroU16, storage_nodes: &[StorageNodeInfo]) {
    let mut table = Table::new();
    table.set_format(default_table_format());
    table.set_titles(row![
        b->"Idx",
        b->"Name",
        b->"# Shards",
        b->"Stake",
        b->"Address",
    ]);
    for (i, node) in storage_nodes.iter().enumerate() {
        let n_owned = node.n_shards;
        let n_owned_percent = (n_owned as f64) / f64::from(n_shards.get()) * 100.0;
        table.add_row(row![
            bFc->format!("{i}"),
            node.name,
            r->format!("{} ({:.2}%)", n_owned, n_owned_percent),
            r->HumanReadableFrost::from(node.stake),
            node.network_address,
        ]);
    }
    table.printstd();
    for (i, node) in storage_nodes.iter().enumerate() {
        print_storage_node_info(node, i, n_shards);
    }
}

struct DisplayShardList<'a>(&'a [ShardIndex]);

impl std::fmt::Display for DisplayShardList<'_> {
    fn fmt(&self, f: &mut std::fmt::Formatter<'_>) -> std::fmt::Result {
        let shard_ids = &self.0;
        if shard_ids.is_empty() {
            write!(f, "none")
        } else {
            let mut counter = 0;
            for (i, shard_id) in shard_ids.iter().enumerate() {
                if i > 0 && counter != 0 {
                    write!(f, ", ")?;
                }
                write!(f, "{}", usize::from(*shard_id))?;
                counter += 1;
                // Insert a newline after every 10 shard IDs for better readability
                if counter == 10 {
                    writeln!(f)?;
                    counter = 0;
                }
            }
            Ok(())
        }
    }
}

impl CliOutput for Vec<Blob> {
    fn print_cli_output(&self) {
        let mut table = Table::new();
        table.set_format(default_table_format());
        table.set_titles(row![
            b->"Blob ID",
            bc->"Unencoded size",
            bc->"Certified?",
            bc->"Deletable?",
            bc->"Exp. epoch",
            b->"Object ID",
        ]);

        for blob in self {
            table.add_row(row![
                blob.blob_id,
                c->HumanReadableBytes(blob.size),
                c->blob.certified_epoch.is_some(),
                c->blob.deletable,
                c->blob.storage.end_epoch,
                blob.id,
            ]);
        }
        table.printstd();
    }
}

impl CliOutput for DeleteOutput {
    fn print_cli_output(&self) {
        let identity = self.blob_identity.to_string();
        println!(
            "\n{}{}",
            "Delete result for: ".bold().walrus_purple(),
            identity
        );

        if let Some(error_msg) = &self.error {
            println!("{} Error: {}", error(), error_msg);
        } else if self.aborted {
            println!("{} Operation aborted. No blobs were deleted.", warning());
        } else if self.no_blob_found {
            println!("{} No owned deletable blobs found.", warning());
            return;
        }

        if !self.deleted_blobs.is_empty() {
            println!("{} The following objects were deleted:", success());
            self.deleted_blobs.print_cli_output();
            if let Some(post_deletion_status) = &self.post_deletion_status {
                let status_output = removed_instance_string(post_deletion_status);
                println!("{} {}", "Note:".bold().walrus_purple(), status_output);
            }
        }
    }
}

fn removed_instance_string(blob_status: &BlobStatus) -> String {
    const STILL_AVAILABLE: &str =
        "The above blob objects were removed, but the blob still exist on Walrus.";
    match blob_status {
        BlobStatus::Nonexistent => {
            "The blob was removed from Walrus (note that the data may still be publicly \
            available, i.e., if someone has downloaded it before deletion)."
                .to_owned()
        }
        BlobStatus::Invalid { .. } => "The blob was marked as invalid.".to_owned(),
        BlobStatus::Permanent {
            is_certified,
            deletable_counts,
            ..
        } => {
            format!(
                "{} There are still one or more {} permanent instances {}available.",
                STILL_AVAILABLE,
                is_certified.then_some("certified").unwrap_or("registered"),
                if deletable_counts.count_deletable_total > 0 {
                    format!(
                        "and deletable instances ({}) ",
                        deletable_counts_summary(deletable_counts)
                    )
                } else {
                    "".to_owned()
                }
            )
        }
        BlobStatus::Deletable {
            deletable_counts, ..
        } => {
            format!(
                "{} There are still one or more deletable instances ({}) available.",
                STILL_AVAILABLE,
                deletable_counts_summary(deletable_counts)
            )
        }
    }
}

fn deletable_counts_summary(counts: &DeletableCounts) -> String {
    format!(
        "{} total, of which {} certified",
        counts.count_deletable_total, counts.count_deletable_certified
    )
}

impl CliOutput for StakeOutput {
    fn print_cli_output(&self) {
        let Some(first_wal) = self.staked_wal.first() else {
            println!("{} No WAL was staked.", warning());
            return;
        };
        if self.staked_wal.len() == 1 {
            println!("{} Staked WAL successfully:\n{}", success(), first_wal);
        } else {
            println!(
                "{} Staked WAL successfully on {} storage nodes:\n{}",
                success(),
                self.staked_wal.len(),
                self.staked_wal.iter().map(ToString::to_string).join("\n")
            );
        }
    }
}

impl CliOutput for WalletOutput {
    fn print_cli_output(&self) {
        println!(
            "{} Generated a new Sui wallet with address {}",
            success(),
            self.wallet_address
        );
    }
}

impl CliOutput for ExchangeOutput {
    fn print_cli_output(&self) {
        println!(
            "{} Exchanged {} for WAL.",
            success(),
            HumanReadableMist::from(self.amount_sui),
        );
    }
}

impl CliOutput for ShareBlobOutput {
    fn print_cli_output(&self) {
        println!(
            "{} The blob has been shared, object id: {} {}",
            success(),
            self.shared_blob_object_id,
            if let Some(amount) = self.amount {
                format!(", funded with {}", HumanReadableFrost::from(amount))
            } else {
                "".to_string()
            }
        );
    }
}

impl CliOutput for FundSharedBlobOutput {
    fn print_cli_output(&self) {
        println!(
            "{} The blob has been funded with {}",
            success(),
            HumanReadableFrost::from(self.amount)
        );
    }
}

impl CliOutput for ExtendBlobOutput {
    fn print_cli_output(&self) {
        println!(
            "{} The blob has been extended by {} epochs",
            success(),
            self.epochs_extended
        );
    }
}

impl NodeHealthOutput {
    fn print_cli_output(&self, latest_seq: Option<u64>) {
        printdoc! {"

            {heading}
            Node ID: {node_id}
            Node URL: {node_url}
            Network public key: {network_public_key}
            ",
            heading = self.node_name.bold().walrus_purple(),
            node_id = self.node_id,
            node_url = self.node_url,
            network_public_key = self.network_public_key,
        };
        match &self.health_info {
            Err(error) => {
                // Print detailed (debug) error message.
                println!("Error: {error:?}");
            }
            Ok(health_info) => {
                let EventProgress {
                    persisted,
                    pending,
                    highest_finished_event_index,
                } = health_info.event_progress;
                printdoc! {"

                    {general_heading}
                    Uptime: {uptime}
                    Current epoch: {epoch}
                    Public key: {public_key}
                    Node status: {node_status}

                    {event_heading}
                    Events persisted: {persisted}
                    Events pending: {pending}{highest_finished_event_index_output}

                    {checkpoint_heading}
                    {checkpoint_info}

                    {shard_heading}
                    Owned shards: {owned}
                    Read-only shards: {read_only}

                    {owned_status_heading}
                    Unknown: {unknown}
                    Ready: {ready}
                    In transfer: {in_transfer}
                    In recovery: {in_recovery}
                    ",
                    general_heading = "General Information".bold().walrus_teal(),
                    uptime = humantime::format_duration(
                        std::time::Duration::from_secs(health_info.uptime.as_secs())
                    ),
                    epoch = health_info.epoch,
                    public_key = health_info.public_key,
                    node_status = health_info.node_status,
                    event_heading = "Event Progress".bold().walrus_teal(),
                    highest_finished_event_index_output = highest_finished_event_index
                        .map_or("".to_string(), |index| format!(
                            "\nHighest finished event index: {index}"
                        )),
                    checkpoint_heading = "Checkpoint Downloading Progress".bold().walrus_teal(),
                    checkpoint_info = match (
                        latest_seq,
                        health_info.latest_checkpoint_sequence_number,
                    ) {
                        (Some(latest_seq), Some(checkpoint_seq)) => {
                            if latest_seq > checkpoint_seq {
                                format!(
                                    "Latest checkpoint sequence number: {}\
                                    \nEstimated checkpoint lag: {}",
                                    checkpoint_seq, latest_seq - checkpoint_seq
                                )
                            } else {
                                format!("Latest checkpoint sequence number: {}\
                                \nCheckpoint: up-to-date",
                                    checkpoint_seq
                                )
                            }
                        },
                        _ => {
                            format!("Latest checkpoint sequence number: {}\
                            \nLatest sui checkpoint: {}",
                                health_info
                                    .latest_checkpoint_sequence_number
                                    .map_or("N/A".to_string(), |seq| format!("{}", seq)),
                                latest_seq.map_or("N/A".to_string(), |seq| format!("{}", seq))
                            )
                        },
                    },
                    shard_heading = "Shard Summary".bold().walrus_teal(),
                    owned = health_info.shard_summary.owned,
                    read_only = health_info.shard_summary.read_only,
                    owned_status_heading = "Owned Shard Status".bold().walrus_teal(),
                    unknown = health_info.shard_summary.owned_shard_status.unknown,
                    ready = health_info.shard_summary.owned_shard_status.ready,
                    in_transfer = health_info.shard_summary.owned_shard_status.in_transfer,
                    in_recovery = health_info.shard_summary.owned_shard_status.in_recovery,
                };

                // Print shard details if available
                if let Some(detail) = &health_info.shard_detail {
                    if !detail.owned.is_empty() {
                        println!("\n{}", "Owned Shard Details".bold().walrus_teal());
                        for shard in &detail.owned {
                            println!("Shard {}: {:?}", shard.shard, shard.status);
                        }
                    }
                    if !detail.other.is_empty() {
                        println!("\n{}", "Other Shard Details".bold().walrus_teal());
                        for shard in &detail.other {
                            println!("Shard {}: {:?}", shard.shard, shard.status);
                        }
                    }
                }
            }
        }
    }
}

impl CliOutput for ServiceHealthInfoOutput {
    fn print_cli_output(&self) {
        println!("\n{}", "Walrus Service Health Information".bold());

        // Initialize summary counters
        let mut owned_shards = 0;
        let mut read_only_shards = 0;
        let mut node_statuses = std::collections::HashMap::new();
        let mut table = create_node_health_table();

        // Collect summary information while building the table
        for (idx, node) in self.health_info.iter().enumerate() {
            match &node.health_info {
                Err(_) => {
                    *node_statuses.entry("Error".to_string()).or_insert(0) += 1;
                }
                Ok(health_info) => {
                    owned_shards += health_info.shard_summary.owned;
                    read_only_shards += health_info.shard_summary.read_only;
                    *node_statuses
                        .entry(health_info.node_status.to_string())
                        .or_insert(0) += 1;
                }
            }
            node.print_cli_output(self.latest_seq);
            add_node_health_to_table(&mut table, node, idx);
        }
        if table.len() > 3 {
            println!("\n{}\n", "Summary".bold().walrus_purple());
            table.printstd();
            println!("\nTotal nodes: {}", self.health_info.len());
            println!("Owned shards: {}", owned_shards);
            println!("Read-only shards: {}", read_only_shards);

            println!("\n{}", "Node Status Breakdown".bold().walrus_purple());
            for (status, count) in &node_statuses {
                println!("{}: {}", status, count);
            }
        }
    }
}

/// Default style for tables printed to stdout.
fn default_table_format() -> format::TableFormat {
    format::FormatBuilder::new()
        .separators(
            &[
                format::LinePosition::Top,
                format::LinePosition::Bottom,
                format::LinePosition::Title,
            ],
            format::LineSeparator::new('-', '-', '-', '-'),
        )
        .padding(1, 1)
        .build()
}

fn blob_and_file_str(blob_id: &BlobId, file: &Option<PathBuf>) -> String {
    if let Some(file) = file {
        format!("{} (file: {})", blob_id, file.display())
    } else {
        format!("{}", blob_id)
    }
}

/// Print the full information of the storage node to stdoud.
fn print_storage_node_info(node: &StorageNodeInfo, node_idx: usize, n_shards: &NonZeroU16) {
    let n_owned = node.n_shards;
    let n_owned_percent = (n_owned as f64) / f64::from(n_shards.get()) * 100.0;
    printdoc!(
        "

        {heading}
        Owned shards: {n_owned} ({n_owned_percent:.2} %)
        Total stake: {stake}
        Node address: {network_address}
        Node ID: {node_id}
        Public key: {public_key}
        Network public key: {network_public_key}
        Owned shards:
        {shards}
        ",
        heading = format!("{}: {}", node_idx, node.name)
            .bold()
            .walrus_purple(),
        stake = HumanReadableFrost::from(node.stake),
        network_address = node.network_address,
        node_id = node.node_id,
        public_key = node.public_key,
        network_public_key = node.network_public_key,
        shards = DisplayShardList(&node.shard_ids),
    );
}

fn create_node_health_table() -> Table {
    let mut table = Table::new();
    table.set_format(default_table_format());
    table.set_titles(row![
        b->"Idx",
        b->"Name",
        b->"Node ID",
        b->"Address",
        bc->"# Shards\n(Ready / Owned)",
        b->"Status",
    ]);
    table
}

fn add_node_health_to_table(table: &mut Table, node: &NodeHealthOutput, node_idx: usize) {
    match &node.health_info {
        Ok(health_info) => {
            let shards_str = format!(
                "{} / {}",
                health_info.shard_summary.owned_shard_status.ready, health_info.shard_summary.owned
            );
            table.add_row(row![
                r->node_idx,
                node.node_name,
                node.node_id,
                node.node_url,
                c->shards_str,
                health_info.node_status,
            ]);
        }
        Err(error) => {
            // Truncate error message to 20 chars and add ellipsis if needed
            let mut error_msg = error.to_string();
            if error_msg.len() > 40 {
                error_msg = format!("{}...", &error_msg[..37]);
            }

            table.add_row(row![
                r->node_idx,
                node.node_name,
                node.node_id,
                node.node_url,
                c->"N/A",
                Fr->error_msg,
            ]);
        }
    }
}

impl CliOutput for GetBlobAttributeOutput {
    fn print_cli_output(&self) {
        if let Some(attribute) = &self.attribute {
            println!("\n{}", "Attribute".bold().walrus_purple());
            for (key, value) in attribute.iter() {
                println!("{}: {}", key, value);
            }
        } else {
            println!("No attribute found");
        }
    }
}

impl CliOutput for QuiltMetadata {
    fn print_cli_output(&self) {
        match self {
            QuiltMetadata::V1(metadata_v1) => metadata_v1.print_cli_output(),
        }
    }
}

impl CliOutput for QuiltMetadataV1 {
    fn print_cli_output(&self) {
        println!(
            "{}: {}",
            "Quilt Metadata V1".bold().walrus_purple(),
            self.quilt_id
        );

        construct_stored_quilt_patch_table(&get_stored_quilt_patches(
            &self.index.clone().into(),
            self.quilt_id,
        ))
        .printstd();
    }
}

impl CliOutput for ReadQuiltOutput {
    fn print_cli_output(&self) {
        if let Some(out) = &self.out {
            println!(
<<<<<<< HEAD
                "Retrieved {} Blobs and saved to directory: {}",
=======
                "Retrieved {} blobs and saved to directory: {}",
>>>>>>> f979c2c1
                self.retrieved_blobs
                    .len()
                    .to_string()
                    .bold()
                    .walrus_purple(),
                out.display().to_string().bold().walrus_purple()
            );
            for (i, blob) in self.retrieved_blobs.iter().enumerate() {
                println!("{}. Identifier: {}", i + 1, blob.identifier().bold());
                if blob.tags().is_empty() {
                    println!("   Tags: (none)");
                } else {
                    println!("   Tags:");
                    for (key, value) in blob.tags() {
                        println!("     {}: {}", key, value);
                    }
                }
                println!();
            }
        } else {
<<<<<<< HEAD
=======
            // TODO(WAL-858): Find a better way to print the blobs to stdout.
>>>>>>> f979c2c1
            for blob in &self.retrieved_blobs {
                if let Err(e) = std::io::stdout().write_all(blob.data()) {
                    eprintln!("Error writing {} to stdout: {e}", blob.identifier());
                }
            }
        }
    }
}<|MERGE_RESOLUTION|>--- conflicted
+++ resolved
@@ -1230,11 +1230,7 @@
     fn print_cli_output(&self) {
         if let Some(out) = &self.out {
             println!(
-<<<<<<< HEAD
-                "Retrieved {} Blobs and saved to directory: {}",
-=======
                 "Retrieved {} blobs and saved to directory: {}",
->>>>>>> f979c2c1
                 self.retrieved_blobs
                     .len()
                     .to_string()
@@ -1255,10 +1251,7 @@
                 println!();
             }
         } else {
-<<<<<<< HEAD
-=======
             // TODO(WAL-858): Find a better way to print the blobs to stdout.
->>>>>>> f979c2c1
             for blob in &self.retrieved_blobs {
                 if let Err(e) = std::io::stdout().write_all(blob.data()) {
                     eprintln!("Error writing {} to stdout: {e}", blob.identifier());
