--- conflicted
+++ resolved
@@ -216,9 +216,11 @@
                 self.store(
                     files,
                     epoch_arg,
-<<<<<<< HEAD
                     common_options.dry_run,
-                    StoreWhen::from_flags(common_options.force, common_options.ignore_resources),
+                    StoreOptimizations::from_force_and_ignore_resources_flags(
+                        common_options.force,
+                        common_options.ignore_resources,
+                    ),
                     BlobPersistence::from_deletable(common_options.deletable),
                     PostStoreAction::from_share(common_options.share),
                     common_options.encoding_type,
@@ -237,20 +239,13 @@
                     blobs,
                     epoch_arg,
                     common_options.dry_run,
-                    StoreWhen::from_flags(common_options.force, common_options.ignore_resources),
+                    StoreOptimizations::from_force_and_ignore_resources_flags(
+                        common_options.force,
+                        common_options.ignore_resources,
+                    ),
                     BlobPersistence::from_deletable(common_options.deletable),
                     PostStoreAction::from_share(common_options.share),
                     common_options.encoding_type,
-=======
-                    dry_run,
-                    StoreOptimizations::from_force_and_ignore_resources_flags(
-                        force,
-                        ignore_resources,
-                    ),
-                    BlobPersistence::from_deletable(deletable),
-                    PostStoreAction::from_share(share),
-                    encoding_type,
->>>>>>> 53794cda
                 )
                 .await
             }
@@ -755,7 +750,7 @@
         blobs: Vec<QuiltBlobInput>,
         epoch_arg: EpochArg,
         dry_run: bool,
-        store_when: StoreWhen,
+        store_optimizations: StoreOptimizations,
         persistence: BlobPersistence,
         post_store: PostStoreAction,
         encoding_type: Option<EncodingType>,
@@ -801,7 +796,7 @@
                 &quilt,
                 encoding_type,
                 epochs_ahead,
-                store_when,
+                store_optimizations,
                 persistence,
                 post_store,
             )
