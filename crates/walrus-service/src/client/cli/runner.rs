--- conflicted
+++ resolved
@@ -42,11 +42,8 @@
     DaemonCommands,
     FileOrBlobId,
     FileOrBlobIdOrObjectId,
-<<<<<<< HEAD
+    InfoCommands,
     NodeSelection,
-=======
-    InfoCommands,
->>>>>>> 86f57206
     PublisherArgs,
     RpcArg,
     UserConfirmation,
