// Copyright (c) Mysten Labs, Inc.
// SPDX-License-Identifier: Apache-2.0

//! Helper struct to run the Walrus client binary commands.

use std::{
    io::Write,
    num::NonZeroU16,
    path::{Path, PathBuf},
    time::Duration,
};

use anyhow::{Context, Result};
use itertools::Itertools as _;
use prometheus::Registry;
use rand::seq::SliceRandom;
use sui_config::{sui_config_dir, SUI_CLIENT_CONFIG};
use sui_sdk::wallet_context::WalletContext;
use sui_types::base_types::ObjectID;
use walrus_core::{
    encoding::{encoded_blob_length_for_n_shards, EncodingConfig, Primary},
    ensure,
    metadata::BlobMetadataApi as _,
    BlobId,
    EpochCount,
};
use walrus_sui::{
    client::{BlobPersistence, ExpirySelectionPolicy, PostStoreAction, ReadClient},
    utils::{price_for_encoded_length, SuiNetwork},
};

use super::args::{
    BurnSelection,
    CliCommands,
    DaemonArgs,
    DaemonCommands,
    FileOrBlobId,
    FileOrBlobIdOrObjectId,
    InfoCommands,
    PublisherArgs,
    RpcArg,
    UserConfirmation,
};
use crate::{
    client::{
        cli::{
            get_contract_client,
            get_read_client,
            get_sui_read_client_from_rpc_node_or_wallet,
            load_configuration,
            read_blob_from_file,
            success,
            warning,
            BlobIdDecimal,
            CliOutput,
            HumanReadableMist,
        },
        multiplexer::ClientMultiplexer,
        responses::{
            BlobIdConversionOutput,
            BlobIdOutput,
            BlobStatusOutput,
            DeleteOutput,
            DryRunOutput,
            ExchangeOutput,
<<<<<<< HEAD
            InfoDevOutput,
            InfoEpochOutput,
=======
            ExtendBlobOutput,
            FundSharedBlobOutput,
>>>>>>> 3571c374
            InfoOutput,
            InfoPriceOutput,
            InfoSizeOutput,
            InfoStorageOutput,
            ReadOutput,
            ShareBlobOutput,
            StakeOutput,
            WalletOutput,
        },
        styled_spinner,
        Client,
        ClientDaemon,
        Config,
        StoreWhen,
    },
    utils::{self, generate_sui_wallet, MetricsAndLoggingRuntime},
};

/// A helper struct to run commands for the Walrus client.
#[allow(missing_debug_implementations)]
pub struct ClientCommandRunner {
    /// The wallet path.
    wallet_path: Option<PathBuf>,
    /// The Sui wallet for the client.
    wallet: Result<WalletContext>,
    /// The config for the client.
    config: Result<Config>,
    /// Whether to output JSON.
    json: bool,
    /// The gas budget for the client commands.
    gas_budget: u64,
}

impl ClientCommandRunner {
    /// Creates a new client runner, loading the configuration and wallet context.
    pub fn new(
        config: &Option<PathBuf>,
        wallet: &Option<PathBuf>,
        gas_budget: u64,
        json: bool,
    ) -> Self {
        let config = load_configuration(config);
        let wallet_path = wallet.clone().or(config
            .as_ref()
            .ok()
            .and_then(|conf| conf.wallet_config.clone()));
        let wallet = crate::utils::load_wallet_context(&wallet_path);

        Self {
            wallet_path,
            wallet,
            config,
            gas_budget,
            json,
        }
    }

    /// Runs the binary commands in "cli" mode (i.e., without running a server).
    ///
    /// Consumes `self`.
    #[tokio::main]
    pub async fn run_cli_app(self, command: CliCommands) -> Result<()> {
        match command {
            CliCommands::Read {
                blob_id,
                out,
                rpc_arg: RpcArg { rpc_url },
            } => self.read(blob_id, out, rpc_url).await,

            CliCommands::Store {
                files,
                epochs,
                dry_run,
                force,
                deletable,
                share,
            } => {
                self.store(
                    files,
                    epochs,
                    dry_run,
                    StoreWhen::always(force),
                    BlobPersistence::from_deletable(deletable),
                    PostStoreAction::from_share(share),
                )
                .await
            }

            CliCommands::BlobStatus {
                file_or_blob_id,
                timeout,
                rpc_arg: RpcArg { rpc_url },
            } => self.blob_status(file_or_blob_id, timeout, rpc_url).await,

            CliCommands::Info {
                rpc_arg: RpcArg { rpc_url },
                command,
            } => self.info(rpc_url, command).await,

            CliCommands::BlobId {
                file,
                n_shards,
                rpc_arg: RpcArg { rpc_url },
            } => self.blob_id(file, n_shards, rpc_url).await,

            CliCommands::ConvertBlobId { blob_id_decimal } => self.convert_blob_id(blob_id_decimal),

            CliCommands::ListBlobs { include_expired } => self.list_blobs(include_expired).await,

            CliCommands::Delete {
                target,
                yes,
                no_status_check,
            } => self.delete(target, yes.into(), no_status_check).await,

            CliCommands::Stake { node_id, amount } => {
                self.stake_with_node_pool(node_id, amount).await
            }

            CliCommands::GenerateSuiWallet {
                path,
                sui_network,
                use_faucet,
                faucet_timeout,
            } => {
                let wallet_path = if let Some(path) = path {
                    path
                } else {
                    // Check if the Sui configuration directory exists.
                    let config_dir = sui_config_dir()?;
                    if config_dir.exists() {
                        anyhow::bail!(
                            "Sui configuration directory already exists; please specify a \
                            different path using `--path` or manage the wallet using the Sui CLI."
                        );
                    } else {
                        tracing::debug!(
                            config_dir = ?config_dir.display(),
                            "creating the Sui configuration directory"
                        );
                        std::fs::create_dir_all(&config_dir)?;
                        config_dir.join(SUI_CLIENT_CONFIG)
                    }
                };

                self.generate_sui_wallet(&wallet_path, sui_network, use_faucet, faucet_timeout)
                    .await
            }

            CliCommands::GetWal {
                exchange_id,
                amount,
            } => self.exchange_sui_for_wal(exchange_id, amount).await,

            CliCommands::BurnBlobs {
                burn_selection,
                yes,
            } => self.burn_blobs(burn_selection, yes.into()).await,

            CliCommands::FundSharedBlob {
                shared_blob_obj_id,
                amount,
            } => {
                let sui_client = self
                    .config?
                    .new_contract_client(self.wallet?, self.gas_budget)
                    .await?;
                let spinner = styled_spinner();
                spinner.set_message("funding blob...");

                sui_client
                    .fund_shared_blob(shared_blob_obj_id, amount)
                    .await?;

                spinner.finish_with_message("done");
                FundSharedBlobOutput { amount }.print_output(self.json)
            }

            CliCommands::Extend {
                shared_blob_obj_id,
                epochs_ahead,
            } => {
                let sui_client = self
                    .config?
                    .new_contract_client(self.wallet?, self.gas_budget)
                    .await?;
                let spinner = styled_spinner();
                spinner.set_message("extending blob...");

                sui_client
                    .extend_shared_blob(shared_blob_obj_id, epochs_ahead)
                    .await?;

                spinner.finish_with_message("done");
                ExtendBlobOutput { epochs_ahead }.print_output(self.json)
            }

            CliCommands::Share {
                blob_obj_id,
                amount,
            } => {
                let sui_client = self
                    .config?
                    .new_contract_client(self.wallet?, self.gas_budget)
                    .await?;
                let spinner = styled_spinner();
                spinner.set_message("sharing blob...");

                let shared_blob_object_id = sui_client
                    .share_and_maybe_fund_blob(blob_obj_id, amount)
                    .await?;

                spinner.finish_with_message("done");
                ShareBlobOutput {
                    shared_blob_object_id,
                    amount,
                }
                .print_output(self.json)
            }
        }
    }

    /// Runs the binary commands in "daemon" mode (i.e., running a server).
    ///
    /// Consumes `self`.
    #[tokio::main]
    pub async fn run_daemon_app(
        self,
        command: DaemonCommands,
        metrics_runtime: MetricsAndLoggingRuntime,
    ) -> Result<()> {
        self.maybe_export_contract_info(&metrics_runtime.registry);

        match command {
            DaemonCommands::Publisher { args } => {
                self.publisher(&metrics_runtime.registry, args).await
            }

            DaemonCommands::Aggregator {
                rpc_arg: RpcArg { rpc_url },
                daemon_args,
            } => {
                self.aggregator(&metrics_runtime.registry, rpc_url, daemon_args)
                    .await
            }

            DaemonCommands::Daemon { args } => self.daemon(&metrics_runtime.registry, args).await,
        }
    }

    fn maybe_export_contract_info(&self, registry: &Registry) {
        let Ok(config) = self.config.as_ref() else {
            return;
        };
        utils::export_contract_info(
            registry,
            &config.contract_config.system_object,
            &config.contract_config.staking_object,
            utils::load_wallet_context(&self.wallet_path)
                .and_then(|mut wallet| wallet.active_address())
                .ok(),
        );
    }

    // Implementations of client commands.

    pub(crate) async fn read(
        self,
        blob_id: BlobId,
        out: Option<PathBuf>,
        rpc_url: Option<String>,
    ) -> Result<()> {
        let client = get_read_client(
            self.config?,
            rpc_url,
            self.wallet,
            self.wallet_path.is_none(),
            &None,
        )
        .await?;

        let start_timer = std::time::Instant::now();
        let blob = client.read_blob::<Primary>(&blob_id).await?;
        let blob_size = blob.len();
        let elapsed = start_timer.elapsed();

        tracing::info!(%blob_id, ?elapsed, blob_size, "finished reading blob");

        match out.as_ref() {
            Some(path) => std::fs::write(path, &blob)?,
            None => {
                if !self.json {
                    std::io::stdout().write_all(&blob)?
                }
            }
        }
        ReadOutput::new(out, blob_id, blob).print_output(self.json)
    }

    pub(crate) async fn store(
        self,
        files: Vec<PathBuf>,
        epochs: EpochCount,
        dry_run: bool,
        store_when: StoreWhen,
        persistence: BlobPersistence,
        post_store: PostStoreAction,
    ) -> Result<()> {
        let client = get_contract_client(self.config?, self.wallet, self.gas_budget, &None).await?;

        // Check that the number of epochs is lower than the number of epochs the blob can be stored
        // for.
        let fixed_params = client.sui_client().fixed_system_parameters().await?;

        ensure!(
            epochs <= fixed_params.max_epochs_ahead,
            "blobs can only be stored for up to {} epochs ahead; {} epochs were requested",
            fixed_params.max_epochs_ahead,
            epochs
        );

        if persistence.is_deletable() && post_store == PostStoreAction::Share {
            anyhow::bail!("deletable blobs cannot be shared");
        }

        if dry_run {
            tracing::info!("performing dry-run store for {} files", files.len());
            let encoding_config = client.encoding_config();
            let mut outputs = Vec::with_capacity(files.len());

            for file in files {
                tracing::debug!(
                    n_shards = encoding_config.n_shards(),
                    "encoding blob for file '{}'",
                    file.display()
                );
                let metadata = encoding_config
                    .get_blob_encoder(&read_blob_from_file(&file)?)?
                    .compute_metadata();
                let unencoded_size = metadata.metadata().unencoded_length();
                let encoded_size =
                    encoded_blob_length_for_n_shards(encoding_config.n_shards(), unencoded_size)
                        .expect("must be valid as the encoding succeeded");
                let price_per_unit_size = client.sui_client().storage_price_per_unit_size().await?;
                let storage_cost =
                    price_for_encoded_length(encoded_size, price_per_unit_size, epochs);
                outputs.push(DryRunOutput {
                    blob_id: *metadata.blob_id(),
                    unencoded_size,
                    encoded_size,
                    storage_cost,
                });
            }
            outputs.print_output(self.json)
        } else {
            tracing::info!("storing {} files as blobs on Walrus", files.len());
            let start_timer = std::time::Instant::now();
            let blobs = files
                .into_iter()
                .map(|file| read_blob_from_file(&file).map(|blob| (file, blob)))
                .collect::<Result<Vec<(PathBuf, Vec<u8>)>>>()?;
            let results = client
                .reserve_and_store_blobs_retry_epoch_with_path(
                    &blobs,
                    epochs,
                    store_when,
                    persistence,
                    post_store,
                )
                .await?;
            let blobs_len = blobs.len();
            if results.len() != blobs_len {
                let original_paths: Vec<_> = blobs.into_iter().map(|(path, _)| path).collect();
                let not_stored = results
                    .iter()
                    .filter(|blob| !original_paths.contains(&blob.path))
                    .map(|blob| blob.blob_store_result.blob_id())
                    .collect::<Vec<_>>();
                tracing::warn!(
                    "some blobs ({}) are not stored",
                    not_stored.into_iter().join(", ")
                );
            }
            tracing::info!(
                duration = ?start_timer.elapsed(),
                "{} out of {} blobs stored",
                results.len(),
                blobs_len
            );
            results.print_output(self.json)
        }
    }

    pub(crate) async fn blob_status(
        self,
        file_or_blob_id: FileOrBlobId,
        timeout: Duration,
        rpc_url: Option<String>,
    ) -> Result<()> {
        tracing::debug!(?file_or_blob_id, "getting blob status");
        let config = self.config?;
        let sui_read_client = get_sui_read_client_from_rpc_node_or_wallet(
            &config,
            rpc_url,
            self.wallet,
            self.wallet_path.is_none(),
        )
        .await?;
        let client = Client::new(config, &sui_read_client).await?;
        let file = file_or_blob_id.file.clone();
        let blob_id = file_or_blob_id.get_or_compute_blob_id(client.encoding_config())?;

        let status = client
            .get_verified_blob_status(&blob_id, &sui_read_client, timeout)
            .await?;
        BlobStatusOutput {
            blob_id,
            file,
            status,
        }
        .print_output(self.json)
    }

    pub(crate) async fn info(
        self,
        rpc_url: Option<String>,
        command: Option<InfoCommands>,
    ) -> Result<()> {
        let config = self.config?;
        let sui_read_client = get_sui_read_client_from_rpc_node_or_wallet(
            &config,
            rpc_url,
            self.wallet,
            self.wallet_path.is_none(),
        )
        .await?;

        match command {
            None | Some(InfoCommands::All) => InfoOutput::get_system_info(&sui_read_client)
                .await?
                .print_output(self.json),
            Some(InfoCommands::Epoch) => InfoEpochOutput::get_epoch_info(&sui_read_client)
                .await?
                .print_output(self.json),
            Some(InfoCommands::Storage) => InfoStorageOutput::get_storage_info(&sui_read_client)
                .await?
                .print_output(self.json),
            Some(InfoCommands::Size) => InfoSizeOutput::get_size_info(&sui_read_client)
                .await?
                .print_output(self.json),
            Some(InfoCommands::Price) => InfoPriceOutput::get_price_info(&sui_read_client)
                .await?
                .print_output(self.json),
            Some(InfoCommands::Dev) => InfoDevOutput::get_system_dev_info(&sui_read_client)
                .await?
                .print_output(self.json),
        }
    }

    pub(crate) async fn blob_id(
        self,
        file: PathBuf,
        n_shards: Option<NonZeroU16>,
        rpc_url: Option<String>,
    ) -> Result<()> {
        let n_shards = if let Some(n) = n_shards {
            n
        } else {
            let config = self.config?;
            tracing::debug!("reading `n_shards` from chain");
            let sui_read_client = get_sui_read_client_from_rpc_node_or_wallet(
                &config,
                rpc_url,
                self.wallet,
                self.wallet_path.is_none(),
            )
            .await?;
            sui_read_client.current_committee().await?.n_shards()
        };

        tracing::debug!(%n_shards, "encoding the blob");
        let spinner = styled_spinner();
        spinner.set_message("computing the blob ID");
        let metadata = EncodingConfig::new(n_shards)
            .get_blob_encoder(&read_blob_from_file(&file)?)?
            .compute_metadata();
        spinner.finish_with_message(format!("blob ID computed: {}", metadata.blob_id()));

        BlobIdOutput::new(&file, &metadata).print_output(self.json)
    }

    pub(crate) async fn list_blobs(self, include_expired: bool) -> Result<()> {
        let config = self.config?;
        let contract_client = config
            .new_contract_client(self.wallet?, self.gas_budget)
            .await?;
        let blobs = contract_client
            .owned_blobs(
                None,
                ExpirySelectionPolicy::from_include_expired_flag(include_expired),
            )
            .await?;
        blobs.print_output(self.json)
    }

    pub(crate) async fn publisher(self, registry: &Registry, args: PublisherArgs) -> Result<()> {
        args.print_debug_message("attempting to run the Walrus publisher");
        let client = ClientMultiplexer::new(
            self.wallet?,
            &self.config?,
            self.gas_budget,
            registry,
            &args,
        )
        .await?;

        ClientDaemon::new_publisher(
            client,
            args.daemon_args.bind_address,
            args.max_body_size(),
            registry,
            args.max_request_buffer_size,
            args.max_concurrent_requests,
        )
        .run()
        .await?;
        Ok(())
    }

    pub(crate) async fn aggregator(
        self,
        registry: &Registry,
        rpc_url: Option<String>,
        daemon_args: DaemonArgs,
    ) -> Result<()> {
        tracing::debug!(?rpc_url, "attempting to run the Walrus aggregator");
        let client = get_read_client(
            self.config?,
            rpc_url,
            self.wallet,
            self.wallet_path.is_none(),
            &daemon_args.blocklist,
        )
        .await?;
        ClientDaemon::new_aggregator(client, daemon_args.bind_address, registry)
            .run()
            .await?;
        Ok(())
    }

    pub(crate) async fn daemon(self, registry: &Registry, args: PublisherArgs) -> Result<()> {
        args.print_debug_message("attempting to run the Walrus daemon");
        let client = get_contract_client(
            self.config?,
            self.wallet,
            self.gas_budget,
            &args.daemon_args.blocklist,
        )
        .await?;
        ClientDaemon::new_daemon(
            client,
            args.daemon_args.bind_address,
            args.max_body_size(),
            registry,
            args.max_request_buffer_size,
            args.max_concurrent_requests,
        )
        .run()
        .await?;
        Ok(())
    }

    pub(crate) fn convert_blob_id(self, blob_id_decimal: BlobIdDecimal) -> Result<()> {
        BlobIdConversionOutput::from(blob_id_decimal).print_output(self.json)
    }

    pub(crate) async fn delete(
        self,
        target: FileOrBlobIdOrObjectId,
        confirmation: UserConfirmation,
        no_status_check: bool,
    ) -> Result<()> {
        // Check that the target is valid.
        target.exactly_one_is_some()?;

        let client = get_contract_client(self.config?, self.wallet, self.gas_budget, &None).await?;
        let file = target.file.clone();
        let object_id = target.object_id;

        let (blob_id, deleted_blobs) =
            if let Some(blob_id) = target.get_or_compute_blob_id(client.encoding_config())? {
                let to_delete = client
                    .deletable_blobs_by_id(&blob_id)
                    .await?
                    .collect::<Vec<_>>();

                if !self.json {
                    if to_delete.is_empty() {
                        println!("No owned deletable blobs found for blob ID {blob_id}.");
                        return Ok(());
                    }
                    if confirmation.is_required() {
                        println!("The following blobs with blob ID {blob_id} are deletable:");
                        to_delete.print_output(self.json)?;
                        if !ask_for_confirmation()? {
                            println!("{} Aborting. No blobs were deleted.", success());
                            return Ok(());
                        }
                    }
                    println!("Deleting blobs...");
                }

                for blob in to_delete.iter() {
                    client.delete_owned_blob_by_object(blob.id).await?;
                }

                (Some(blob_id), to_delete)
            } else if let Some(object_id) = object_id {
                if let Some(to_delete) = client
                    .sui_client()
                    .owned_blobs(None, ExpirySelectionPolicy::Valid)
                    .await?
                    .into_iter()
                    .find(|blob| blob.id == object_id)
                {
                    client.delete_owned_blob_by_object(object_id).await?;
                    (Some(to_delete.blob_id), vec![to_delete])
                } else {
                    (None, vec![])
                }
            } else {
                unreachable!("we checked that either file, blob ID or object ID are be provided");
            };

        let post_deletion_status = match (no_status_check, blob_id) {
            (false, Some(deleted_blob_id)) => {
                // Wait to ensure that the deletion information is propagated.
                tokio::time::sleep(Duration::from_secs(1)).await;
                Some(
                    client
                        .get_blob_status_with_retries(&deleted_blob_id, client.sui_client())
                        .await?,
                )
            }
            _ => None,
        };

        DeleteOutput {
            blob_id,
            file,
            object_id,
            deleted_blobs,
            post_deletion_status,
        }
        .print_output(self.json)
    }

    pub(crate) async fn stake_with_node_pool(self, node_id: ObjectID, amount: u64) -> Result<()> {
        let client = get_contract_client(self.config?, self.wallet, self.gas_budget, &None).await?;
        let staked_wal = client.stake_with_node_pool(node_id, amount).await?;
        StakeOutput { staked_wal }.print_output(self.json)
    }

    pub(crate) async fn generate_sui_wallet(
        self,
        path: &Path,
        sui_network: SuiNetwork,
        use_faucet: bool,
        faucet_timeout: Duration,
    ) -> Result<()> {
        let wallet_address =
            generate_sui_wallet(sui_network, path, use_faucet, faucet_timeout).await?;
        WalletOutput { wallet_address }.print_output(self.json)
    }

    pub(crate) async fn exchange_sui_for_wal(
        self,
        exchange_id: Option<ObjectID>,
        amount: u64,
    ) -> Result<()> {
        let config = self.config?;
        let exchange_id = exchange_id
            .or_else(|| {
                config
                    .exchange_objects
                    .choose(&mut rand::thread_rng())
                    .copied()
            })
            .context(
                "Object ID of exchange object must be specified either in the config file or as a \
            command-line argument.",
            )?;
        let client = get_contract_client(config, self.wallet, self.gas_budget, &None).await?;
        tracing::info!(
            "exchanging {} for WAL using exchange object {exchange_id}",
            HumanReadableMist::from(amount)
        );
        client.exchange_sui_for_wal(exchange_id, amount).await?;
        ExchangeOutput { amount_sui: amount }.print_output(self.json)
    }

    pub(crate) async fn burn_blobs(
        self,
        burn_selection: BurnSelection,
        confirmation: UserConfirmation,
    ) -> Result<()> {
        let sui_client = self
            .config?
            .new_contract_client(self.wallet?, self.gas_budget)
            .await?;
        let object_ids = burn_selection.get_object_ids(&sui_client).await?;

        if object_ids.is_empty() {
            println!(
                "The wallet does not own any {}blob objects.",
                if burn_selection.is_all_expired() {
                    "expired "
                } else {
                    ""
                }
            );
            return Ok(());
        }

        if confirmation.is_required() {
            let object_list = object_ids.iter().map(|id| id.to_string()).join("\n");
            println!(
                "{} You are about to burn the following blob object(s):\n{}\n({} total). \
                \nIf unsure, please enter `No` and check the `--help` manual.",
                warning(),
                object_list,
                object_ids.len()
            );
            if !ask_for_confirmation()? {
                println!("{} Aborting. No blobs were burned.", success());
                return Ok(());
            }
        }

        let spinner = styled_spinner();
        spinner.set_message("burning blobs...");
        sui_client.burn_blobs(&object_ids).await?;
        spinner.finish_with_message("done");

        println!("{} The specified blob objects have been burned", success());
        Ok(())
    }
}

pub fn ask_for_confirmation() -> Result<bool> {
    println!("Do you want to proceed? [y/N]");
    let mut input = String::new();
    std::io::stdin().read_line(&mut input)?;
    Ok(input.trim().to_lowercase().starts_with('y'))
}<|MERGE_RESOLUTION|>--- conflicted
+++ resolved
@@ -63,13 +63,10 @@
             DeleteOutput,
             DryRunOutput,
             ExchangeOutput,
-<<<<<<< HEAD
+            ExtendBlobOutput,
+            FundSharedBlobOutput,
             InfoDevOutput,
             InfoEpochOutput,
-=======
-            ExtendBlobOutput,
-            FundSharedBlobOutput,
->>>>>>> 3571c374
             InfoOutput,
             InfoPriceOutput,
             InfoSizeOutput,
