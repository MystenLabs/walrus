--- conflicted
+++ resolved
@@ -808,16 +808,12 @@
         Ok(())
     }
 
-<<<<<<< HEAD
     pub(crate) async fn daemon(
         self,
         registry: &Registry,
-        mut args: PublisherArgs,
+        args: PublisherArgs,
         aggregator_args: AggregatorArgs,
     ) -> Result<()> {
-=======
-    pub(crate) async fn daemon(self, registry: &Registry, args: PublisherArgs) -> Result<()> {
->>>>>>> f2b6aeea
         args.print_debug_message("attempting to run the Walrus daemon");
         let auth_config = args.generate_auth_config()?;
 
