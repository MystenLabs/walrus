--- conflicted
+++ resolved
@@ -49,15 +49,9 @@
     encoding::{Primary, quilt_encoding::QuiltStoreBlob},
 };
 use walrus_sdk::{
-<<<<<<< HEAD
     client::{Client, quilt_client::QuiltClientConfig, responses::BlobStoreResult},
     error::{ClientError, ClientResult},
-    store_when::StoreWhen,
-=======
-    client::{Client, responses::BlobStoreResult},
-    error::ClientResult,
     store_optimizations::StoreOptimizations,
->>>>>>> fb9aa337
 };
 use walrus_sui::{
     client::{BlobPersistence, PostStoreAction, ReadClient, SuiContractClient},
