// Copyright (c) Mysten Labs, Inc.
// SPDX-License-Identifier: Apache-2.0

//! A client daemon who serves a set of simple HTTP endpoints to store, encode, or read blobs.

<<<<<<< HEAD
use std::{collections::HashSet, net::SocketAddr, sync::Arc};
=======
use std::{fmt::Debug, net::SocketAddr, sync::Arc};
>>>>>>> f2b6aeea

use axum::{
    body::HttpBody,
    error_handling::HandleErrorLayer,
    extract::{DefaultBodyLimit, Query, Request, State},
    middleware::{self, Next},
    response::{IntoResponse, Response},
    routing::{get, put},
    BoxError,
    Router,
};
use axum_extra::{
    headers::{authorization::Bearer, Authorization},
    TypedHeader,
};
use openapi::{AggregatorApiDoc, DaemonApiDoc, PublisherApiDoc};
use prometheus::Registry;
use reqwest::StatusCode;
use routes::{
    PublisherQuery,
    BLOB_GET_ENDPOINT,
    BLOB_OBJECT_GET_ENDPOINT,
    BLOB_PUT_ENDPOINT,
    STATUS_ENDPOINT,
};
use sui_types::base_types::ObjectID;
use tower::{
    buffer::BufferLayer,
    limit::ConcurrencyLimitLayer,
    load_shed::{error::Overloaded, LoadShedLayer},
    ServiceBuilder,
};
use tower_http::trace::TraceLayer;
use utoipa::OpenApi;
use utoipa_redoc::{Redoc, Servable};
use walrus_core::{encoding::Primary, BlobId, EpochCount};
use walrus_sui::{
    client::{BlobPersistence, PostStoreAction, ReadClient, SuiContractClient},
    types::move_structs::BlobWithAttribute,
};

use super::{responses::BlobStoreResult, Client, ClientResult, StoreWhen};
use crate::{
    client::{
        cli::{AggregatorArgs, PublisherArgs},
        config::AuthConfig,
        daemon::auth::verify_jwt_claim,
    },
    common::telemetry::{metrics_middleware, register_http_metrics, HttpMetrics, MakeHttpSpan},
};

pub mod auth;
pub(crate) mod cache;
pub(crate) use cache::{CacheConfig, CacheHandle};
mod openapi;
mod routes;

pub trait WalrusReadClient {
    fn read_blob(
        &self,
        blob_id: &BlobId,
    ) -> impl std::future::Future<Output = ClientResult<Vec<u8>>> + Send;

    fn get_blob_by_object_id(
        &self,
        blob_object_id: &ObjectID,
    ) -> impl std::future::Future<Output = ClientResult<BlobWithAttribute>> + Send;
}

/// Trait representing a client that can write blobs to Walrus.
pub trait WalrusWriteClient: WalrusReadClient {
    /// Writes a blob to Walrus.
    fn write_blob(
        &self,
        blob: &[u8],
        epochs_ahead: EpochCount,
        store_when: StoreWhen,
        persistence: BlobPersistence,
        post_store: PostStoreAction,
    ) -> impl std::future::Future<Output = ClientResult<BlobStoreResult>> + Send;

    /// Returns the default [`PostStoreAction`] for this client.
    fn default_post_store_action(&self) -> PostStoreAction;
}

impl<T: ReadClient> WalrusReadClient for Client<T> {
    async fn read_blob(&self, blob_id: &BlobId) -> ClientResult<Vec<u8>> {
        self.read_blob_retry_committees::<Primary>(blob_id).await
    }

    async fn get_blob_by_object_id(
        &self,
        blob_object_id: &ObjectID,
    ) -> ClientResult<BlobWithAttribute> {
        self.get_blob_by_object_id(blob_object_id).await
    }
}

impl WalrusWriteClient for Client<SuiContractClient> {
    async fn write_blob(
        &self,
        blob: &[u8],
        epochs_ahead: EpochCount,
        store_when: StoreWhen,
        persistence: BlobPersistence,
        post_store: PostStoreAction,
    ) -> ClientResult<BlobStoreResult> {
        let result = self
            .reserve_and_store_blobs_retry_committees(
                &[blob],
                epochs_ahead,
                store_when,
                persistence,
                post_store,
            )
            .await?;

        Ok(result
            .into_iter()
            .next()
            .expect("there is only one blob, as store was called with one blob"))
    }

    fn default_post_store_action(&self) -> PostStoreAction {
        PostStoreAction::Keep
    }
}

/// The client daemon.
///
/// Exposes different HTTP endpoints depending on which function `ClientDaemon::new_*` it is
/// constructed with.
#[derive(Debug, Clone)]
pub struct ClientDaemon<T> {
    client: Arc<T>,
    network_address: SocketAddr,
    metrics: HttpMetrics,
    router: Router<Arc<T>>,
    allowed_headers: Arc<HashSet<String>>,
}

impl<T: WalrusReadClient + Send + Sync + 'static> ClientDaemon<T> {
    /// Constructs a new [`ClientDaemon`] with aggregator functionality.
    pub fn new_aggregator(
        client: T,
        network_address: SocketAddr,
        registry: &Registry,
        allowed_headers: Vec<String>,
    ) -> Self {
        Self::new::<AggregatorApiDoc>(client, network_address, registry)
            .with_aggregator(allowed_headers)
    }

    /// Creates a new [`ClientDaemon`], which serves requests at the provided `network_address` and
    /// interacts with Walrus through the `client`.
    ///
    /// The exposed APIs can be defined by calling a subset of the functions `with_*`. The daemon is
    /// started through [`Self::run()`].
    fn new<A: OpenApi>(client: T, network_address: SocketAddr, registry: &Registry) -> Self {
        ClientDaemon {
            client: Arc::new(client),
            network_address,
            metrics: register_http_metrics(registry),
            router: Router::new()
                .merge(Redoc::with_url(routes::API_DOCS, A::openapi()))
                .route(STATUS_ENDPOINT, get(routes::status)),
            allowed_headers: Arc::new(HashSet::new()),
        }
    }

    /// Specifies that the daemon should expose the aggregator interface (read blobs).
    fn with_aggregator(mut self, allowed_headers: Vec<String>) -> Self {
        self.with_allowed_headers(allowed_headers);
        tracing::info!("Aggregator allowed headers: {:?}", self.allowed_headers);
        self.router = self
            .router
            .route(BLOB_GET_ENDPOINT, get(routes::get_blob))
            .route(
                BLOB_OBJECT_GET_ENDPOINT,
                get(routes::get_blob_by_object_id)
                    .with_state((self.client.clone(), self.allowed_headers.clone())),
            );
        self
    }

    /// Runs the daemon.
    pub async fn run(self) -> Result<(), std::io::Error> {
        let listener = tokio::net::TcpListener::bind(self.network_address).await?;
        tracing::info!(address = %self.network_address, "the client daemon is starting");

        let request_layers = ServiceBuilder::new()
            .layer(middleware::from_fn_with_state(
                self.metrics.clone(),
                metrics_middleware,
            ))
            .layer(
                TraceLayer::new_for_http()
                    .make_span_with(MakeHttpSpan::new())
                    .on_response(MakeHttpSpan::new()),
            );

        axum::serve(
            listener,
            self.router.with_state(self.client).layer(request_layers),
        )
        .with_graceful_shutdown(async {
            let _ = tokio::signal::ctrl_c().await;
        })
        .await
    }
}

impl<T: WalrusWriteClient + Send + Sync + 'static> ClientDaemon<T> {
    /// Constructs a new [`ClientDaemon`] with publisher functionality.
    pub fn new_publisher(
        client: T,
        auth_config: Option<AuthConfig>,
        network_address: SocketAddr,
        max_body_limit: usize,
        registry: &Registry,
        max_request_buffer_size: usize,
        max_concurrent_requests: usize,
    ) -> Self {
        Self::new::<PublisherApiDoc>(client, network_address, registry).with_publisher(
            auth_config,
            max_body_limit,
            max_request_buffer_size,
            max_concurrent_requests,
        )
    }

    /// Constructs a new [`ClientDaemon`] with combined aggregator and publisher functionality.
    pub fn new_daemon(
        client: T,
        auth_config: Option<AuthConfig>,
        registry: &Registry,
        publisher_args: &PublisherArgs,
        aggregator_args: &AggregatorArgs,
    ) -> Self {
        Self::new::<DaemonApiDoc>(client, publisher_args.daemon_args.bind_address, registry)
            .with_aggregator(aggregator_args.allowed_headers.clone())
            .with_publisher(
                auth_config,
                publisher_args.max_body_size_kib,
                publisher_args.max_request_buffer_size,
                publisher_args.max_concurrent_requests,
            )
    }

    /// Specifies that the daemon should expose the publisher interface (store blobs).
    fn with_publisher(
        mut self,
        auth_config: Option<AuthConfig>,
        max_body_limit: usize,
        max_request_buffer_size: usize,
        max_concurrent_requests: usize,
    ) -> Self {
        tracing::debug!(
            %max_body_limit,
            %max_request_buffer_size,
            %max_concurrent_requests,
            "configuring the publisher endpoint",
        );

        let base_layers = ServiceBuilder::new()
            .layer(DefaultBodyLimit::max(max_body_limit))
            .layer(HandleErrorLayer::new(handle_publisher_error))
            .layer(LoadShedLayer::new())
            .layer(BufferLayer::new(max_request_buffer_size))
            .layer(ConcurrencyLimitLayer::new(max_concurrent_requests));

        if let Some(auth_config) = auth_config {
            // Create and run the cache to track the used JWT tokens.
            let replay_suppression_cache = auth_config.replay_suppression_config.build_and_run();
            self.router = self.router.route(
                BLOB_PUT_ENDPOINT,
                put(routes::put_blob)
                    .route_layer(
                        ServiceBuilder::new()
                            .layer(axum::middleware::from_fn_with_state(
                                (Arc::new(auth_config), Arc::new(replay_suppression_cache)),
                                auth_layer,
                            ))
                            .layer(base_layers),
                    )
                    .options(routes::store_blob_options),
            );
        } else {
            self.router = self.router.route(
                BLOB_PUT_ENDPOINT,
                put(routes::put_blob)
                    .route_layer(base_layers)
                    .options(routes::store_blob_options),
            );
        }
        self
    }
}

impl<T> ClientDaemon<T> {
    fn with_allowed_headers(&mut self, allowed_headers: Vec<String>) {
        self.allowed_headers = Arc::new(allowed_headers.into_iter().collect());
    }
}

pub(crate) async fn auth_layer(
    State((auth_config, token_cache)): State<(Arc<AuthConfig>, Arc<CacheHandle<String>>)>,
    query: Query<PublisherQuery>,
    TypedHeader(bearer_header): TypedHeader<Authorization<Bearer>>,
    request: Request,
    next: Next,
) -> Response {
    // Get a hint on the body size if possible.
    // Note: Try to get a body hint to reject a oversize payload as fast as possible.
    // It is fine to use this imprecise hint, because we will check again the size when storing to
    // Walrus.
    let body_size_hint = request.body().size_hint().upper().unwrap_or(0);
    tracing::debug!(%body_size_hint, query = ?query.0, "authenticating a request to store a blob");

    if let Err(resp) = verify_jwt_claim(
        query,
        bearer_header,
        &auth_config,
        token_cache.as_ref(),
        body_size_hint,
    )
    .await
    {
        resp
    } else {
        next.run(request).await
    }
}

async fn handle_publisher_error(error: BoxError) -> Response {
    if error.is::<Overloaded>() {
        (
            StatusCode::TOO_MANY_REQUESTS,
            "the publisher is receiving too many requests; please try again later",
        )
            .into_response()
    } else {
        (
            StatusCode::INTERNAL_SERVER_ERROR,
            "something went wrong while storing the blob",
        )
            .into_response()
    }
}<|MERGE_RESOLUTION|>--- conflicted
+++ resolved
@@ -3,11 +3,7 @@
 
 //! A client daemon who serves a set of simple HTTP endpoints to store, encode, or read blobs.
 
-<<<<<<< HEAD
-use std::{collections::HashSet, net::SocketAddr, sync::Arc};
-=======
-use std::{fmt::Debug, net::SocketAddr, sync::Arc};
->>>>>>> f2b6aeea
+use std::{collections::HashSet, fmt::Debug, net::SocketAddr, sync::Arc};
 
 use axum::{
     body::HttpBody,
