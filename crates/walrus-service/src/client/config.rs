--- conflicted
+++ resolved
@@ -4,11 +4,7 @@
 use std::{num::NonZeroUsize, time::Duration};
 
 use serde::{Deserialize, Serialize};
-<<<<<<< HEAD
-use walrus_core::ShardIndex;
-=======
-use walrus_core::encoding::EncodingConfig;
->>>>>>> b4da9aa0
+use walrus_core::{encoding::EncodingConfig, ShardIndex};
 use walrus_sui::types::Committee;
 
 use crate::config::LoadConfig;
@@ -29,7 +25,6 @@
 }
 
 impl Config {
-<<<<<<< HEAD
     /// Return the shards handed by the specified storage node.
     pub fn shards_for_node(&self, node_id: usize) -> Vec<ShardIndex> {
         self.committee
@@ -50,10 +45,7 @@
             .sum();
         NonZeroUsize::new(shards).expect("committee has no shards")
     }
-}
 
-impl LoadConfig for Config {}
-=======
     /// Returns the [`EncodingConfig`] for this configuration.
     pub fn encoding_config(&self) -> EncodingConfig {
         EncodingConfig::new(
@@ -63,4 +55,5 @@
         )
     }
 }
->>>>>>> b4da9aa0
+
+impl LoadConfig for Config {}