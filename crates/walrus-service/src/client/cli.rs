// Copyright (c) Mysten Labs, Inc.
// SPDX-License-Identifier: Apache-2.0

//! Utilities for running the walrus cli tools.

use std::{
    fmt::{self, Display},
    fs,
    path::{Path, PathBuf},
    str::FromStr,
    time::Duration,
};

use anyhow::{anyhow, Context, Result};
use colored::{Color, ColoredString, Colorize};
use indicatif::{ProgressBar, ProgressStyle};
use num_bigint::BigUint;
use serde::{Deserialize, Serialize};
use sui_sdk::wallet_context::WalletContext;
use sui_types::event::EventID;
use walrus_core::BlobId;
use walrus_sui::client::{retry_client::RetriableSuiClient, SuiContractClient, SuiReadClient};

use super::{default_configuration_paths, Blocklist, Client, Config};

mod args;
mod cli_output;
mod runner;
pub use args::{
<<<<<<< HEAD
=======
    AggregatorArgs,
>>>>>>> fef67016
    App,
    CliCommands,
    Commands,
    DaemonCommands,
<<<<<<< HEAD
    HealthSortBy,
    NodeSelection,
    NodeSortBy,
    PublisherArgs,
    SortBy,
=======
    NodeSelection,
    PublisherArgs,
>>>>>>> fef67016
};
pub use cli_output::CliOutput;
pub use runner::ClientCommandRunner;

/// Default URL of the testnet RPC node.
pub const TESTNET_RPC: &str = "https://fullnode.testnet.sui.io:443";
/// Default RPC URL to connect to if none is specified explicitly or in the wallet config.
pub const DEFAULT_RPC_URL: &str = TESTNET_RPC;

/// Loads the Walrus configuration from the given path.
///
/// If no path is provided, tries to load the configuration first from the local folder, and then
/// from the standard Walrus configuration directory.
// NB: When making changes to the logic, make sure to update the argument docs in
// `crates/walrus-service/bin/client.rs`.
pub fn load_configuration(path: &Option<PathBuf>) -> Result<Config> {
    let path = crate::utils::path_or_defaults_if_exist(path, &default_configuration_paths())
        .ok_or(anyhow!("could not find a valid Walrus configuration file"))?;
    tracing::info!("using Walrus configuration from '{}'", path.display());

    serde_yaml::from_str(&std::fs::read_to_string(&path).context(format!(
        "unable to read Walrus configuration from '{}'",
        path.display()
    ))?)
    .context(format!(
        "parsing Walrus configuration from '{}' failed",
        path.display()
    ))
}

/// Creates a [`Client`] based on the provided [`Config`] with read-only access to Sui.
///
/// The RPC URL is set based on the `rpc_url` parameter (if `Some`), the `wallet` (if `Ok`) or the
/// default [`DEFAULT_RPC_URL`] if `allow_fallback_to_default` is true.
pub async fn get_read_client(
    config: Config,
    rpc_url: Option<String>,
    wallet: Result<WalletContext>,
    allow_fallback_to_default: bool,
    blocklist_path: &Option<PathBuf>,
) -> Result<Client<SuiReadClient>> {
    let sui_read_client = get_sui_read_client_from_rpc_node_or_wallet(
        &config,
        rpc_url,
        wallet,
        allow_fallback_to_default,
    )
    .await?;

    let refresh_handle = config
        .refresh_config
        .build_refresher_and_run(sui_read_client.clone())
        .await?;
    let client = Client::new_read_client(config, refresh_handle, sui_read_client).await?;

    if blocklist_path.is_some() {
        Ok(client.with_blocklist(Blocklist::new(blocklist_path)?))
    } else {
        Ok(client)
    }
}

/// Creates a [`Client<SuiContractClient>`] based on the provided [`Config`] with write access to
/// Sui.
pub async fn get_contract_client(
    config: Config,
    wallet: Result<WalletContext>,
    gas_budget: Option<u64>,
    blocklist_path: &Option<PathBuf>,
) -> Result<Client<SuiContractClient>> {
    let sui_client = config.new_contract_client(wallet?, gas_budget).await?;

    let refresh_handle = config
        .refresh_config
        .build_refresher_and_run(sui_client.read_client().clone())
        .await?;
    let client = Client::new_contract_client(config, refresh_handle, sui_client).await?;

    if blocklist_path.is_some() {
        Ok(client.with_blocklist(Blocklist::new(blocklist_path)?))
    } else {
        Ok(client)
    }
}

/// Creates a [`SuiReadClient`] from the provided RPC URL or wallet.
///
/// The RPC URL is set based on the `rpc_url` parameter (if `Some`), the `wallet` (if `Ok`) or the
/// default [`DEFAULT_RPC_URL`] if `allow_fallback_to_default` is true.
// NB: When making changes to the logic, make sure to update the docstring of `get_read_client` and
// the argument docs in `crates/walrus-service/bin/client.rs`.
pub async fn get_sui_read_client_from_rpc_node_or_wallet(
    config: &Config,
    rpc_url: Option<String>,
    wallet: Result<WalletContext>,
    allow_fallback_to_default: bool,
) -> Result<SuiReadClient> {
    tracing::debug!(
        ?rpc_url,
        %allow_fallback_to_default,
        "attempting to create a read client from explicitly set RPC URL, wallet config, or default"
    );
    let backoff_config = config.backoff_config().clone();
    let sui_client = match rpc_url {
        Some(url) => {
            tracing::info!("using explicitly set RPC URL {url}");
            RetriableSuiClient::new_for_rpc(&url, backoff_config)
                .await
                .context(format!("cannot connect to Sui RPC node at {url}"))
        }
        None => match wallet {
            Ok(wallet) => {
                tracing::info!("using RPC URL set in wallet configuration");
                RetriableSuiClient::new_from_wallet(&wallet, backoff_config)
                    .await
                    .context("cannot connect to Sui RPC node specified in the wallet configuration")
            }
            Err(e) => {
                if allow_fallback_to_default {
                    tracing::info!("using default RPC URL '{DEFAULT_RPC_URL}'");
                    RetriableSuiClient::new_for_rpc(DEFAULT_RPC_URL, backoff_config)
                        .await
                        .context(format!(
                            "cannot connect to Sui RPC node at {DEFAULT_RPC_URL}"
                        ))
                } else {
                    Err(e)
                }
            }
        },
    }?;

    Ok(config.new_read_client(sui_client).await?)
}

/// Returns the string `Success:` colored in green for terminal output.
pub fn success() -> ColoredString {
    "Success:".bold().walrus_teal()
}

/// Returns the string `Error:` colored in red for terminal output.
pub fn error() -> ColoredString {
    "Error:".bold().red()
}

/// Returns the string `Warning:` colored in yellow for terminal output.
pub fn warning() -> ColoredString {
    "Warning:".bold().yellow()
}

// Custom colors to match the Walrus brand identity.

/// The Walrus teal color.
///
/// The original walrus teal is `#99efe4`. However, to remain compatible with 256-color
/// terminals, we use the closest color available in the 256-color palette, which is `122
/// (#87ffd7)`.
pub const WALRUS_TEAL: Color = Color::TrueColor {
    r: 135,
    g: 255,
    b: 215,
};
/// The Walrus purple color.
///
/// The original walrus purple is `#c484f6 `. However, to remain compatible with 256-color
/// terminals, we use the closest color available in the 256-color palette, which is `177
/// (#d787ff)`.
pub const WALRUS_PURPLE: Color = Color::TrueColor {
    r: 215,
    g: 135,
    b: 255,
};

/// Trait to color strings with the Walrus brand colors.
pub trait WalrusColors {
    /// Colors the string in the Walrus teal color.
    fn walrus_teal(self) -> ColoredString;

    /// Colors the string in the Walrus purple color.
    fn walrus_purple(self) -> ColoredString;
}

impl WalrusColors for ColoredString {
    fn walrus_teal(self) -> ColoredString {
        self.color(WALRUS_TEAL)
    }

    fn walrus_purple(self) -> ColoredString {
        self.color(WALRUS_PURPLE)
    }
}

impl WalrusColors for &str {
    fn walrus_teal(self) -> ColoredString {
        self.color(WALRUS_TEAL)
    }

    fn walrus_purple(self) -> ColoredString {
        self.color(WALRUS_PURPLE)
    }
}

/// Type to help with formatting bytes as human-readable strings.
///
/// Formatting of `HumanReadableBytes` works as follows:
///
/// 1. If the value is smaller than 1024, print the value with a ` B` suffix (as we always have
///    an integer number of bytes). Otherwise, follow the next steps.
/// 1. Divide the value by 1024 until we get a *normalized value* in the interval `0..1024`.
/// 1. Round the value (see precision below).
/// 1. Print the normalized value and the unit `B` with an appropriate binary prefix.
///
/// The precision specified in format strings is interpreted differently compared to standard
/// floating-point uses:
///
/// - If the number of digits of the integer part of the normalized value is greater than or
///   equal to the precision, print the integer value.
/// - Else, print the value with the number of significant digits set by the precision.
///
/// A specified precision of `0` is replaced by `1`. The default precision is `3`.
#[repr(transparent)]
#[derive(Debug, Default, Clone, Copy, PartialEq, Eq, PartialOrd, Ord)]
pub struct HumanReadableBytes(pub u64);

impl std::fmt::Display for HumanReadableBytes {
    fn fmt(&self, f: &mut std::fmt::Formatter<'_>) -> std::fmt::Result {
        const BASE: u64 = 1024;
        const UNITS: [&str; 6] = ["KiB", "MiB", "GiB", "TiB", "PiB", "EiB"];
        let value = self.0;

        if value < BASE {
            return write!(f, "{value} B");
        }

        // We know that `value >= 1024`, so `exponent >= 1`.
        let exponent = value.ilog(BASE);
        let normalized_value = value as f64 / BASE.pow(exponent) as f64;
        let unit =
            UNITS[usize::try_from(exponent - 1).expect("we assume at least a 32-bit architecture")];

        // Get correct number of significant digits (not rounding integer part).
        let normalized_integer_digits = normalized_value.log10() as usize + 1;
        let set_precision = f.precision().unwrap_or(3).max(1);
        let precision = set_precision.saturating_sub(normalized_integer_digits);

        write!(f, "{normalized_value:.*} {unit}", precision)
    }
}

trait CurrencyForDisplay {
    /// The name of the main unit of currency
    const SUPERUNIT_NAME: &'static str;
    /// The name of the subunit, that divides the main currency.
    const UNIT_NAME: &'static str;
    /// Number of decimal places the coin uses: 1 superunit is equal to 10^decimal units.
    const DECIMALS: u8;

    /// Converts the value in base units to the value in the superunit.
    fn unit_to_superunit(value: u64) -> f64 {
        value as f64 / Self::units_in_superunit() as f64
    }

    fn units_in_superunit() -> u64 {
        10u64.pow(Self::DECIMALS as u32)
    }

    /// Gets the value of the current coin.
    fn value(&self) -> u64;

    // Creates a new instance of the currency.
    fn new(value: u64) -> Self;
}

/// The representation of a currency in a human readable format.
#[repr(transparent)]
#[derive(Debug, Default, Clone, Copy, PartialEq, Eq, PartialOrd, Ord)]
pub struct HumanReadableCoin<C>(C);

impl<C: CurrencyForDisplay> From<u64> for HumanReadableCoin<C> {
    fn from(value: u64) -> Self {
        Self(C::new(value))
    }
}

impl<C: CurrencyForDisplay> Display for HumanReadableCoin<C> {
    fn fmt(&self, f: &mut fmt::Formatter) -> fmt::Result {
        if self.0.value() == 0 {
            return write!(f, "0 {}", C::UNIT_NAME);
        }
        // We ensure that the values displayed in C::UNIT_NAME always require less or equal to 4
        // decimal digits to be readable.
        let ratio = C::units_in_superunit() / self.0.value();
        if ratio > 10_000 {
            let with_separator = thousands_separator(self.0.value());
            return write!(f, "{with_separator} {}", C::UNIT_NAME);
        }
        let digits = if ratio <= 100 { 3 } else { 4 };
        let sui = C::unit_to_superunit(self.0.value());

        write!(
            f,
            "{} {}",
            thousands_separator_float(sui, digits),
            C::SUPERUNIT_NAME
        )
    }
}

/// The SUI coin for simple display.
#[derive(Debug, Clone, Copy, PartialEq, Eq, PartialOrd, Ord)]
pub struct SuiCoin(u64);

/// The human readable representation of the MIST and SUI coins.
pub type HumanReadableMist = HumanReadableCoin<SuiCoin>;

impl CurrencyForDisplay for SuiCoin {
    const SUPERUNIT_NAME: &'static str = "SUI";
    const UNIT_NAME: &'static str = "MIST";
    const DECIMALS: u8 = 9;

    fn value(&self) -> u64 {
        self.0
    }

    fn new(value: u64) -> Self {
        Self(value)
    }
}

/// The WAL coin for simple display.
#[derive(Debug, Clone, Copy, PartialEq, Eq, PartialOrd, Ord)]
pub struct WalCoin(u64);

/// The human readable representation of the FROST and WAL coins.
pub type HumanReadableFrost = HumanReadableCoin<WalCoin>;

impl CurrencyForDisplay for WalCoin {
    const SUPERUNIT_NAME: &'static str = "WAL";
    const UNIT_NAME: &'static str = "FROST";
    const DECIMALS: u8 = 9;

    fn value(&self) -> u64 {
        self.0
    }

    fn new(value: u64) -> Self {
        Self(value)
    }
}

/// Returns a string representation of the input `num`, with digits grouped in threes by a
/// separator.
fn thousands_separator(num: u64) -> String {
    num.to_string()
        .as_bytes()
        .rchunks(3)
        .rev()
        .map(std::str::from_utf8)
        .collect::<Result<Vec<&str>, _>>()
        .expect("going from utf8 to bytes and back always works")
        .join(",")
}

fn thousands_separator_float(num: f64, digits: u32) -> String {
    let integer = num.floor() as u64;
    let decimal = (num.fract() * 10u64.pow(digits) as f64).round() as u64;
    let digits = digits as usize;
    format!("{}.{:0digits$}", thousands_separator(integer), decimal)
}

/// Reads a blob from the filesystem or returns a helpful error message.
pub fn read_blob_from_file(path: impl AsRef<Path>) -> anyhow::Result<Vec<u8>> {
    fs::read(&path).context(format!(
        "unable to read blob from '{}'",
        path.as_ref().display()
    ))
}

/// Format the event ID as the transaction digest and the sequence number.
pub fn format_event_id(event_id: &EventID) -> String {
    format!("(tx: {}, seq: {})", event_id.tx_digest, event_id.event_seq)
}

/// Error type distinguishing between a decimal value that corresponds to a valid blob ID and any
/// other parse error.
#[derive(Debug, thiserror::Error)]
pub enum BlobIdParseError {
    /// Returned when attempting to parse a decimal value for the blob ID.
    #[error(
        "you seem to be using a numeric value in decimal format corresponding to a Walrus blob ID \
        (maybe copied from a Sui explorer) whereas Walrus uses URL-safe base64 encoding;\n\
        the Walrus blob ID corresponding to the provided value is {0}"
    )]
    BlobIdInDecimalFormat(BlobId),
    /// Returned when attempting to parse any other invalid string as a blob ID.
    #[error("the provided blob ID is invalid")]
    InvalidBlobId,
}

/// Attempts to parse the blob ID and provides a detailed error when the blob ID was provided in
/// decimal format.
pub fn parse_blob_id(input: &str) -> Result<BlobId, BlobIdParseError> {
    if let Ok(blob_id) = BlobId::from_str(input) {
        return Ok(blob_id);
    }
    Err(match BlobIdDecimal::from_str(input) {
        Err(_) => BlobIdParseError::InvalidBlobId,
        Ok(blob_id) => BlobIdParseError::BlobIdInDecimalFormat(blob_id.into()),
    })
}

/// Helper struct to parse and format blob IDs as decimal numbers.
#[derive(Debug, Clone, Copy, PartialEq, Eq, PartialOrd, Ord, Serialize, Deserialize, Hash)]
#[repr(transparent)]
pub struct BlobIdDecimal(BlobId);

/// Error returned when unable to parse a decimal value corresponding to a Walrus blob ID.
#[derive(Debug, thiserror::Error)]
pub enum BlobIdDecimalParseError {
    /// Returned when attempting to parse an actual Walrus blob ID.
    #[error(
        "the provided value is already a valid Walrus blob ID;\n\
        the value represented as a decimal number is {0}"
    )]
    BlobIdInBase64Format(BlobIdDecimal),
    /// Returned when attempting to parse any other invalid string as a decimal blob ID.
    #[error("the provided value cannot be converted to a Walrus blob ID")]
    InvalidBlobId,
}

impl FromStr for BlobIdDecimal {
    type Err = BlobIdDecimalParseError;

    fn from_str(s: &str) -> std::result::Result<Self, Self::Err> {
        if let Some(number) = BigUint::parse_bytes(s.as_bytes(), 10) {
            let bytes = number.to_bytes_le();

            if bytes.len() <= BlobId::LENGTH {
                let mut blob_id = [0; BlobId::LENGTH];
                blob_id[..bytes.len()].copy_from_slice(&bytes);
                return Ok(Self(BlobId(blob_id)));
            }
        }

        Err(if let Ok(blob_id) = BlobId::from_str(s) {
            BlobIdDecimalParseError::BlobIdInBase64Format(blob_id.into())
        } else {
            BlobIdDecimalParseError::InvalidBlobId
        })
    }
}

impl From<BlobIdDecimal> for BlobId {
    fn from(value: BlobIdDecimal) -> Self {
        value.0
    }
}

impl From<BlobId> for BlobIdDecimal {
    fn from(value: BlobId) -> Self {
        Self(value)
    }
}

impl Display for BlobIdDecimal {
    fn fmt(&self, f: &mut fmt::Formatter<'_>) -> fmt::Result {
        write!(f, "{}", BigUint::from_bytes_le(self.0.as_ref()))
    }
}

/// Returns a progress bar with the given length and stlyle already applied
pub(crate) fn styled_progress_bar(length: u64) -> ProgressBar {
    let pb = ProgressBar::new(length);
    pb.set_style(
        ProgressStyle::with_template(
            " {spinner:.122} {msg} [{elapsed_precise}] [{wide_bar:.122/177}] {pos}/{len} ({eta})",
        )
        .expect("the template is valid")
        .tick_chars("•◉◎○◌○◎◉")
        .progress_chars("#>-"),
    );
    pb.enable_steady_tick(Duration::from_millis(100));
    pb
}

/// Returns a pre-configured spinner.
pub(crate) fn styled_spinner() -> ProgressBar {
    let spinner = ProgressBar::new_spinner();
    spinner.set_style(
        ProgressStyle::with_template(" {spinner:.122} {msg} [{elapsed_precise}]")
            .expect("the template is valid")
            .tick_chars("•◉◎○◌○◎◉"),
    );
    spinner.enable_steady_tick(Duration::from_millis(100));
    spinner
}
#[cfg(test)]
mod tests {
    use walrus_test_utils::param_test;

    use super::*;

    param_test! {
        test_display_without_precision: [
            b_0: (0, "0 B"),
            b_1: (1, "1 B"),
            b_1023: (1023, "1023 B"),
            kib_1: (1024, "1.00 KiB"),
            kib_99: (1024 * 99, "99.0 KiB"),
            kib_100: (1024 * 100, "100 KiB"),
            kib_1023: (1024 * 1023, "1023 KiB"),
            eib_1: (1024_u64.pow(6), "1.00 EiB"),
            u64_max: (u64::MAX, "16.0 EiB"),
        ]
    }
    fn test_display_without_precision(bytes: u64, expected_result: &str) {
        assert_eq!(
            format!("{}", HumanReadableBytes(bytes)),
            expected_result.to_string()
        );
    }

    param_test! {
        test_display_with_explicit_precision: [
            b_0_p0: (0, 0, "0 B"),
            b_1_p0: (1, 0, "1 B"),
            b_1023_p0: (1023, 0, "1023 B"),
            kib_1_p0: (1024, 0, "1 KiB"),
            kib_99_p0: (1024 * 99, 0, "99 KiB"),
            kib_100_p0: (1024 * 100, 0, "100 KiB"),
            kib_1023_p0: (1024 * 1023, 0, "1023 KiB"),
            eib_1_p0: (1024_u64.pow(6), 0, "1 EiB"),
            u64_max_p0: (u64::MAX, 0, "16 EiB"),
            b_1_p1: (1, 1, "1 B"),
            b_1023_p1: (1023, 1, "1023 B"),
            kib_1_p1: (1024, 1, "1 KiB"),
            b_1_p5: (1, 5, "1 B"),
            b_1023_p5: (1023, 5, "1023 B"),
            kib_1_p5: (1024, 5, "1.0000 KiB"),
            b1025_p5: (1025, 5, "1.0010 KiB"),
        ]
    }
    fn test_display_with_explicit_precision(bytes: u64, precision: usize, expected_result: &str) {
        assert_eq!(
            format!("{:.*}", precision, HumanReadableBytes(bytes)),
            expected_result.to_string()
        );
    }

    param_test! {
        test_thousands_separator: [
            thousand: (1_000, "1,000"),
            million: (2_000_000, "2,000,000"),
            hundred_million: (123_456_789, "123,456,789"),
        ]
    }
    fn test_thousands_separator(num: u64, expected: &str) {
        assert_eq!(thousands_separator(num), expected);
    }

    param_test! {
        test_thousands_separator_float: [
            thousand: (1_000.0, 3, "1,000.000"),
            million: (2_000_000.009, 3, "2,000,000.009"),
            hundred_million: (123_456_789.123_49, 4, "123,456,789.1235"),
        ]
    }
    fn test_thousands_separator_float(num: f64, digits: u32, expected: &str) {
        assert_eq!(thousands_separator_float(num, digits), expected);
    }

    param_test! {
        test_human_readable_mist: [
            zero: (0, "0 MIST"),
            ten: (10, "10 MIST"),
            ten_thousand: (10_000, "10,000 MIST"),
            hundred_thousand: (100_000, "0.0001 SUI"),
            hundred_thousand_and_one: (100_001, "0.0001 SUI"),
            million: (1_000_000, "0.0010 SUI"),
            nine_million: (9_123_456, "0.0091 SUI"),
            ten_million_exact: (10_000_000, "0.010 SUI"),
            ten_million: (10_123_456, "0.010 SUI"),
            hundred_million: (123_456_789, "0.123 SUI"),
        ]
    }
    fn test_human_readable_mist(mist: u64, expected: &str) {
        assert_eq!(&format!("{}", HumanReadableMist::from(mist)), expected,)
    }

    param_test! {
        test_parse_blob_id_matches_expected_slice_prefix: [
            valid_base64: ("M5YQinGO3RoRLaW_KbCfvXStVlWEqO5dGDe5cSiN07I", &[]),
            // A 43-digit decimal value is parsed as a base-64 string.
            valid_base64_and_decimal: (
                "1000000000000000000000000000000000000000000",
                &[215, 77, 52, 211, 77, 52, 211, 77, 52, 211, 77, 52, 211, 77, 52]),
    ]}
    fn test_parse_blob_id_matches_expected_slice_prefix(
        input_string: &str,
        expected_result: &[u8],
    ) {
        let blob_id = parse_blob_id(input_string).unwrap();
        assert_eq!(blob_id.0[..expected_result.len()], expected_result[..]);
    }

    param_test! {
        test_parse_blob_id_provides_correct_decimal_error: [
            zero: ("0", &[0; 32]),
            ten: ("256", &[0, 1]),
            valid_decimal: (
                "80885466015098902458382552429473803233277035186046880821304527730792838764083",
                &[]
            ),
    ]}
    fn test_parse_blob_id_provides_correct_decimal_error(
        input_string: &str,
        expected_result: &[u8],
    ) {
        let Err(BlobIdParseError::BlobIdInDecimalFormat(blob_id)) = parse_blob_id(input_string)
        else {
            panic!()
        };
        assert_eq!(blob_id.0[..expected_result.len()], expected_result[..]);
    }

    param_test! {
        test_parse_blob_id_failure: [
            empty: (""),
            too_short_base64: ("aaaa"),
            two_pow_256: (
                "115792089237316195423570985008687907853269984665640564039457584007913129639936"
            )
        ]
    }
    fn test_parse_blob_id_failure(input_string: &str) {
        assert!(matches!(
            parse_blob_id(input_string),
            Err(BlobIdParseError::InvalidBlobId)
        ));
    }
}<|MERGE_RESOLUTION|>--- conflicted
+++ resolved
@@ -27,24 +27,16 @@
 mod cli_output;
 mod runner;
 pub use args::{
-<<<<<<< HEAD
-=======
     AggregatorArgs,
->>>>>>> fef67016
     App,
     CliCommands,
     Commands,
     DaemonCommands,
-<<<<<<< HEAD
     HealthSortBy,
     NodeSelection,
     NodeSortBy,
     PublisherArgs,
     SortBy,
-=======
-    NodeSelection,
-    PublisherArgs,
->>>>>>> fef67016
 };
 pub use cli_output::CliOutput;
 pub use runner::ClientCommandRunner;
