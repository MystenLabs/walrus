--- conflicted
+++ resolved
@@ -425,14 +425,7 @@
 
 /// Parses a [`QuiltPatchId`] from a string.
 pub fn parse_quilt_patch_id(input: &str) -> Result<QuiltPatchId, QuiltError> {
-<<<<<<< HEAD
-    if let Ok(quilt_id) = QuiltPatchId::from_str(input) {
-        return Ok(quilt_id);
-    }
-    Err(QuiltError::QuiltPatchIdParseError(input.to_string()))
-=======
     QuiltPatchId::from_str(input).map_err(|_| QuiltError::QuiltPatchIdParseError(input.to_string()))
->>>>>>> f979c2c1
 }
 
 /// Helper struct to parse and format blob IDs as decimal numbers.
