--- conflicted
+++ resolved
@@ -802,16 +802,13 @@
             num_uncertified_blob_threshold: Some(10),
             balance_check: Default::default(),
             thread_pool: Default::default(),
-<<<<<<< HEAD
-            checkpoint_config: Default::default(),
-            admin_socket_path: Some(working_dir.join(format!("admin-{}.sock", node_index))),
-=======
             consistency_check: StorageNodeConsistencyCheckConfig {
                 enable_consistency_check: true,
                 enable_sliver_data_existence_check: true,
                 sliver_data_existence_check_sample_rate_percentage: 100,
             },
->>>>>>> 0f72275a
+            checkpoint_config: Default::default(),
+            admin_socket_path: Some(working_dir.join(format!("admin-{}.sock", node_index))),
         });
     }
 
