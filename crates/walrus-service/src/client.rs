// Copyright (c) Mysten Labs, Inc.
// SPDX-License-Identifier: Apache-2.0

//! Client for the Walrus service.

use std::{collections::HashMap, fmt::Display, sync::Arc, time::Instant};

use anyhow::anyhow;
use communication::NodeCommunicationFactory;
use fastcrypto::{bls12381::min_pk::BLS12381AggregateSignature, traits::AggregateAuthenticator};
use futures::Future;
use metrics::ClientMetricSet;
use prometheus::Registry;
use resource::{PriceComputation, ResourceManager, StoreOp};
use sui_types::base_types::ObjectID;
use tokio::{
    sync::{RwLock, Semaphore},
    time::Duration,
};
use tracing::{Instrument as _, Level};
use walrus_core::{
    encoding::{BlobDecoder, EncodingAxis, EncodingConfig, SliverData, SliverPair},
    ensure,
    messages::{Confirmation, ConfirmationCertificate, SignedStorageConfirmation},
    metadata::VerifiedBlobMetadataWithId,
    BlobId,
    Epoch,
    EpochCount,
    Sliver,
};
use walrus_sdk::{api::BlobStatus, error::NodeError};
use walrus_sui::{
    client::{BlobPersistence, ContractClient, ReadClient},
    types::{Blob, BlobEvent, StakedWal},
};

use self::{
    communication::NodeResult,
    config::CommunicationLimits,
    responses::BlobStoreResult,
    utils::{CompletedReasonWeight, WeightedFutures},
};
use crate::common::active_committees::ActiveCommittees;

pub mod cli;
pub mod responses;

mod blocklist;
pub use blocklist::Blocklist;

mod communication;

mod config;
pub use config::{
    default_configuration_paths,
    ClientCommunicationConfig,
    Config,
    ExchangeObjectConfig,
};

mod daemon;
pub use daemon::ClientDaemon;

mod error;
pub use error::{ClientError, ClientErrorKind};

mod resource;

mod utils;
pub use utils::string_prefix;
use walrus_utils::backoff::ExponentialBackoff;

pub mod metrics;

mod refill;
pub use refill::{CoinRefill, NetworkOrWallet, RefillHandles, Refiller};
mod multiplexer;

type ClientResult<T> = Result<T, ClientError>;

/// Represents how the store operation should be carried out by the client.
#[derive(Debug, Clone, Copy)]
pub enum StoreWhen {
    /// Store the blob if not stored, but do not check the resources in the current wallet.
    ///
    /// With this command, the client does not check for usable registrations or
    /// storage space. This is useful when using the publisher, to avoid wasting multiple round
    /// trips to the fullnode.
    NotStoredIgnoreResources,
    /// Store the blob always, without checking the status.
    Always,
    /// Check the status of the blob before storing it, and store it only if it is not already.
    NotStored,
}

impl StoreWhen {
    /// Returns `true` if the operation is [`Self::Always`].
    pub fn is_store_always(&self) -> bool {
        matches!(self, Self::Always)
    }

    /// Returns `true` if the operation is [`Self::NotStoredIgnoreResources`].
    pub fn is_ignore_resources(&self) -> bool {
        matches!(self, Self::NotStoredIgnoreResources)
    }

    /// Returns [`Self`] based on the value of a `force` flag.
    pub fn always(force: bool) -> Self {
        if force {
            Self::Always
        } else {
            Self::NotStored
        }
    }
}

/// A client to communicate with Walrus shards and storage nodes.
#[derive(Debug, Clone)]
pub struct Client<T> {
    config: Config,
    sui_client: T,
    committees: Arc<RwLock<ActiveCommittees>>,
    price_computation: PriceComputation,
    communication_limits: CommunicationLimits,
    // The `Arc` is used to share the encoding config with the `communication_factory` without
    // introducing lifetimes.
    encoding_config: Arc<EncodingConfig>,
    blocklist: Option<Blocklist>,
    communication_factory: NodeCommunicationFactory,
    metrics: Option<ClientMetricSet>,
}

impl Client<()> {
    /// Creates a new Walrus client without a Sui client.
    pub async fn new(config: Config, sui_read_client: &impl ReadClient) -> ClientResult<Self> {
        tracing::debug!(?config, "running client");

        let committees = ActiveCommittees::from_committees_and_state(
            sui_read_client
                .get_committees_and_state()
                .await
                .map_err(ClientError::other)?,
        );

        let (storage_price, write_price) = sui_read_client
            .storage_and_write_price_per_unit_size()
            .await?;
        let price_computation = PriceComputation::new(storage_price, write_price);

        let encoding_config = EncodingConfig::new(committees.n_shards());

        let committees = Arc::new(RwLock::new(committees));
        let communication_limits =
            CommunicationLimits::new(&config.communication_config, encoding_config.n_shards());

        let encoding_config = Arc::new(encoding_config);

        Ok(Self {
            sui_client: (),
            committees: committees.clone(),
            price_computation,
            encoding_config: encoding_config.clone(),
            communication_limits,
            blocklist: None,
            communication_factory: NodeCommunicationFactory::new(
                config.communication_config.clone(),
                encoding_config,
            ),
            config,
            metrics: None,
        })
    }

    /// Converts `self` to a [`Client::<T>`] by adding the `sui_client`.
    pub async fn with_client<C>(self, sui_client: C) -> Client<C> {
        let Self {
            config,
            sui_client: _,
            committees,
            price_computation,
            encoding_config,
            communication_limits,
            blocklist,
            communication_factory: node_client_factory,
            metrics,
        } = self;
        Client::<C> {
            config,
            sui_client,
            committees,
            price_computation,
            encoding_config,
            communication_limits,
            blocklist,
            communication_factory: node_client_factory,
            metrics,
        }
    }
}

impl<T: ReadClient> Client<T> {
    /// Creates a new read client starting from a config file.
    pub async fn new_read_client(config: Config, sui_read_client: T) -> ClientResult<Self> {
        Ok(Client::new(config, &sui_read_client)
            .await?
            .with_client(sui_read_client)
            .await)
    }

    /// Reconstructs the blob by reading slivers from Walrus shards.
    ///
    /// The operation is retried if epoch it fails due to epoch change.
    pub async fn read_blob_retry_epoch<U>(&self, blob_id: &BlobId) -> ClientResult<Vec<u8>>
    where
        U: EncodingAxis,
        SliverData<U>: TryFrom<Sliver>,
    {
        retry_if_epoch_change(self, || self.read_blob::<U>(blob_id)).await
    }

    /// Reconstructs the blob by reading slivers from Walrus shards.
    #[tracing::instrument(level = Level::ERROR, skip_all, fields(%blob_id))]
    pub async fn read_blob<U>(&self, blob_id: &BlobId) -> ClientResult<Vec<u8>>
    where
        U: EncodingAxis,
        SliverData<U>: TryFrom<Sliver>,
    {
        tracing::debug!("starting to read blob");
        self.check_blob_id(blob_id)?;

        let certified_epoch = if self.committees.read().await.is_change_in_progress() {
            tracing::info!("epoch change in progress, reading from initial certified epoch");
            self.get_blob_status_with_retries(blob_id, &self.sui_client)
                .await?
                .initial_certified_epoch()
                .ok_or_else(|| ClientError::from(ClientErrorKind::BlobIdDoesNotExist))?
        } else {
            // We are not during epoch change, we can read from the current epoch directly.
            self.committees.read().await.epoch()
        };

        // Return early if the committee is behind.
        if certified_epoch > self.committees.read().await.epoch() {
            return Err(ClientError::from(ClientErrorKind::BehindCurrentEpoch {
                client_epoch: self.committees.read().await.epoch(),
                certified_epoch,
            }));
        }

        self.read_metadata_and_slivers::<U>(certified_epoch, blob_id)
            .await
    }

    async fn read_metadata_and_slivers<U>(
        &self,
        certified_epoch: Epoch,
        blob_id: &BlobId,
    ) -> ClientResult<Vec<u8>>
    where
        U: EncodingAxis,
        SliverData<U>: TryFrom<Sliver>,
    {
        let metadata = self.retrieve_metadata(certified_epoch, blob_id).await?;
        self.request_slivers_and_decode::<U>(certified_epoch, &metadata)
            .await
    }

    /// Fetches again the current committees from chain.
    ///
    /// The provided `refresh_epoch` is the epoch at which the committee was when the function was
    /// called. Since may concurrent calls to this function may be made, we fist check if
    /// `self.committees` was already updated.
    ///
    /// This works because the `tokio::sync::RwLock` is write preferring, and all read locks are
    /// delayed as soon as the first write lock is scheduled.
    pub async fn refresh_committees(&self, refresh_epoch: Epoch) -> ClientResult<()> {
        if self.committees.read().await.epoch() > refresh_epoch {
            // Another thread has already updated the committees, no need call the chain and get
            // the write lock.
            return Ok(());
        }

        let new_committees = ActiveCommittees::from_committees_and_state(
            self.sui_client
                .get_committees_and_state()
                .await
                .map_err(ClientError::other)?,
        );

        // Acquire the guard across updating the metric.
        let mut committee_guard = self.committees.write().await;

        // Update the metrics to reflect the new committee.
        if let Some(metrics) = self.metrics.as_ref() {
            metrics.current_epoch.set(new_committees.epoch());
            metrics
                .current_epoch_state
                .set_from_committees(&new_committees);
        }

        *committee_guard = new_committees;

        Ok(())
    }
}

impl<T: ContractClient> Client<T> {
    /// Creates a new client starting from a config file.
    pub async fn new_contract_client(config: Config, sui_client: T) -> ClientResult<Self> {
        Ok(Client::new(config, sui_client.read_client())
            .await?
            .with_client(sui_client)
            .await)
    }

    /// Stores the blob to Walrus, retrying if it fails because of epoch change.
    #[tracing::instrument(skip_all, fields(blob_id))]
    pub async fn reserve_and_store_blob_retry_epoch(
        &self,
        blob: &[u8],
        epochs_ahead: EpochCount,
        store_when: StoreWhen,
        persistence: BlobPersistence,
    ) -> ClientResult<BlobStoreResult> {
        let (pairs, metadata) = self.encode_pairs_and_metadata(blob).await?;

        retry_if_epoch_change(self, || {
            self.reserve_and_store_encoded_blob(
                &pairs,
                &metadata,
                epochs_ahead,
                store_when,
                persistence,
            )
        })
        .await
    }

    /// Encodes the blob, reserves & registers the space on chain, and stores the slivers to the
    /// storage nodes. Finally, the function aggregates the storage confirmations and posts the
    /// [`ConfirmationCertificate`] on chain.
    #[tracing::instrument(skip_all, fields(blob_id))]
    pub async fn reserve_and_store_blob(
        &self,
        blob: &[u8],
        epochs_ahead: EpochCount,
        store_when: StoreWhen,
        persistence: BlobPersistence,
    ) -> ClientResult<BlobStoreResult> {
        let (pairs, metadata) = self.encode_pairs_and_metadata(blob).await?;

        self.reserve_and_store_encoded_blob(
            &pairs,
            &metadata,
            epochs_ahead,
            store_when,
            persistence,
        )
        .await
    }

    async fn encode_pairs_and_metadata(
        &self,
        blob: &[u8],
    ) -> ClientResult<(Vec<SliverPair>, VerifiedBlobMetadataWithId)> {
        let encode_start_timer = Instant::now();

        let (pairs, metadata) = self
            .encoding_config
            .get_blob_encoder(blob)
            .map_err(ClientError::other)?
            .encode_with_metadata();

        let duration = encode_start_timer.elapsed();
        let pair = pairs.first().expect("the encoding produces sliver pairs");
        let symbol_size = pair.primary.symbols.symbol_size().get();
        tracing::info!(
            symbol_size,
            primary_sliver_size = pair.primary.symbols.len() * usize::from(symbol_size),
            secondary_sliver_size = pair.secondary.symbols.len() * usize::from(symbol_size),
            ?duration,
            "encoded sliver pairs and metadata"
        );

        Ok((pairs, metadata))
    }

    async fn reserve_and_store_encoded_blob(
        &self,
        pairs: &[SliverPair],
        metadata: &VerifiedBlobMetadataWithId,
        epochs_ahead: EpochCount,
        store_when: StoreWhen,
        persistence: BlobPersistence,
    ) -> ClientResult<BlobStoreResult> {
        let blob_id = *metadata.blob_id();
        self.check_blob_id(&blob_id)?;
        tracing::Span::current().record("blob_id", blob_id.to_string());

        let status_start_timer = Instant::now();
        let blob_status = self
            .get_blob_status_with_retries(&blob_id, &self.sui_client)
            .await?;
        tracing::info!(
            duration = ?status_start_timer.elapsed(),
            "retrieved blob status"
        );

        let store_op_timer = Instant::now();
        let store_operation = self
            .resource_manager()
            .await
            .store_operation_for_blob(metadata, epochs_ahead, persistence, store_when, blob_status)
            .await?;
        tracing::info!(
            duration = ?store_op_timer.elapsed(),
            "blob resource obtained"
        );

        let (mut blob_object, resource_operation) = match store_operation {
            StoreOp::NoOp(result) => return Ok(result),
            StoreOp::RegisterNew { blob, operation } => (blob, operation),
        };

        let (certificate, write_committee_epoch) = {
            let committees = self.committees.read().await;

            let certificate = match blob_status.initial_certified_epoch() {
                Some(certified_epoch) if !committees.is_change_in_progress() => {
                    // If the blob is already certified on chain and there is no committee change in
                    // progress, all nodes already have the slivers.
                    self.get_certificate_standalone(&blob_id, certified_epoch)
                        .await?
                }
                _ => {
                    // If the blob is not certified, we need to store the slivers. Also, during
                    // epoch change we may need to store the slivers again for an already certified
                    // blob, as the current committee may not have synced them yet.
                    if resource_operation.is_registration() && !blob_status.is_registered() {
                        tracing::debug!(
                            delay=?self.config.communication_config.registration_delay,
                            "waiting to ensure that all storage nodes have seen the registration"
                        );
                        tokio::time::sleep(self.config.communication_config.registration_delay)
                            .await;
                    }
                    let certify_start_timer = Instant::now();
                    let result = self
                        .send_blob_data_and_get_certificate(metadata, pairs)
                        .await?;
                    let duration = certify_start_timer.elapsed();
                    let blob_size = blob_object.size;
                    tracing::info!(
                        ?duration,
                        blob_size,
                        "finished sending blob data and collecting certificate"
                    );
                    result
                }
            };

            let write_committee_epoch = committees.write_committee().epoch;
            (certificate, write_committee_epoch)
        };

        let sui_cert_timer = Instant::now();
        self.sui_client
            .certify_blob(blob_object.clone(), &certificate)
            .await
            .map_err(|e| ClientError::from(ClientErrorKind::CertificationFailed(e)))?;
        tracing::info!(
            duration = ?sui_cert_timer.elapsed(),
            "certified blob on Sui"
        );
        blob_object.certified_epoch = Some(write_committee_epoch);
        let cost = self.price_computation.operation_cost(&resource_operation);

        Ok(BlobStoreResult::NewlyCreated {
            blob_object,
            resource_operation,
            cost,
        })
    }

    /// Creates a resource manager for the client.
    pub async fn resource_manager(&self) -> ResourceManager<T> {
        ResourceManager::new(
            &self.sui_client,
            self.committees.read().await.write_committee().epoch,
        )
    }

    // Blob deletion

    /// Returns an iterator over the list of blobs that can be deleted, based on the blob ID.
    pub async fn deletable_blobs_by_id<'a>(
        &self,
        blob_id: &'a BlobId,
    ) -> ClientResult<impl Iterator<Item = Blob> + 'a> {
        Ok(self
            .sui_client
            .owned_blobs(false)
            .await?
            .into_iter()
            .filter(|blob| blob.blob_id == *blob_id && blob.deletable))
    }

    #[tracing::instrument(skip_all, fields(blob_id))]
    /// Deletes all owned blobs that match the blob ID, and returns the number of deleted objects.
    pub async fn delete_owned_blob(&self, blob_id: &BlobId) -> ClientResult<usize> {
        let mut deleted = 0;
        for blob in self.deletable_blobs_by_id(blob_id).await? {
            self.delete_owned_blob_by_object(blob.id).await?;
            deleted += 1;
        }
        Ok(deleted)
    }

    /// Deletes the owned _deletable_ blob on Walrus, specified by Sui Object ID.
    pub async fn delete_owned_blob_by_object(&self, blob_object_id: ObjectID) -> ClientResult<()> {
        tracing::debug!(%blob_object_id, "deleting blob object");
        self.sui_client.delete_blob(blob_object_id).await?;
        Ok(())
    }

    /// Stakes the specified amount of WAL with the node represented by `node_id`.
    pub async fn stake_with_node_pool(
        &self,
        node_id: ObjectID,
        amount: u64,
    ) -> ClientResult<StakedWal> {
        let staked_wal = self.sui_client.stake_with_pool(amount, node_id).await?;
        Ok(staked_wal)
    }

    /// Exchanges the provided amount of SUI (in MIST) for WAL using the specified exchange.
    pub async fn exchange_sui_for_wal(
        &self,
        exchange_id: ObjectID,
        amount: u64,
    ) -> ClientResult<()> {
        Ok(self
            .sui_client
            .exchange_sui_for_wal(exchange_id, amount)
            .await?)
    }
}

impl<T> Client<T> {
    /// Sets the metric registry used by the client.
    pub fn set_metric_registry(&mut self, registry: &Registry) {
        let metrics = ClientMetricSet::new(registry);

        // Since the metrics have just been set, update them with the stored committee if possible.
        // We use try_read as this is called during the 'construction' phase and it's unlikely that
        // there is a write-lock necessitating the `.await`. Even if this fails, the daemon will
        // eventually refresh the committee and log the state.
        if let Ok(committees_guard) = self.committees.try_read() {
            metrics.current_epoch.set(committees_guard.epoch());
            metrics
                .current_epoch_state
                .set_from_committees(&committees_guard);
        }
        self.metrics = Some(metrics);
    }

    /// Adds a [`Blocklist`] to the client that will be checked when storing or reading blobs.
    ///
    /// This can be called again to replace the blocklist.
    pub fn with_blocklist(mut self, blocklist: Blocklist) -> Self {
        self.blocklist = Some(blocklist);
        self
    }

    /// Stores the already-encoded metadata and sliver pairs for a blob into Walrus, by sending
    /// sliver pairs to at least 2f+1 shards.
    ///
    /// Assumes the blob ID has already been registered, with an appropriate blob size.
    #[tracing::instrument(skip_all)]
    pub async fn send_blob_data_and_get_certificate(
        &self,
        metadata: &VerifiedBlobMetadataWithId,
        pairs: &[SliverPair],
    ) -> ClientResult<ConfirmationCertificate> {
        tracing::info!("starting to send data to storage nodes");
        let mut pairs_per_node = self.pairs_per_node(metadata.blob_id(), pairs).await;
        let sliver_write_limit = self
            .communication_limits
            .max_concurrent_sliver_writes_for_blob_size(
                metadata.metadata().unencoded_length,
                &self.encoding_config,
            );
        tracing::debug!(
            communication_limits = sliver_write_limit,
            "establishing node communications"
        );

        let committees = self.committees.read().await;
        let comms = self
            .communication_factory
            .node_write_communications(&committees, Arc::new(Semaphore::new(sliver_write_limit)))?;

        let mut requests = WeightedFutures::new(comms.iter().map(|n| {
            n.store_metadata_and_pairs(
                metadata,
                pairs_per_node
                    .remove(&n.node_index)
                    .expect("there are shards for each node"),
            )
        }));
        let start = Instant::now();

        // We do not limit the number of concurrent futures awaited here, because the number of
        // connections is limited through a semaphore depending on the [`max_data_in_flight`][]
        if let CompletedReasonWeight::FuturesConsumed(weight) = requests
            .execute_weight(
                &|weight| {
                    committees
                        .write_committee()
                        .is_at_least_min_n_correct(weight)
                },
                committees.n_shards().get().into(),
            )
            .await
        {
            tracing::debug!(
                elapsed_time = ?start.elapsed(),
                executed_weight = weight,
                responses = ?requests.into_results(),
                "all futures consumed before reaching a threshold of successful responses"
            );
            return Err(self
                .not_enough_confirmations_error(weight, &committees)
                .await);
        }
        tracing::debug!(
            elapsed_time = ?start.elapsed(), "stored metadata and slivers onto a quorum of nodes"
        );

        // Allow extra time for the client to store the slivers.
        let completed_reason = requests
            .execute_time(
                self.config
                    .communication_config
                    .sliver_write_extra_time
                    .extra_time(start.elapsed()),
                committees.n_shards().get().into(),
            )
            .await;
        tracing::debug!(
            elapsed_time = ?start.elapsed(),
            %completed_reason,
            "stored metadata and slivers onto additional nodes"
        );

        let results = requests.into_results();

        self.confirmations_to_certificate(metadata.blob_id(), results, &committees)
            .await
    }

    /// Fetches confirmations for a blob from a quorum of nodes and returns the certificate.
    async fn get_certificate_standalone(
        &self,
        blob_id: &BlobId,
        certified_epoch: Epoch,
    ) -> ClientResult<ConfirmationCertificate> {
        let committees = self.committees.read().await;
        let comms = self
            .communication_factory
            .node_read_communications(&committees, certified_epoch)?;

        let mut requests = WeightedFutures::new(
            comms
                .iter()
                .map(|n| n.get_confirmation_with_retries(blob_id, committees.epoch())),
        );

        requests
            .execute_weight(
                &|weight| committees.is_quorum(weight),
                self.communication_limits.max_concurrent_sliver_reads,
            )
            .await;
        let results = requests.into_results();

        self.confirmations_to_certificate(blob_id, results, &committees)
            .await
    }

    /// Combines the received storage confirmations into a single certificate.
    ///
    /// This function _does not_ check that the received confirmations match the current epoch and
    /// blob ID, as it assumes that the storage confirmations were received through
    /// [`NodeCommunication::store_metadata_and_pairs`], which internally verifies it to check the
    /// blob ID and epoch.
    async fn confirmations_to_certificate<E: Display>(
        &self,
        blob_id: &BlobId,
        confirmations: Vec<NodeResult<SignedStorageConfirmation, E>>,
        committees: &ActiveCommittees,
    ) -> ClientResult<ConfirmationCertificate> {
        let mut aggregate_weight = 0;
        let mut signers = Vec::with_capacity(confirmations.len());
        let mut valid_signatures = Vec::with_capacity(confirmations.len());
        for NodeResult(_, weight, node, result) in confirmations {
            match result {
                Ok(confirmation) => {
                    aggregate_weight += weight;
                    valid_signatures.push(confirmation.signature);
                    signers.push(
                        u16::try_from(node)
                            .expect("the node index is computed from the vector of members"),
                    );
                }
                Err(error) => tracing::info!(node, %error, "storing metadata and pairs failed"),
            }
        }

        ensure!(
            committees
                .write_committee()
                .is_at_least_min_n_correct(aggregate_weight),
            self.not_enough_confirmations_error(aggregate_weight, committees)
                .await
        );

        let aggregate =
            BLS12381AggregateSignature::aggregate(&valid_signatures).map_err(ClientError::other)?;
        let cert = ConfirmationCertificate::new(
            signers,
            bcs::to_bytes(&Confirmation::new(
                committees.write_committee().epoch,
                *blob_id,
            ))
            .expect("serialization should always succeed"),
            aggregate,
        );
        Ok(cert)
    }

    async fn not_enough_confirmations_error(
        &self,
        weight: usize,
        committees: &ActiveCommittees,
    ) -> ClientError {
        ClientErrorKind::NotEnoughConfirmations(weight, committees.min_n_correct()).into()
    }

    /// Requests the slivers and decodes them into a blob.
    ///
    /// Returns a [`ClientError`] of kind [`ClientErrorKind::BlobIdDoesNotExist`] if it receives a
    /// quorum (at least 2f+1) of "not found" error status codes from the storage nodes.
    #[tracing::instrument(level = Level::ERROR, skip_all)]
    async fn request_slivers_and_decode<U>(
        &self,
        certified_epoch: Epoch,
        metadata: &VerifiedBlobMetadataWithId,
    ) -> ClientResult<Vec<u8>>
    where
        U: EncodingAxis,
        SliverData<U>: TryFrom<Sliver>,
    {
        let committees = self.committees.read().await;

        let comms = self
            .communication_factory
            .node_read_communications(&committees, certified_epoch)?;
        // Create requests to get all slivers from all nodes.
        let futures = comms.iter().flat_map(|n| {
            // NOTE: the cloned here is needed because otherwise the compiler complains about the
            // lifetimes of `s`.
            n.node.shard_ids.iter().cloned().map(|s| {
                n.retrieve_verified_sliver::<U>(metadata, s)
                    .instrument(n.span.clone())
            })
        });
        let mut decoder = self
            .encoding_config
            .get_blob_decoder::<U>(metadata.metadata().unencoded_length)
            .map_err(ClientError::other)?;
        // Get the first ~1/3 or ~2/3 of slivers directly, and decode with these.
        let mut requests = WeightedFutures::new(futures);
        let enough_source_symbols =
            |weight| weight >= self.encoding_config.n_source_symbols::<U>().get().into();
        requests
            .execute_weight(
                &enough_source_symbols,
                self.communication_limits
                    .max_concurrent_sliver_reads_for_blob_size(
                        metadata.metadata().unencoded_length,
                        &self.encoding_config,
                    ),
            )
            .await;

        let mut n_not_found = 0; // Counts the number of "not found" status codes received.
        let slivers = requests
            .take_results()
            .into_iter()
            .filter_map(|NodeResult(_, _, node, result)| {
                result
                    .map_err(|error| {
<<<<<<< HEAD
                        tracing::debug!(%node, %error, "retrieving sliver failed");
=======
                        tracing::info!(%node, %error, "retrieving sliver failed");
>>>>>>> 3b0b7c66
                        if error.is_status_not_found() {
                            n_not_found += 1;
                        }
                    })
                    .ok()
            })
            .collect::<Vec<_>>();

        if committees.is_quorum(n_not_found) {
            return Err(ClientErrorKind::BlobIdDoesNotExist.into());
        }

        if let Some((blob, _meta)) = decoder
            .decode_and_verify(metadata.blob_id(), slivers)
            .map_err(ClientError::other)?
        {
            // We have enough to decode the blob.
            Ok(blob)
        } else {
            // We were not able to decode. Keep requesting slivers and try decoding as soon as every
            // new sliver is received.
            self.decode_sliver_by_sliver(&mut requests, &mut decoder, metadata, n_not_found)
                .await
        }
    }

    /// Decodes the blob of given blob ID by requesting slivers and trying to decode at each new
    /// sliver it receives.
    #[tracing::instrument(level = Level::ERROR, skip_all)]
    async fn decode_sliver_by_sliver<'a, I, Fut, U>(
        &self,
        requests: &mut WeightedFutures<I, Fut, NodeResult<SliverData<U>, NodeError>>,
        decoder: &mut BlobDecoder<'a, U>,
        metadata: &VerifiedBlobMetadataWithId,
        mut n_not_found: usize,
    ) -> ClientResult<Vec<u8>>
    where
        U: EncodingAxis,
        I: Iterator<Item = Fut>,
        Fut: Future<Output = NodeResult<SliverData<U>, NodeError>>,
    {
        while let Some(NodeResult(_, _, node, result)) = requests
            .next(
                self.communication_limits
                    .max_concurrent_sliver_reads_for_blob_size(
                        metadata.metadata().unencoded_length,
                        &self.encoding_config,
                    ),
            )
            .await
        {
            match result {
                Ok(sliver) => {
                    let result = decoder
                        .decode_and_verify(metadata.blob_id(), [sliver])
                        .map_err(ClientError::other)?;
                    if let Some((blob, _meta)) = result {
                        return Ok(blob);
                    }
                }
                Err(error) => {
<<<<<<< HEAD
                    tracing::debug!(%node, %error, "retrieving sliver failed");
=======
                    tracing::info!(%node, %error, "retrieving sliver failed");
>>>>>>> 3b0b7c66
                    if error.is_status_not_found() && {
                        n_not_found += 1;
                        self.committees.read().await.is_quorum(n_not_found)
                    } {
                        return Err(ClientErrorKind::BlobIdDoesNotExist.into());
                    }
                }
            }
        }
        // We have exhausted all the slivers but were not able to reconstruct the blob.
        Err(ClientErrorKind::NotEnoughSlivers.into())
    }

    /// Requests the metadata from storage nodes, and keeps the first reply that correctly verifies.
    ///
    /// At a high level:
    /// 1. The function requests a random subset of nodes amounting to at least a quorum (2f+1)
    ///    stake for the metadata.
    /// 1. If the function receives valid metadata for the blob, then it returns the metadata.
    /// 1. Otherwise:
    ///    1. If it received f+1 "not found" status responses, it can conclude that the blob ID was
    ///       not certified and returns an error of kind [`ClientErrorKind::BlobIdDoesNotExist`].
    ///    1. Otherwise, there is some major problem with the network and returns an error of kind
    ///       [`ClientErrorKind::NoMetadataReceived`].
    ///
    /// This procedure works because:
    /// 1. If the blob ID was never certified: Then at least f+1 of the 2f+1 nodes by stake that
    ///    were contacted are correct and have returned a "not found" status response.
    /// 1. If the blob ID was certified: Considering the worst possible case where it was certified
    ///    by 2f+1 stake, of which f was malicious, and the remaining f honest did not receive the
    ///    metadata and have yet to recover it. Then, by quorum intersection, in the 2f+1 that reply
    ///    to the client at least 1 is honest and has the metadata. This one node will provide it
    ///    and the client will know the blob exists.
    ///
    /// Note that if a faulty node returns _valid_ metadata for a blob ID that was however not
    /// certified yet, the client proceeds even if the blob ID was possibly not certified yet. This
    /// instance is not considered problematic, as the client will just continue to retrieving the
    /// slivers and fail there.
    ///
    /// The general problem in this latter case is the difficulty to distinguish correct nodes that
    /// have received the certification of the blob before the others, from malicious nodes that
    /// pretend the certification exists.
    pub async fn retrieve_metadata(
        &self,
        certified_epoch: Epoch,
        blob_id: &BlobId,
    ) -> ClientResult<VerifiedBlobMetadataWithId> {
        let committees = self.committees.read().await;
        let comms = self
            .communication_factory
            .node_read_communications_quorum(&committees, certified_epoch)?;
        let futures = comms.iter().map(|n| {
            n.retrieve_verified_metadata(blob_id)
                .instrument(n.span.clone())
        });
        // Wait until the first request succeeds
        let mut requests = WeightedFutures::new(futures);
        let just_one = |weight| weight >= 1;
        requests
            .execute_weight(
                &just_one,
                self.communication_limits.max_concurrent_metadata_reads,
            )
            .await;

        let mut n_not_found = 0;
        for NodeResult(_, weight, node, result) in requests.into_results() {
            match result {
                Ok(metadata) => {
                    tracing::debug!(?node, "metadata received");
                    return Ok(metadata);
                }
                Err(error) => {
                    if error.is_status_not_found() && {
                        n_not_found += weight;
                        committees.is_quorum(n_not_found)
                    } {
                        // TODO(giac): now that we check that the blob is certified before starting
                        // to read, this error should not technically happen unless (1) the client
                        // was disconnected while reading, or (2) the bft threshold was exceeded.
                        return Err(ClientErrorKind::BlobIdDoesNotExist.into());
                    }
                }
            }
        }
        Err(ClientErrorKind::NoMetadataReceived.into())
    }

    /// Retries to get the verified blob status.
    ///
    /// Retries are implemented with backoff, until the fetch succeeds or the maximum number of
    /// retries is reached. If the maximum number of retries is reached, the function returns an
    /// error of kind [`ClientErrorKind::NoValidStatusReceived`].
    #[tracing::instrument(skip_all, fields(%blob_id), err(level = Level::WARN))]
    pub async fn get_blob_status_with_retries<U: ReadClient>(
        &self,
        blob_id: &BlobId,
        read_client: &U,
    ) -> ClientResult<BlobStatus> {
        // The backoff is both the interval between retries and the maximum duration of the retry.
        let config = &self.config.communication_config.request_rate_config;
        let backoff = ExponentialBackoff::new_with_seed(
            config.min_backoff,
            config.max_backoff,
            config.max_retries,
            u64::from_le_bytes(
                blob_id.0[..8]
                    .try_into()
                    .expect("can always convert 8 bytes into u64"),
            ),
        );

        let mut peekable = backoff.peekable();

        while let Some(delay) = peekable.next() {
            let maybe_status = self
                .get_verified_blob_status(blob_id, read_client, delay)
                .await;

            match maybe_status {
                Ok(_) => {
                    return maybe_status;
                }
                Err(client_error)
                    if matches!(client_error.kind(), &ClientErrorKind::BlobIdDoesNotExist) =>
                {
                    return Err(client_error)
                }
                Err(_) => (),
            };

            if peekable.peek().is_some() {
                tracing::debug!(?delay, "fetching blob status failed; retrying after delay");
                tokio::time::sleep(delay).await;
            } else {
                tracing::warn!("fetching blob status failed; no more retries");
            }
        }

        return Err(ClientErrorKind::NoValidStatusReceived.into());
    }

    /// Gets the blob status from multiple nodes and returns the latest status that can be verified.
    ///
    /// The nodes are selected such that at least one correct node is contacted. This function reads
    /// from the latest committee, because, during epoch change, it is the committee that will have
    /// the most up-to-date information on the old and newly certified blobs.
    #[tracing::instrument(skip_all, fields(%blob_id), err(level = Level::WARN))]
    pub async fn get_verified_blob_status<U: ReadClient>(
        &self,
        blob_id: &BlobId,
        read_client: &U,
        timeout: Duration,
    ) -> ClientResult<BlobStatus> {
        tracing::debug!(?timeout, "trying to get blob status");
        let committees = self.committees.read().await;

        let comms = self
            .communication_factory
            .node_read_communications(&committees, committees.write_committee().epoch)?;
        let futures = comms
            .iter()
            .map(|n| n.get_blob_status(blob_id).instrument(n.span.clone()));
        let mut requests = WeightedFutures::new(futures);
        requests
            .execute_until(
                &|weight| committees.is_quorum(weight),
                timeout,
                self.communication_limits.max_concurrent_status_reads,
            )
            .await;

        // If 2f+1 nodes return a 404 status, we know the blob does not exist.
        let n_not_found = requests
            .inner_err()
            .iter()
            .filter(|err| err.is_status_not_found())
            .count();
        if committees.is_quorum(n_not_found) {
            return Err(ClientErrorKind::BlobIdDoesNotExist.into());
        }

        // Check the received statuses.
        let statuses = requests.take_unique_results_with_aggregate_weight();
        tracing::debug!(?statuses, "received blob statuses from storage nodes");
        let mut statuses_list: Vec<_> = statuses.keys().copied().collect();

        // Going through statuses from later (invalid) to earlier (nonexistent), see implementation
        // of `Ord` and `PartialOrd` for `BlobStatus`.
        statuses_list.sort_unstable();
        for status in statuses_list.into_iter().rev() {
            if committees
                .write_committee()
                .is_above_validity(statuses[&status])
                || verify_blob_status_event(blob_id, status, read_client)
                    .await
                    .is_ok()
            {
                return Ok(status);
            }
        }

        Err(ClientErrorKind::NoValidStatusReceived.into())
    }

    /// Returns a [`ClientError`] with [`ClientErrorKind::BlobIdBlocked`] if the provided blob ID is
    /// contained in the blocklist.
    fn check_blob_id(&self, blob_id: &BlobId) -> ClientResult<()> {
        if let Some(blocklist) = &self.blocklist {
            if blocklist.is_blocked(blob_id) {
                tracing::debug!(%blob_id, "encountered blocked blob ID");
                return Err(ClientErrorKind::BlobIdBlocked(*blob_id).into());
            }
        }
        Ok(())
    }

    /// Maps the sliver pairs to the node in the write committee that holds their shard.
    async fn pairs_per_node<'a>(
        &'a self,
        blob_id: &'a BlobId,
        pairs: &'a [SliverPair],
    ) -> HashMap<usize, Vec<&SliverPair>> {
        let committees = self.committees.read().await;
        committees
            .write_committee()
            .members()
            .iter()
            .map(|node| {
                pairs
                    .iter()
                    .filter(|pair| {
                        node.shard_ids
                            .contains(&pair.index().to_shard_index(committees.n_shards(), blob_id))
                    })
                    .collect()
            })
            .enumerate()
            .collect()
    }

    /// Returns a reference to the encoding config in use.
    pub fn encoding_config(&self) -> &EncodingConfig {
        &self.encoding_config
    }

    /// Returns the inner sui client.
    pub fn sui_client(&self) -> &T {
        &self.sui_client
    }

    /// Returns the inner sui client as mutable reference.
    pub fn sui_client_mut(&mut self) -> &mut T {
        &mut self.sui_client
    }

    /// Returns the config used by the client.
    pub fn config(&self) -> &Config {
        &self.config
    }
}

/// Verifies the [`BlobStatus`] using the on-chain event.
///
/// This only verifies the [`BlobStatus::Invalid`] and [`BlobStatus::Permanent`] variants and does
/// not check the quoted counts for deletable blobs.
#[tracing::instrument(skip(sui_read_client), err(level = Level::WARN))]
async fn verify_blob_status_event(
    blob_id: &BlobId,
    status: BlobStatus,
    sui_read_client: &impl ReadClient,
) -> Result<(), anyhow::Error> {
    let event = match status {
        BlobStatus::Invalid { event } => event,
        BlobStatus::Permanent { status_event, .. } => status_event,
        BlobStatus::Nonexistent | BlobStatus::Deletable { .. } => return Ok(()),
    };
    tracing::debug!(?event, "verifying blob status with on-chain event");

    let blob_event = sui_read_client.get_blob_event(event).await?;
    anyhow::ensure!(blob_id == &blob_event.blob_id(), "blob ID mismatch");

    match (status, blob_event) {
        (
            BlobStatus::Permanent {
                end_epoch,
                is_certified: false,
                ..
            },
            BlobEvent::Registered(event),
        ) => {
            anyhow::ensure!(end_epoch == event.end_epoch, "end epoch mismatch");
            event.blob_id
        }
        (
            BlobStatus::Permanent {
                end_epoch,
                is_certified: true,
                ..
            },
            BlobEvent::Certified(event),
        ) => {
            anyhow::ensure!(end_epoch == event.end_epoch, "end epoch mismatch");
            event.blob_id
        }
        (BlobStatus::Invalid { .. }, BlobEvent::InvalidBlobID(event)) => event.blob_id,
        (_, _) => Err(anyhow!("blob event does not match status"))?,
    };

    Ok(())
}

/// Retries the given function if the error may be caused by an epoch change, after refreshing the
/// set of active committees.
async fn retry_if_epoch_change<T, F, R, Fut>(client: &Client<T>, func: F) -> ClientResult<R>
where
    T: ReadClient,
    F: Fn() -> Fut,
    Fut: Future<Output = ClientResult<R>>,
{
    let current_epoch = client.committees.read().await.epoch();
    let result = func().await;
    match result {
        Err(error) if error.may_be_caused_by_epoch_change() => {
            tracing::warn!(
                %error,
                "an error occurred during the current operation, \
                which may be caused by epoch change; refreshing the committees and retrying"
            );
            client.refresh_committees(current_epoch).await?;
            func().await
        }
        result => result,
    }
}<|MERGE_RESOLUTION|>--- conflicted
+++ resolved
@@ -801,11 +801,7 @@
             .filter_map(|NodeResult(_, _, node, result)| {
                 result
                     .map_err(|error| {
-<<<<<<< HEAD
                         tracing::debug!(%node, %error, "retrieving sliver failed");
-=======
-                        tracing::info!(%node, %error, "retrieving sliver failed");
->>>>>>> 3b0b7c66
                         if error.is_status_not_found() {
                             n_not_found += 1;
                         }
@@ -867,11 +863,7 @@
                     }
                 }
                 Err(error) => {
-<<<<<<< HEAD
                     tracing::debug!(%node, %error, "retrieving sliver failed");
-=======
-                    tracing::info!(%node, %error, "retrieving sliver failed");
->>>>>>> 3b0b7c66
                     if error.is_status_not_found() && {
                         n_not_found += 1;
                         self.committees.read().await.is_quorum(n_not_found)
