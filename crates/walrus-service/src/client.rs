// Copyright (c) Mysten Labs, Inc.
// SPDX-License-Identifier: Apache-2.0

//! Client for the Walrus service.

use std::{collections::HashMap, fmt::Display, path::PathBuf, sync::Arc, time::Instant};

use anyhow::anyhow;
use cli::{styled_progress_bar, styled_spinner};
use communication::NodeCommunicationFactory;
use futures::{Future, FutureExt};
use indicatif::{HumanDuration, MultiProgress};
use rand::{rngs::ThreadRng, RngCore as _};
use resource::{PriceComputation, RegisterBlobOp, ResourceManager, StoreOp};
use responses::BlobStoreResultWithPath;
use sui_types::base_types::ObjectID;
use tokio::{sync::Semaphore, time::Duration};
use tracing::{Instrument as _, Level};
use utils::WeightedResult;
use walrus_core::{
    bft,
    encoding::{BlobDecoder, EncodingAxis, EncodingConfig, SliverData, SliverPair},
    ensure,
    messages::{BlobPersistenceType, ConfirmationCertificate, SignedStorageConfirmation},
    metadata::{BlobMetadataApi as _, VerifiedBlobMetadataWithId},
    BlobId,
    Epoch,
    EpochCount,
    ShardIndex,
    Sliver,
};
use walrus_sdk::{api::BlobStatus, error::NodeError};
use walrus_sui::{
    client::{
        BlobPersistence,
        CertifyAndExtendBlobParams,
        ExpirySelectionPolicy,
        PostStoreAction,
        ReadClient,
        SuiContractClient,
    },
    types::{Blob, BlobEvent, StakedWal},
};

use self::{
    communication::NodeResult,
    config::CommunicationLimits,
    responses::BlobStoreResult,
    utils::{CompletedReasonWeight, WeightedFutures},
};
use crate::common::active_committees::ActiveCommittees;

pub mod cli;
pub mod responses;

pub use crate::common::blocklist::Blocklist;

mod communication;

pub(crate) mod config;
pub use config::{default_configuration_paths, ClientCommunicationConfig, Config};

mod daemon;
pub use daemon::{ClientDaemon, WalrusWriteClient};

mod error;
pub use error::{ClientError, ClientErrorKind};

mod refresh;
pub use refresh::{
    CommitteesRefreshConfig,
    CommitteesRefresher,
    CommitteesRefresherHandle,
    RequestKind,
};
mod resource;

mod utils;
pub use utils::string_prefix;

pub mod metrics;

mod refill;
pub use refill::{RefillHandles, Refiller};
mod multiplexer;

/// The maximum number of retries for an operation that is stopped because of a committee change.
// TODO: make this configurable.
const MAX_COMMITTEE_CHANGE_RETRIES: u32 = 3;

type ClientResult<T> = Result<T, ClientError>;

/// The result of encoding as a list of sliver pairs and metadata and a
/// mapping from blob id to file path.
#[derive(Debug)]
pub struct EncodedResult {
    /// The sliver pairs and metadata.
    pairs_and_metadata: Vec<(Vec<SliverPair>, VerifiedBlobMetadataWithId)>,
    /// The mapping from blob ID to path.
    id_to_path: HashMap<BlobId, PathBuf>,
}

/// Represents how the store operation should be carried out by the client.
#[derive(Debug, Clone, Copy)]
pub enum StoreWhen {
    /// Store the blob if not stored, but do not check the resources in the current wallet.
    ///
    /// With this command, the client does not check for usable registrations or
    /// storage space. This is useful when using the publisher, to avoid wasting multiple round
    /// trips to the fullnode.
    NotStoredIgnoreResources,
    /// Check the status of the blob before storing it, and store it only if it is not already.
    NotStored,
    /// Store the blob always, without checking the status.
    Always,
    /// Store the blob always, without checking the status, and ignore the resources in the wallet.
    AlwaysIgnoreResources,
}

impl StoreWhen {
    /// Returns `true` if the operation ignore the blob status.
    ///
    /// If `true`, the client should store the blob, even if the blob is already stored on Walrus
    /// for a sufficient number of epochs.
    pub fn is_ignore_status(&self) -> bool {
        matches!(self, Self::Always | Self::AlwaysIgnoreResources)
    }

    /// Returns `true` if the operation should ignore the resources in the wallet.
    pub fn is_ignore_resources(&self) -> bool {
        matches!(
            self,
            Self::NotStoredIgnoreResources | Self::AlwaysIgnoreResources
        )
    }

    /// Returns [`Self`] based on the value of the `force` and `ignore-resources` flags.
    pub fn from_flags(force: bool, ignore_resources: bool) -> Self {
        match (force, ignore_resources) {
            (true, true) => Self::AlwaysIgnoreResources,
            (true, false) => Self::Always,
            (false, true) => Self::NotStoredIgnoreResources,
            (false, false) => Self::NotStored,
        }
    }
}

/// A client to communicate with Walrus shards and storage nodes.
#[derive(Debug, Clone)]
pub struct Client<T> {
    config: Config,
    sui_client: T,
    communication_limits: CommunicationLimits,
    committees_handle: CommitteesRefresherHandle,
    // The `Arc` is used to share the encoding config with the `communication_factory` without
    // introducing lifetimes.
    encoding_config: Arc<EncodingConfig>,
    blocklist: Option<Blocklist>,
    communication_factory: NodeCommunicationFactory,
}

impl Client<()> {
    /// Creates a new Walrus client without a Sui client.
    pub async fn new(
        config: Config,
        committees_handle: CommitteesRefresherHandle,
    ) -> ClientResult<Self> {
        tracing::debug!(?config, "running client");

        // Request the committees and price computation from the cache.
        let (committees, _) = committees_handle
            .send_committees_and_price_request(RequestKind::Get)
            .await
            .map_err(ClientError::other)?;

        let encoding_config = EncodingConfig::new(committees.n_shards());
        let communication_limits =
            CommunicationLimits::new(&config.communication_config, encoding_config.n_shards());

        let encoding_config = Arc::new(encoding_config);

        Ok(Self {
            sui_client: (),
            encoding_config: encoding_config.clone(),
            communication_limits,
            committees_handle,
            blocklist: None,
            communication_factory: NodeCommunicationFactory::new(
                config.communication_config.clone(),
                encoding_config,
            ),
            config,
        })
    }

    /// Converts `self` to a [`Client::<T>`] by adding the `sui_client`.
    pub async fn with_client<C>(self, sui_client: C) -> Client<C> {
        let Self {
            config,
            sui_client: _,
            committees_handle,
            encoding_config,
            communication_limits,
            blocklist,
            communication_factory: node_client_factory,
        } = self;
        Client::<C> {
            config,
            sui_client,
            committees_handle,
            encoding_config,
            communication_limits,
            blocklist,
            communication_factory: node_client_factory,
        }
    }
}

impl<T: ReadClient> Client<T> {
    /// Creates a new read client starting from a config file.
    pub async fn new_read_client(
        config: Config,
        committees_handle: CommitteesRefresherHandle,
        sui_read_client: T,
    ) -> ClientResult<Self> {
        Ok(Client::new(config, committees_handle)
            .await?
            .with_client(sui_read_client)
            .await)
    }

    /// Creates a new read client, and starts a committes refresher process in the background.
    ///
    /// This is useful when only one client is needed, and the refresher handle is not useful.
    pub async fn new_read_client_with_refresher(
        config: Config,
        sui_read_client: T,
    ) -> ClientResult<Self>
    where
        T: ReadClient + Clone + 'static,
    {
        let committees_handle = config
            .refresh_config
            .build_refresher_and_run(sui_read_client.clone())
            .await
            .map_err(|e| ClientError::from(ClientErrorKind::Other(e.into())))?;
        Ok(Client::new(config, committees_handle)
            .await?
            .with_client(sui_read_client)
            .await)
    }

    /// Reconstructs the blob by reading slivers from Walrus shards.
    ///
    /// The operation is retried if epoch it fails due to epoch change.
    pub async fn read_blob_retry_committees<U>(&self, blob_id: &BlobId) -> ClientResult<Vec<u8>>
    where
        U: EncodingAxis,
        SliverData<U>: TryFrom<Sliver>,
    {
        self.retry_if_committees_change(|| self.read_blob::<U>(blob_id))
            .await
    }

    /// Reconstructs the blob by reading slivers from Walrus shards.
    #[tracing::instrument(level = Level::ERROR, skip_all, fields(%blob_id))]
    pub async fn read_blob<U>(&self, blob_id: &BlobId) -> ClientResult<Vec<u8>>
    where
        U: EncodingAxis,
        SliverData<U>: TryFrom<Sliver>,
    {
        self.read_blob_internal(blob_id, None).await
    }

    /// Reconstructs the blob by reading slivers from Walrus shards with the given status.
    #[tracing::instrument(level = Level::ERROR, skip_all, fields(%blob_id))]
    pub async fn read_blob_with_status<U>(
        &self,
        blob_id: &BlobId,
        blob_status: BlobStatus,
    ) -> ClientResult<Vec<u8>>
    where
        U: EncodingAxis,
        SliverData<U>: TryFrom<Sliver>,
    {
        self.read_blob_internal(blob_id, Some(blob_status)).await
    }

    /// Internal method to handle the common logic for reading blobs.
    async fn read_blob_internal<U>(
        &self,
        blob_id: &BlobId,
        blob_status: Option<BlobStatus>,
    ) -> ClientResult<Vec<u8>>
    where
        U: EncodingAxis,
        SliverData<U>: TryFrom<Sliver>,
    {
        tracing::debug!("starting to read blob");
        self.check_blob_id(blob_id)?;
        let committees = self.get_committees().await?;

        let certified_epoch = if committees.is_change_in_progress() {
            tracing::info!("epoch change in progress, reading from initial certified epoch");
            let blob_status = match blob_status {
                Some(status) => status,
                None => {
                    self.get_blob_status_with_retries(blob_id, &self.sui_client)
                        .await?
                }
            };
            blob_status
                .initial_certified_epoch()
                .ok_or_else(|| ClientError::from(ClientErrorKind::BlobIdDoesNotExist))?
        } else {
            // We are not during epoch change, we can read from the current epoch directly.
            committees.epoch()
        };

        // Return early if the committee is behind.
        let current_epoch = committees.epoch();
        if certified_epoch > current_epoch {
            return Err(ClientError::from(ClientErrorKind::BehindCurrentEpoch {
                client_epoch: current_epoch,
                certified_epoch,
            }));
        }

        self.read_metadata_and_slivers::<U>(certified_epoch, blob_id)
            .await
    }

    async fn read_metadata_and_slivers<U>(
        &self,
        certified_epoch: Epoch,
        blob_id: &BlobId,
    ) -> ClientResult<Vec<u8>>
    where
        U: EncodingAxis,
        SliverData<U>: TryFrom<Sliver>,
    {
        let metadata = self.retrieve_metadata(certified_epoch, blob_id).await?;
        self.request_slivers_and_decode::<U>(certified_epoch, &metadata)
            .await
    }

    /// Retries the given function if the client gets notified that the committees have changed.
    async fn retry_if_committees_change<F, R, Fut>(&self, func: F) -> ClientResult<R>
    where
        F: Fn() -> Fut,
        Fut: Future<Output = ClientResult<R>>,
    {
        let mut attempts = 0;

        // Retry the given function if the client gets notified that the committees have changed for
        // N-1 times; if it does not succeed after N-1 times, then the last try is made outside the
        // loop.
        while attempts < MAX_COMMITTEE_CHANGE_RETRIES - 1 {
            tokio::select! {
                _ = self.committees_handle.change_notified() => {
                    tracing::warn!(
                        "notified that committees have changed; \
                        stopping the current operation and retrying"
                    );
                    attempts += 1;
                    continue;
                }
                result = func() => {
                    match result {
                        Ok(result) => return Ok(result),
                        Err(error) => {
                            if error.may_be_caused_by_epoch_change() {
                                tracing::warn!(
                                    %error,
                                    "operation failed; maybe because of epoch change; \
                                    forcing committee refresh and retrying"
                                );
                                self.force_refresh_committees().await?;
                                attempts += 1;
                                continue;
                            } else {
                                tracing::warn!(%error, "operation failed; not retrying");
                                return Err(error);
                            }
                        },
                    };
                },
            };
        }

        // The last try.
        func().await
    }
}

impl Client<SuiContractClient> {
    /// Creates a new client starting from a config file.
    pub async fn new_contract_client(
        config: Config,
        committees_handle: CommitteesRefresherHandle,
        sui_client: SuiContractClient,
    ) -> ClientResult<Self> {
        Ok(Client::new(config, committees_handle)
            .await?
            .with_client(sui_client)
            .await)
    }

    /// Creates a new client, and starts a committes refresher process in the background.
    ///
    /// This is useful when only one client is needed, and the refresher handle is not useful.
    pub async fn new_contract_client_with_refresher(
        config: Config,
        sui_client: SuiContractClient,
    ) -> ClientResult<Self> {
        let committees_handle = config
            .refresh_config
            .build_refresher_and_run(sui_client.read_client().clone())
            .await
            .map_err(|e| ClientError::from(ClientErrorKind::Other(e.into())))?;
        Ok(Client::new(config, committees_handle)
            .await?
            .with_client(sui_client)
            .await)
    }

    /// Stores a list of blobs to Walrus, retrying if it fails because of epoch change.
    #[tracing::instrument(skip_all, fields(blob_id))]
    pub async fn reserve_and_store_blobs_retry_committees(
        &self,
        blobs: &[&[u8]],
        epochs_ahead: EpochCount,
        store_when: StoreWhen,
        persistence: BlobPersistence,
        post_store: PostStoreAction,
    ) -> ClientResult<Vec<BlobStoreResult>> {
        let pairs_and_metadata = self.encode_blobs_to_pairs_and_metadata(blobs).await?;

        self.retry_if_committees_change(|| {
            self.reserve_and_store_encoded_blobs(
                &pairs_and_metadata,
                epochs_ahead,
                store_when,
                persistence,
                post_store,
            )
        })
        .await
    }

    /// Stores a list of blobs to Walrus, retrying if it fails because of epoch change.
    /// Similar to `[Client::reserve_and_store_blobs_retry_committees]`, except the result
    /// includes the corresponding path for blob.
    #[tracing::instrument(skip_all, fields(blob_id))]
    pub async fn reserve_and_store_blobs_retry_committees_with_path(
        &self,
        blobs_with_paths: &[(PathBuf, Vec<u8>)],
        epochs_ahead: EpochCount,
        store_when: StoreWhen,
        persistence: BlobPersistence,
        post_store: PostStoreAction,
    ) -> ClientResult<Vec<BlobStoreResultWithPath>> {
        let EncodedResult {
            pairs_and_metadata,
            id_to_path,
        } = self
            .encode_blobs_to_pairs_and_metadata_with_path(blobs_with_paths)
            .await?;

        let store_results = self
            .retry_if_committees_change(|| {
                self.reserve_and_store_encoded_blobs(
                    &pairs_and_metadata,
                    epochs_ahead,
                    store_when,
                    persistence,
                    post_store,
                )
            })
            .await?;

        // Attach path for the given blob ID to BlobStoreResult.
        Ok(store_results
            .into_iter()
            .map(|result| BlobStoreResultWithPath {
                path: id_to_path[result.blob_id()].clone(),
                blob_store_result: result,
            })
            .collect::<Vec<_>>())
    }

    /// Encodes the blob, reserves & registers the space on chain, and stores the slivers to the
    /// storage nodes. Finally, the function aggregates the storage confirmations and posts the
    /// [`ConfirmationCertificate`] on chain.
    #[tracing::instrument(skip_all, fields(blob_id))]
    pub async fn reserve_and_store_blobs(
        &self,
        blobs: &[&[u8]],
        epochs_ahead: EpochCount,
        store_when: StoreWhen,
        persistence: BlobPersistence,
        post_store: PostStoreAction,
    ) -> ClientResult<Vec<BlobStoreResult>> {
        let pairs_and_metadata = self.encode_blobs_to_pairs_and_metadata(blobs).await?;

        self.reserve_and_store_encoded_blobs(
            &pairs_and_metadata,
            epochs_ahead,
            store_when,
            persistence,
            post_store,
        )
        .await
    }

    async fn encode_blobs_to_pairs_and_metadata_with_path(
        &self,
        blobs_with_paths: &[(PathBuf, Vec<u8>)],
    ) -> ClientResult<EncodedResult> {
        let blobs: Vec<_> = blobs_with_paths.iter().map(|(_, b)| b.as_slice()).collect();
        let pairs_and_metadata = self.encode_blobs_to_pairs_and_metadata(&blobs).await?;

        // Build the id_to_path mapping.
        let id_to_path: HashMap<BlobId, PathBuf> = pairs_and_metadata
            .iter()
            .zip(blobs_with_paths.iter())
            .map(|((_, metadata), (path, _))| (*metadata.blob_id(), path.clone()))
            .collect();

        tracing::info!(
            "encoded files to metadata: {}",
            id_to_path
                .iter()
                .map(|(id, path)| format!("{} -> {}", id, path.display()))
                .collect::<Vec<_>>()
                .join(", ")
        );

        Ok(EncodedResult {
            pairs_and_metadata,
            id_to_path,
        })
    }

    /// Encodes multiple blobs into sliver pairs and metadata, filtering out any that fail.
    /// Returns the successful list of sliver and metadata and logs the indices of failed blobs.
    pub async fn encode_blobs_to_pairs_and_metadata(
        &self,
        blobs: &[&[u8]],
    ) -> ClientResult<Vec<(Vec<SliverPair>, VerifiedBlobMetadataWithId)>> {
        if blobs.is_empty() {
            return Ok(Vec::new());
        }

        if blobs.len() > 1 {
            let total_blob_size = blobs.iter().map(|blob| blob.len()).sum::<usize>();
            let max_total_blob_size = self.config().communication_config.max_total_blob_size;
            if total_blob_size > max_total_blob_size {
                return Err(ClientError::from(ClientErrorKind::Other(
                    format!(
                        "total blob size {} exceeds the maximum limit of {}",
                        total_blob_size, max_total_blob_size
                    )
                    .into(),
                )));
            }
        }

        let mut failed_indices = Vec::with_capacity(blobs.len());
        let mut pairs_and_metadata = Vec::with_capacity(blobs.len());

        let multi_pb = Arc::new(MultiProgress::new());
        // Encode each blob into sliver pairs and metadata. Filters out failed blobs and continue.
        futures::future::join_all(blobs.iter().enumerate().map(|(idx, blob)| {
            let multi_pb_clone = multi_pb.clone();
            async move {
                match self
                    .encode_pairs_and_metadata(blob, multi_pb_clone.as_ref())
                    .await
                {
                    Ok(result) => (idx, Ok(result)),
                    Err(e) => {
                        tracing::warn!("Failed to encode blob at index {}: {}", idx, e);
                        (idx, Err(e))
                    }
                }
            }
        }))
        .await
        .into_iter()
        .for_each(|(idx, result)| match result {
            Ok(data) => pairs_and_metadata.push(data),
            Err(e) => failed_indices.push((idx, e)),
        });

        // Return early if none of blobs are encoded.
        if pairs_and_metadata.is_empty() {
            return Err(ClientError::from(ClientErrorKind::Other(
                format!(
                    "failed to encode any blob: {}",
                    failed_indices
                        .iter()
                        .map(|(idx, e)| format!("{}: {}", idx, e))
                        .collect::<Vec<_>>()
                        .join(", ")
                )
                .into(),
            )));
        }

        Ok(pairs_and_metadata)
    }

    async fn encode_pairs_and_metadata(
        &self,
        blob: &[u8],
        multi_pb: &MultiProgress,
    ) -> ClientResult<(Vec<SliverPair>, VerifiedBlobMetadataWithId)> {
        let spinner = multi_pb.add(styled_spinner());
        spinner.set_message("encoding the blob");

        let encode_start_timer = Instant::now();

        let (pairs, metadata) = self
            .encoding_config
            .get_blob_encoder(blob)
            .map_err(ClientError::other)?
            .encode_with_metadata();

        let duration = encode_start_timer.elapsed();
        let pair = pairs.first().expect("the encoding produces sliver pairs");
        let symbol_size = pair.primary.symbols.symbol_size().get();
        tracing::info!(
            symbol_size,
            primary_sliver_size = pair.primary.symbols.len() * usize::from(symbol_size),
            secondary_sliver_size = pair.secondary.symbols.len() * usize::from(symbol_size),
            ?duration,
            "encoded sliver pairs and metadata"
        );
        spinner.finish_with_message(format!("blob encoded; blob ID: {}", metadata.blob_id()));

        Ok((pairs, metadata))
    }

    async fn reserve_and_store_encoded_blobs(
        &self,
        pairs_and_metadata: &[(Vec<SliverPair>, VerifiedBlobMetadataWithId)],
        epochs_ahead: EpochCount,
        store_when: StoreWhen,
        persistence: BlobPersistence,
        post_store: PostStoreAction,
    ) -> ClientResult<Vec<BlobStoreResult>> {
        tracing::info!(
            "storing {} sliver pairs with metadata",
            pairs_and_metadata.len()
        );
        let status_start_timer = Instant::now();
        let committees = self.get_committees().await?;

        let blob_id_to_metadata_with_status = self.get_blob_statuses(pairs_and_metadata).await?;
        tracing::info!(
            duration = ?status_start_timer.elapsed(),
            "retrieved {} blob statuses",
            blob_id_to_metadata_with_status.len()
        );

        let store_op_timer = Instant::now();
        let store_operations = self
            .resource_manager(&committees)
            .await
            .store_operation_for_blobs(
                &blob_id_to_metadata_with_status
                    .values()
                    .map(|(_, metadata, status)| (*metadata, *status))
                    .collect::<Vec<_>>(),
                epochs_ahead,
                persistence,
                store_when,
            )
            .await?;
        tracing::info!(
            duration = ?store_op_timer.elapsed(),
            "{} blob resources obtained\n{}",
            store_operations.len(),
            store_operations.iter().map(|op| format!("{:?}", op)).collect::<Vec<_>>().join("\n")
        );

        // Collect store ops for noops, new blobs, extended blobs, and certify and extend blobs.
        let mut noop_results: Vec<BlobStoreResult> = Vec::with_capacity(store_operations.len());
        let mut new_blobs_and_ops: Vec<_> = Vec::with_capacity(store_operations.len());
        let mut extended_blobs_and_ops: Vec<_> = Vec::with_capacity(store_operations.len());
        let mut certify_and_extend_blobs_and_ops: HashMap<BlobId, (Blob, RegisterBlobOp)> =
            HashMap::with_capacity(store_operations.len());

        store_operations
            .into_iter()
            .for_each(|store_op| match store_op {
                StoreOp::NoOp(result) => noop_results.push(result),
                StoreOp::RegisterNew { blob, operation } => {
                    if operation.is_certify_and_extend() {
                        certify_and_extend_blobs_and_ops.insert(blob.blob_id, (blob, operation));
                    } else if operation.is_extend() {
                        extended_blobs_and_ops.push((blob, operation));
                    } else {
                        new_blobs_and_ops.push((blob, operation));
                    }
                }
            });

        // Return early if all operations are noops.
        if new_blobs_and_ops.is_empty()
            && certify_and_extend_blobs_and_ops.is_empty()
            && extended_blobs_and_ops.is_empty()
        {
            return Ok(noop_results);
        }

        // Get certificates for all new blobs.
<<<<<<< HEAD
        let committees = self.committees.read().await;
        let certfiy_blobs = new_blobs_and_ops
            .clone()
            .into_iter()
            .chain(certify_and_extend_blobs_and_ops.values().cloned())
            .collect::<Vec<_>>();
        let blobs_with_certificates = self
            .get_all_blob_certificates(
                &certfiy_blobs,
                &blob_id_to_metadata_with_status,
                &committees,
            )
=======
        let blobs_with_certificates = self
            .get_all_blob_certificates(&new_blobs_and_ops, &blob_id_to_metadata_with_status)
>>>>>>> b7b90549
            .await?;
        let blobs_with_cert_and_extend: Vec<CertifyAndExtendBlobParams> = blobs_with_certificates
            .into_iter()
            .map(|(blob, cert)| CertifyAndExtendBlobParams {
                blob,
                certificate: Some(cert),
                epochs_ahead: certify_and_extend_blobs_and_ops
                    .get(&blob.blob_id)
                    .map(|(..)| epochs_ahead),
            })
            .chain(extended_blobs_and_ops.as_slice().iter().map(|(blob, _)| {
                CertifyAndExtendBlobParams {
                    blob,
                    certificate: None,
                    epochs_ahead: Some(epochs_ahead),
                }
            }))
            .collect();

        // Certify all blobs on Sui.
        let sui_cert_timer = Instant::now();
        let shared_blob_object_map = self
            .sui_client
            .certify_and_extend_blobs(&blobs_with_cert_and_extend, post_store)
            .await
            .map_err(|e| {
                tracing::warn!(error = %e, "failed to certify blobs on Sui");
                ClientError::from(ClientErrorKind::CertificationFailed(e))
            })?;
        tracing::info!(
            duration = ?sui_cert_timer.elapsed(),
            "certified {} blobs on Sui",
            blobs_with_cert_and_extend.len()
        );

        // Construct BlobStoreResult for all newly created blobs with cost and certified epoch.
        let write_committee_epoch = committees.write_committee().epoch;
        let price_computation = self.get_price_computation().await?;

        let newly_created_results: Vec<_> = new_blobs_and_ops
            .into_iter()
            .map(|(blob, resource_operation)| {
                let cost = price_computation.operation_cost(&resource_operation);
                BlobStoreResult::NewlyCreated {
                    blob_object: Blob {
                        certified_epoch: Some(write_committee_epoch),
                        ..blob
                    },
                    resource_operation,
                    cost,
                    shared_blob_object: shared_blob_object_map.get(&blob.blob_id).copied(),
                }
            })
            .collect();

        let extended_results: Vec<_> = extended_blobs_and_ops
            .into_iter()
            .map(|(mut blob, op)| {
                blob.storage.end_epoch = write_committee_epoch + epochs_ahead;
                BlobStoreResult::NewlyCreated {
                    shared_blob_object: shared_blob_object_map.get(&blob.blob_id).copied(),
                    blob_object: blob,
                    resource_operation: op,
                    cost: 0,
                }
            })
            .collect();

        let cert_and_extend_results: Vec<_> = certify_and_extend_blobs_and_ops
            .into_iter()
            .map(|(_, (mut blob, op))| {
                blob.storage.end_epoch = write_committee_epoch + epochs_ahead;
                BlobStoreResult::NewlyCreated {
                    cost: self.price_computation.operation_cost(&op),
                    resource_operation: op,
                    shared_blob_object: shared_blob_object_map.get(&blob.blob_id).copied(),
                    blob_object: blob,
                }
            })
            .collect();

        Ok(newly_created_results
            .into_iter()
            .chain(noop_results.into_iter())
            .chain(extended_results.into_iter())
            .chain(cert_and_extend_results.into_iter())
            .collect())
    }

    /// Fetches the status of each blob, and returns a mapping of blob ID to
    /// (pair, metadata, status).
    async fn get_blob_statuses<'a>(
        &'a self,
        pairs_and_metadata: &'a [(Vec<SliverPair>, VerifiedBlobMetadataWithId)],
    ) -> ClientResult<
        HashMap<
            BlobId,
            (
                &'a Vec<SliverPair>,
                &'a VerifiedBlobMetadataWithId,
                BlobStatus,
            ),
        >,
    > {
        // Filters out all the failed blobs that cannot fetch status and continue.
        let blob_id_to_metadata_with_status: HashMap<BlobId, (_, _, _)> =
            futures::future::join_all(pairs_and_metadata.iter().map(
                |(pair, metadata)| async move {
                    let blob_id = *metadata.blob_id();
                    match async {
                        self.check_blob_id(&blob_id)?;
                        let status = self
                            .get_blob_status_with_retries(&blob_id, &self.sui_client)
                            .await?;
                        Ok::<_, ClientError>((blob_id, (pair, metadata, status)))
                    }
                    .await
                    {
                        Ok(result) => Some(result),
                        Err(e) => {
                            tracing::warn!("Failed to process blob {}: {}", blob_id, e);
                            None
                        }
                    }
                },
            ))
            .await
            .into_iter()
            .flatten()
            .collect();

        // Return early if no blob status is fetched.
        if blob_id_to_metadata_with_status.is_empty() {
            return Err(ClientError::from(ClientErrorKind::NoValidStatusReceived));
        }
        Ok(blob_id_to_metadata_with_status)
    }

    /// Fetches the certificates for all the blobs, and returns a vector of
    /// (blob, certificate) pair.
    async fn get_all_blob_certificates<'a>(
        &'a self,
        new_blobs_and_ops: &'a [(Blob, RegisterBlobOp)],
        blob_id_to_metadata_with_status: &'a HashMap<
            BlobId,
            (
                &'a Vec<SliverPair>,
                &'a VerifiedBlobMetadataWithId,
                BlobStatus,
            ),
        >,
    ) -> ClientResult<Vec<(&'a Blob, ConfirmationCertificate)>> {
        if new_blobs_and_ops.is_empty() {
            return Ok(vec![]);
        }

        let get_cert_timer = Instant::now();
        let mut failed_indices = Vec::with_capacity(new_blobs_and_ops.len());
        let mut blobs_with_certificates = Vec::with_capacity(new_blobs_and_ops.len());

        // TODO(joy): add concurrency limit with semaphore.
        let multi_pb = Arc::new(MultiProgress::new());
        futures::future::join_all(new_blobs_and_ops.iter().map(
            |(blob_object, resource_operation)| {
                let multi_pb_arc = Arc::clone(&multi_pb);
                async move {
                    let (pairs, metadata, blob_status) =
                        blob_id_to_metadata_with_status[&blob_object.blob_id];
                    match self
                        .get_blob_certificate(
                            blob_object,
                            resource_operation,
                            pairs,
                            metadata,
                            &blob_status,
                            multi_pb_arc.as_ref(),
                        )
                        .await
                    {
                        Ok(certificate) => (blob_object.blob_id, Ok((blob_object, certificate))),
                        Err(e) => {
                            tracing::warn!(
                                %blob_object.blob_id,
                                error = %e,
                                "Failed to get blob certificate"
                            );
                            (blob_object.blob_id, Err(e))
                        }
                    }
                }
            },
        ))
        .await
        .into_iter()
        .for_each(|(id, result)| match result {
            Ok(data) => blobs_with_certificates.push(data),
            Err(e) => failed_indices.push((id, e)),
        });

        // Return early if none of blob certificate is fetched.
        if blobs_with_certificates.is_empty() {
            return Err(failed_indices.remove(0).1);
        }

        tracing::info!(
            duration = ?get_cert_timer.elapsed(),
            "get {} blobs certificates",
            blobs_with_certificates.len()
        );

        Ok(blobs_with_certificates)
    }

    #[allow(clippy::too_many_arguments)]
    async fn get_blob_certificate(
        &self,
        blob_object: &Blob,
        resource_operation: &RegisterBlobOp,
        pairs: &[SliverPair],
        metadata: &VerifiedBlobMetadataWithId,
        blob_status: &BlobStatus,
        multi_pb: &MultiProgress,
    ) -> ClientResult<ConfirmationCertificate> {
        let committees = self.get_committees().await?;

        match blob_status.initial_certified_epoch() {
            Some(certified_epoch) if !committees.is_change_in_progress() => {
                // If the blob is already certified on chain and there is no committee change in
                // progress, all nodes already have the slivers.
                self.get_certificate_standalone(
                    &blob_object.blob_id,
                    certified_epoch,
                    &blob_object.blob_persistence_type(),
                )
                .await
            }
            _ => {
                // If the blob is not certified, we need to store the slivers. Also, during
                // epoch change we may need to store the slivers again for an already certified
                // blob, as the current committee may not have synced them yet.
                if (resource_operation.is_registration() || resource_operation.is_reuse_storage())
                    && !blob_status.is_registered()
                {
                    tracing::debug!(
                        delay=?self.config.communication_config.registration_delay,
                        "waiting to ensure that all storage nodes have seen the registration"
                    );
                    tokio::time::sleep(self.config.communication_config.registration_delay).await;
                }
                let certify_start_timer = Instant::now();
                let result = self
                    .send_blob_data_and_get_certificate(
                        metadata,
                        pairs,
                        &blob_object.blob_persistence_type(),
                        multi_pb,
                    )
                    .await?;
                let duration = certify_start_timer.elapsed();
                let blob_size = blob_object.size;
                tracing::info!(
                    blob_id = %metadata.blob_id(),
                    ?duration,
                    blob_size,
                    "finished sending blob data and collecting certificate"
                );
                Ok(result)
            }
        }
    }

    /// Creates a resource manager for the client.
    pub async fn resource_manager(&self, committees: &ActiveCommittees) -> ResourceManager {
        ResourceManager::new(&self.sui_client, committees.write_committee().epoch)
    }

    // Blob deletion

    /// Returns an iterator over the list of blobs that can be deleted, based on the blob ID.
    pub async fn deletable_blobs_by_id<'a>(
        &self,
        blob_id: &'a BlobId,
    ) -> ClientResult<impl Iterator<Item = Blob> + 'a> {
        let owned_blobs = self
            .sui_client
            .owned_blobs(None, ExpirySelectionPolicy::Valid);
        Ok(owned_blobs
            .await?
            .into_iter()
            .filter(|blob| blob.blob_id == *blob_id && blob.deletable))
    }

    #[tracing::instrument(skip_all, fields(blob_id))]
    /// Deletes all owned blobs that match the blob ID, and returns the number of deleted objects.
    pub async fn delete_owned_blob(&self, blob_id: &BlobId) -> ClientResult<usize> {
        let mut deleted = 0;
        for blob in self.deletable_blobs_by_id(blob_id).await? {
            self.delete_owned_blob_by_object(blob.id).await?;
            deleted += 1;
        }
        Ok(deleted)
    }

    /// Deletes the owned _deletable_ blob on Walrus, specified by Sui Object ID.
    pub async fn delete_owned_blob_by_object(&self, blob_object_id: ObjectID) -> ClientResult<()> {
        tracing::debug!(%blob_object_id, "deleting blob object");
        self.sui_client.delete_blob(blob_object_id).await?;
        Ok(())
    }

    /// For each entry in `node_ids_with_amounts`, stakes the amount of WAL specified by the
    /// second element of the pair with the node represented by the first element of the pair.
    pub async fn stake_with_node_pools(
        &self,
        node_ids_with_amounts: &[(ObjectID, u64)],
    ) -> ClientResult<Vec<StakedWal>> {
        let staked_wal = self
            .sui_client
            .stake_with_pools(node_ids_with_amounts)
            .await?;
        Ok(staked_wal)
    }

    /// Stakes the specified amount of WAL with the node represented by `node_id`.
    pub async fn stake_with_node_pool(&self, node_id: ObjectID, amount: u64) -> ClientResult<()> {
        self.stake_with_node_pools(&[(node_id, amount)]).await?;
        Ok(())
    }

    /// Exchanges the provided amount of SUI (in MIST) for WAL using the specified exchange.
    pub async fn exchange_sui_for_wal(
        &self,
        exchange_id: ObjectID,
        amount: u64,
    ) -> ClientResult<()> {
        Ok(self
            .sui_client
            .exchange_sui_for_wal(exchange_id, amount)
            .await?)
    }

    /// Returns the latest committees from the chain.
    #[cfg(any(test, feature = "test-utils"))]
    pub async fn get_latest_committees_in_test(&self) -> Result<ActiveCommittees, ClientError> {
        Ok(ActiveCommittees::from_committees_and_state(
            self.sui_client
                .get_committees_and_state()
                .await
                .map_err(ClientError::other)?,
        ))
    }
}

impl<T> Client<T> {
    /// Adds a [`Blocklist`] to the client that will be checked when storing or reading blobs.
    ///
    /// This can be called again to replace the blocklist.
    pub fn with_blocklist(mut self, blocklist: Blocklist) -> Self {
        self.blocklist = Some(blocklist);
        self
    }

    /// Stores the already-encoded metadata and sliver pairs for a blob into Walrus, by sending
    /// sliver pairs to at least 2f+1 shards.
    ///
    /// Assumes the blob ID has already been registered, with an appropriate blob size.
    #[tracing::instrument(skip_all)]
    pub async fn send_blob_data_and_get_certificate(
        &self,
        metadata: &VerifiedBlobMetadataWithId,
        pairs: &[SliverPair],
        blob_persistence_type: &BlobPersistenceType,
        multi_pb: &MultiProgress,
    ) -> ClientResult<ConfirmationCertificate> {
        tracing::info!(blob_id = %metadata.blob_id(), "starting to send data to storage nodes");
        let committees = self.get_committees().await?;
        let mut pairs_per_node = self
            .pairs_per_node(metadata.blob_id(), pairs, &committees)
            .await;
        let sliver_write_limit = self
            .communication_limits
            .max_concurrent_sliver_writes_for_blob_size(
                metadata.metadata().unencoded_length(),
                &self.encoding_config,
            );
        tracing::debug!(
            blob_id = %metadata.blob_id(),
            communication_limits = sliver_write_limit,
            "establishing node communications"
        );

        let comms = self
            .communication_factory
            .node_write_communications(&committees, Arc::new(Semaphore::new(sliver_write_limit)))?;

        let progress_bar = {
            let pb = styled_progress_bar(bft::min_n_correct(committees.n_shards()).get().into());
            pb.set_message(format!("sending slivers ({})", metadata.blob_id()));
            multi_pb.add(pb)
        };

        let mut requests = WeightedFutures::new(comms.iter().map(|n| {
            n.store_metadata_and_pairs(
                metadata,
                pairs_per_node
                    .remove(&n.node_index)
                    .expect("there are shards for each node"),
                blob_persistence_type,
            )
            .inspect({
                let value = progress_bar.clone();
                move |result| {
                    if result.is_ok() && !value.is_finished() {
                        value.inc(result.1.try_into().expect("the weight fits a usize"))
                    }
                }
            })
        }));
        let start = Instant::now();

        // We do not limit the number of concurrent futures awaited here, because the number of
        // connections is limited through a semaphore depending on the [`max_data_in_flight`][]
        if let CompletedReasonWeight::FuturesConsumed(weight) = requests
            .execute_weight(
                &|weight| {
                    committees
                        .write_committee()
                        .is_at_least_min_n_correct(weight)
                },
                committees.n_shards().get().into(),
            )
            .await
        {
            tracing::debug!(
                elapsed_time = ?start.elapsed(),
                executed_weight = weight,
                responses = ?requests.into_results(),
                blob_id = %metadata.blob_id(),
                "all futures consumed before reaching a threshold of successful responses"
            );
            return Err(self
                .not_enough_confirmations_error(weight, &committees)
                .await);
        }
        tracing::debug!(
            elapsed_time = ?start.elapsed(),
            blob_id = %metadata.blob_id(),
            "stored metadata and slivers onto a quorum of nodes"
        );

        progress_bar.finish_with_message(format!("slivers sent ({})", metadata.blob_id()));

        let extra_time = self
            .config
            .communication_config
            .sliver_write_extra_time
            .extra_time(start.elapsed());

        let spinner = {
            let pb = styled_spinner();
            pb.set_message(format!(
                "waiting at most {} more, to store on additional nodes ({})",
                HumanDuration(extra_time),
                metadata.blob_id()
            ));
            multi_pb.add(pb)
        };

        // Allow extra time for the client to store the slivers.
        let completed_reason = requests
            .execute_time(
                self.config
                    .communication_config
                    .sliver_write_extra_time
                    .extra_time(start.elapsed()),
                committees.n_shards().get().into(),
            )
            .await;
        tracing::debug!(
            elapsed_time = ?start.elapsed(),
            blob_id = %metadata.blob_id(),
            %completed_reason,
            "stored metadata and slivers onto additional nodes"
        );

        spinner.finish_with_message(format!(
            "additional slivers stored ({})",
            metadata.blob_id()
        ));

        let results = requests.into_results();

        self.confirmations_to_certificate(results, &committees)
            .await
    }

    /// Fetches confirmations for a blob from a quorum of nodes and returns the certificate.
    async fn get_certificate_standalone(
        &self,
        blob_id: &BlobId,
        certified_epoch: Epoch,
        blob_persistence_type: &BlobPersistenceType,
    ) -> ClientResult<ConfirmationCertificate> {
        let committees = self.get_committees().await?;
        let comms = self
            .communication_factory
            .node_read_communications(&committees, certified_epoch)?;

        let mut requests = WeightedFutures::new(comms.iter().map(|n| {
            n.get_confirmation_with_retries(blob_id, committees.epoch(), blob_persistence_type)
        }));

        requests
            .execute_weight(
                &|weight| committees.is_quorum(weight),
                self.communication_limits.max_concurrent_sliver_reads,
            )
            .await;
        let results = requests.into_results();

        self.confirmations_to_certificate(results, &committees)
            .await
    }

    /// Combines the received storage confirmations into a single certificate.
    ///
    /// This function _does not_ check that the received confirmations match the current epoch and
    /// blob ID, as it assumes that the storage confirmations were received through
    /// [`NodeCommunication::store_metadata_and_pairs`], which internally verifies it to check the
    /// blob ID, epoch, and blob persistence type.
    async fn confirmations_to_certificate<E: Display>(
        &self,
        confirmations: Vec<NodeResult<SignedStorageConfirmation, E>>,
        committees: &ActiveCommittees,
    ) -> ClientResult<ConfirmationCertificate> {
        let mut aggregate_weight = 0;
        let mut signers = Vec::with_capacity(confirmations.len());
        let mut signed_messages = Vec::with_capacity(confirmations.len());

        for NodeResult(_, weight, node, result) in confirmations {
            match result {
                Ok(confirmation) => {
                    aggregate_weight += weight;
                    signed_messages.push(confirmation);
                    signers.push(
                        u16::try_from(node)
                            .expect("the node index is computed from the vector of members"),
                    );
                }
                Err(error) => tracing::info!(node, %error, "storing metadata and pairs failed"),
            }
        }

        ensure!(
            committees
                .write_committee()
                .is_at_least_min_n_correct(aggregate_weight),
            self.not_enough_confirmations_error(aggregate_weight, committees)
                .await
        );

        let cert =
            ConfirmationCertificate::from_signed_messages_and_indices(signed_messages, signers)
                .map_err(ClientError::other)?;
        Ok(cert)
    }

    async fn not_enough_confirmations_error(
        &self,
        weight: usize,
        committees: &ActiveCommittees,
    ) -> ClientError {
        ClientErrorKind::NotEnoughConfirmations(weight, committees.min_n_correct()).into()
    }

    /// Requests the slivers and decodes them into a blob.
    ///
    /// Returns a [`ClientError`] of kind [`ClientErrorKind::BlobIdDoesNotExist`] if it receives a
    /// quorum (at least 2f+1) of "not found" error status codes from the storage nodes.
    #[tracing::instrument(level = Level::ERROR, skip_all)]
    async fn request_slivers_and_decode<U>(
        &self,
        certified_epoch: Epoch,
        metadata: &VerifiedBlobMetadataWithId,
    ) -> ClientResult<Vec<u8>>
    where
        U: EncodingAxis,
        SliverData<U>: TryFrom<Sliver>,
    {
        let committees = self.get_committees().await?;
        // Create a progress bar to track the progress of the sliver retrieval.
        let progress_bar =
            styled_progress_bar(self.encoding_config.n_source_symbols::<U>().get().into());
        progress_bar.set_message("requesting slivers");

        let comms = self
            .communication_factory
            .node_read_communications(&committees, certified_epoch)?;
        // Create requests to get all slivers from all nodes.
        let futures = comms.iter().flat_map(|n| {
            // NOTE: the cloned here is needed because otherwise the compiler complains about the
            // lifetimes of `s`.
            n.node.shard_ids.iter().cloned().map(|s| {
                n.retrieve_verified_sliver::<U>(metadata, s)
                    .instrument(n.span.clone())
                    // Increment the progress bar if the sliver is successfully retrieved.
                    .inspect({
                        let value = progress_bar.clone();
                        move |result| {
                            if result.is_ok() {
                                value.inc(1)
                            }
                        }
                    })
            })
        });
        let mut decoder = self
            .encoding_config
            .get_blob_decoder::<U>(metadata.metadata().unencoded_length())
            .map_err(ClientError::other)?;
        // Get the first ~1/3 or ~2/3 of slivers directly, and decode with these.
        let mut requests = WeightedFutures::new(futures);
        let enough_source_symbols =
            |weight| weight >= self.encoding_config.n_source_symbols::<U>().get().into();
        requests
            .execute_weight(
                &enough_source_symbols,
                self.communication_limits
                    .max_concurrent_sliver_reads_for_blob_size(
                        metadata.metadata().unencoded_length(),
                        &self.encoding_config,
                    ),
            )
            .await;

        progress_bar.finish_with_message("slivers received");

        let mut n_not_found = 0; // Counts the number of "not found" status codes received.
        let mut n_forbidden = 0; // Counts the number of "forbidden" status codes received.
        let slivers = requests
            .take_results()
            .into_iter()
            .filter_map(|NodeResult(_, _, node, result)| {
                result
                    .map_err(|error| {
                        tracing::debug!(%node, %error, "retrieving sliver failed");
                        if error.is_status_not_found() {
                            n_not_found += 1;
                        } else if error.is_blob_blocked() {
                            n_forbidden += 1;
                        }
                    })
                    .ok()
            })
            .collect::<Vec<_>>();

        if committees.is_quorum(n_not_found + n_forbidden) {
            return if n_not_found > n_forbidden {
                Err(ClientErrorKind::BlobIdDoesNotExist.into())
            } else {
                Err(ClientErrorKind::BlobIdBlocked(*metadata.blob_id()).into())
            };
        }

        if let Some((blob, _meta)) = decoder
            .decode_and_verify(metadata.blob_id(), slivers)
            .map_err(ClientError::other)?
        {
            // We have enough to decode the blob.
            Ok(blob)
        } else {
            // We were not able to decode. Keep requesting slivers and try decoding as soon as every
            // new sliver is received.
            tracing::info!(
                "blob decoding with initial set of slivers failed; requesting additional slivers"
            );
            self.decode_sliver_by_sliver(
                &mut requests,
                &mut decoder,
                metadata,
                n_not_found,
                n_forbidden,
            )
            .await
        }
    }

    /// Decodes the blob of given blob ID by requesting slivers and trying to decode at each new
    /// sliver it receives.
    #[tracing::instrument(level = Level::ERROR, skip_all)]
    async fn decode_sliver_by_sliver<'a, I, Fut, U>(
        &self,
        requests: &mut WeightedFutures<I, Fut, NodeResult<SliverData<U>, NodeError>>,
        decoder: &mut BlobDecoder<'a, U>,
        metadata: &VerifiedBlobMetadataWithId,
        mut n_not_found: usize,
        mut n_forbidden: usize,
    ) -> ClientResult<Vec<u8>>
    where
        U: EncodingAxis,
        I: Iterator<Item = Fut>,
        Fut: Future<Output = NodeResult<SliverData<U>, NodeError>>,
    {
        while let Some(NodeResult(_, _, node, result)) = requests
            .next(
                self.communication_limits
                    .max_concurrent_sliver_reads_for_blob_size(
                        metadata.metadata().unencoded_length(),
                        &self.encoding_config,
                    ),
            )
            .await
        {
            match result {
                Ok(sliver) => {
                    let result = decoder
                        .decode_and_verify(metadata.blob_id(), [sliver])
                        .map_err(ClientError::other)?;
                    if let Some((blob, _meta)) = result {
                        return Ok(blob);
                    }
                }
                Err(error) => {
                    tracing::debug!(%node, %error, "retrieving sliver failed");
                    if error.is_status_not_found() {
                        n_not_found += 1;
                    } else if error.is_blob_blocked() {
                        n_forbidden += 1;
                    }
                    if self
                        .get_committees()
                        .await?
                        .is_quorum(n_not_found + n_forbidden)
                    {
                        return if n_not_found > n_forbidden {
                            Err(ClientErrorKind::BlobIdDoesNotExist.into())
                        } else {
                            Err(ClientErrorKind::BlobIdBlocked(*metadata.blob_id()).into())
                        };
                    }
                }
            }
        }
        // We have exhausted all the slivers but were not able to reconstruct the blob.
        Err(ClientErrorKind::NotEnoughSlivers.into())
    }

    /// Requests the metadata from storage nodes, and keeps the first reply that correctly verifies.
    ///
    /// At a high level:
    /// 1. The function requests a random subset of nodes amounting to at least a quorum (2f+1)
    ///    stake for the metadata.
    /// 1. If the function receives valid metadata for the blob, then it returns the metadata.
    /// 1. Otherwise:
    ///    1. If it received f+1 "not found" status responses, it can conclude that the blob ID was
    ///       not certified and returns an error of kind [`ClientErrorKind::BlobIdDoesNotExist`].
    ///    1. Otherwise, there is some major problem with the network and returns an error of kind
    ///       [`ClientErrorKind::NoMetadataReceived`].
    ///
    /// This procedure works because:
    /// 1. If the blob ID was never certified: Then at least f+1 of the 2f+1 nodes by stake that
    ///    were contacted are correct and have returned a "not found" status response.
    /// 1. If the blob ID was certified: Considering the worst possible case where it was certified
    ///    by 2f+1 stake, of which f was malicious, and the remaining f honest did not receive the
    ///    metadata and have yet to recover it. Then, by quorum intersection, in the 2f+1 that reply
    ///    to the client at least 1 is honest and has the metadata. This one node will provide it
    ///    and the client will know the blob exists.
    ///
    /// Note that if a faulty node returns _valid_ metadata for a blob ID that was however not
    /// certified yet, the client proceeds even if the blob ID was possibly not certified yet. This
    /// instance is not considered problematic, as the client will just continue to retrieving the
    /// slivers and fail there.
    ///
    /// The general problem in this latter case is the difficulty to distinguish correct nodes that
    /// have received the certification of the blob before the others, from malicious nodes that
    /// pretend the certification exists.
    pub async fn retrieve_metadata(
        &self,
        certified_epoch: Epoch,
        blob_id: &BlobId,
    ) -> ClientResult<VerifiedBlobMetadataWithId> {
        let committees = self.get_committees().await?;
        let comms = self
            .communication_factory
            .node_read_communications_quorum(&committees, certified_epoch)?;
        let futures = comms.iter().map(|n| {
            n.retrieve_verified_metadata(blob_id)
                .instrument(n.span.clone())
        });
        // Wait until the first request succeeds
        let mut requests = WeightedFutures::new(futures);
        let just_one = |weight| weight >= 1;
        requests
            .execute_weight(
                &just_one,
                self.communication_limits.max_concurrent_metadata_reads,
            )
            .await;

        let mut n_not_found = 0;
        let mut n_forbidden = 0;
        for NodeResult(_, weight, node, result) in requests.into_results() {
            match result {
                Ok(metadata) => {
                    tracing::debug!(?node, "metadata received");
                    return Ok(metadata);
                }
                Err(error) => {
                    let res = {
                        if error.is_status_not_found() {
                            n_not_found += weight;
                        } else if error.is_blob_blocked() {
                            n_forbidden += weight;
                        }
                        committees.is_quorum(n_not_found + n_forbidden)
                    };
                    if res {
                        // Return appropriate error based on which response type was more common
                        return if n_not_found > n_forbidden {
                            // TODO(giac): now that we check that the blob is certified before
                            // starting to read, this error should not technically happen unless (1)
                            // the client was disconnected while reading, or (2) the bft threshold
                            // was exceeded.
                            Err(ClientErrorKind::BlobIdDoesNotExist.into())
                        } else {
                            Err(ClientErrorKind::BlobIdBlocked(*blob_id).into())
                        };
                    }
                }
            }
        }
        Err(ClientErrorKind::NoMetadataReceived.into())
    }

    /// Retries to get the verified blob status.
    ///
    /// Retries are implemented with backoff, until the fetch succeeds or the maximum number of
    /// retries is reached. If the maximum number of retries is reached, the function returns an
    /// error of kind [`ClientErrorKind::NoValidStatusReceived`].
    #[tracing::instrument(skip_all, fields(%blob_id), err(level = Level::WARN))]
    pub async fn get_blob_status_with_retries<U: ReadClient>(
        &self,
        blob_id: &BlobId,
        read_client: &U,
    ) -> ClientResult<BlobStatus> {
        // The backoff is both the interval between retries and the maximum duration of the retry.
        let backoff = self
            .config
            .backoff_config()
            .get_strategy(ThreadRng::default().next_u64());

        let mut peekable = backoff.peekable();

        while let Some(delay) = peekable.next() {
            let maybe_status = self
                .get_verified_blob_status(blob_id, read_client, delay)
                .await;

            match maybe_status {
                Ok(_) => {
                    return maybe_status;
                }
                Err(client_error)
                    if matches!(client_error.kind(), &ClientErrorKind::BlobIdDoesNotExist) =>
                {
                    return Err(client_error)
                }
                Err(_) => (),
            };

            if peekable.peek().is_some() {
                tracing::debug!(?delay, "fetching blob status failed; retrying after delay");
                tokio::time::sleep(delay).await;
            } else {
                tracing::warn!("fetching blob status failed; no more retries");
            }
        }

        return Err(ClientErrorKind::NoValidStatusReceived.into());
    }

    /// Gets the blob status from multiple nodes and returns the latest status that can be verified.
    ///
    /// The nodes are selected such that at least one correct node is contacted. This function reads
    /// from the latest committee, because, during epoch change, it is the committee that will have
    /// the most up-to-date information on the old and newly certified blobs.
    #[tracing::instrument(skip_all, fields(%blob_id), err(level = Level::WARN))]
    pub async fn get_verified_blob_status<U: ReadClient>(
        &self,
        blob_id: &BlobId,
        read_client: &U,
        timeout: Duration,
    ) -> ClientResult<BlobStatus> {
        tracing::debug!(?timeout, "trying to get blob status");
        let committees = self.get_committees().await?;

        let comms = self
            .communication_factory
            .node_read_communications(&committees, committees.write_committee().epoch)?;
        let futures = comms
            .iter()
            .map(|n| n.get_blob_status(blob_id).instrument(n.span.clone()));
        let mut requests = WeightedFutures::new(futures);
        requests
            .execute_until(
                &|weight| committees.is_quorum(weight),
                timeout,
                self.communication_limits.max_concurrent_status_reads,
            )
            .await;

        // If 2f+1 nodes return a 404 status, we know the blob does not exist.
        let n_not_found = requests
            .inner_err()
            .iter()
            .filter(|err| err.is_status_not_found())
            .count();
        if committees.is_quorum(n_not_found) {
            return Err(ClientErrorKind::BlobIdDoesNotExist.into());
        }

        // Check the received statuses.
        let statuses = requests.take_unique_results_with_aggregate_weight();
        tracing::debug!(?statuses, "received blob statuses from storage nodes");
        let mut statuses_list: Vec<_> = statuses.keys().copied().collect();

        // Going through statuses from later (invalid) to earlier (nonexistent), see implementation
        // of `Ord` and `PartialOrd` for `BlobStatus`.
        statuses_list.sort_unstable();
        for status in statuses_list.into_iter().rev() {
            if committees
                .write_committee()
                .is_above_validity(statuses[&status])
                || verify_blob_status_event(blob_id, status, read_client)
                    .await
                    .is_ok()
            {
                return Ok(status);
            }
        }

        Err(ClientErrorKind::NoValidStatusReceived.into())
    }

    /// Returns a [`ClientError`] with [`ClientErrorKind::BlobIdBlocked`] if the provided blob ID is
    /// contained in the blocklist.
    fn check_blob_id(&self, blob_id: &BlobId) -> ClientResult<()> {
        if let Some(blocklist) = &self.blocklist {
            if blocklist.is_blocked(blob_id) {
                tracing::debug!(%blob_id, "encountered blocked blob ID");
                return Err(ClientErrorKind::BlobIdBlocked(*blob_id).into());
            }
        }
        Ok(())
    }

    /// Returns the shards of the given node in the write committee.
    #[cfg(any(test, feature = "test-utils"))]
    pub async fn shards_of(
        &self,
        node_names: &[String],
        committees: &ActiveCommittees,
    ) -> Vec<ShardIndex> {
        committees
            .write_committee()
            .members()
            .iter()
            .filter(|node| node_names.contains(&node.name))
            .flat_map(|node| node.shard_ids.clone())
            .collect::<Vec<_>>()
    }

    /// Maps the sliver pairs to the node in the write committee that holds their shard.
    async fn pairs_per_node<'a>(
        &'a self,
        blob_id: &'a BlobId,
        pairs: &'a [SliverPair],
        committees: &ActiveCommittees,
    ) -> HashMap<usize, Vec<&'a SliverPair>> {
        committees
            .write_committee()
            .members()
            .iter()
            .map(|node| {
                pairs
                    .iter()
                    .filter(|pair| {
                        node.shard_ids
                            .contains(&pair.index().to_shard_index(committees.n_shards(), blob_id))
                    })
                    .collect()
            })
            .enumerate()
            .collect()
    }

    /// Returns a reference to the encoding config in use.
    pub fn encoding_config(&self) -> &EncodingConfig {
        &self.encoding_config
    }

    /// Returns the inner sui client.
    pub fn sui_client(&self) -> &T {
        &self.sui_client
    }

    /// Returns the inner sui client as mutable reference.
    pub fn sui_client_mut(&mut self) -> &mut T {
        &mut self.sui_client
    }

    /// Returns the config used by the client.
    pub fn config(&self) -> &Config {
        &self.config
    }

    /// Gets the current active committees and price computation from the cache.
    pub async fn get_committees_and_price(
        &self,
    ) -> ClientResult<(Arc<ActiveCommittees>, PriceComputation)> {
        self.committees_handle
            .send_committees_and_price_request(RequestKind::Get)
            .await
            .map_err(ClientError::other)
    }

    /// Forces a refresh of the committees and price computation.
    pub async fn force_refresh_committees(
        &self,
    ) -> ClientResult<(Arc<ActiveCommittees>, PriceComputation)> {
        self.committees_handle
            .send_committees_and_price_request(RequestKind::Refresh)
            .await
            .map_err(ClientError::other)
    }

    /// Gets the current active committees from the cache.
    pub async fn get_committees(&self) -> ClientResult<Arc<ActiveCommittees>> {
        let (committees, _) = self.get_committees_and_price().await?;
        Ok(committees)
    }

    /// Gets the current price computation from the cache.
    pub async fn get_price_computation(&self) -> ClientResult<PriceComputation> {
        let (_, price_computation) = self.get_committees_and_price().await?;
        Ok(price_computation)
    }
}

/// Verifies the [`BlobStatus`] using the on-chain event.
///
/// This only verifies the [`BlobStatus::Invalid`] and [`BlobStatus::Permanent`] variants and does
/// not check the quoted counts for deletable blobs.
#[tracing::instrument(skip(sui_read_client), err(level = Level::WARN))]
async fn verify_blob_status_event(
    blob_id: &BlobId,
    status: BlobStatus,
    sui_read_client: &impl ReadClient,
) -> Result<(), anyhow::Error> {
    let event = match status {
        BlobStatus::Invalid { event } => event,
        BlobStatus::Permanent { status_event, .. } => status_event,
        BlobStatus::Nonexistent | BlobStatus::Deletable { .. } => return Ok(()),
    };
    tracing::debug!(?event, "verifying blob status with on-chain event");

    let blob_event = sui_read_client.get_blob_event(event).await?;
    anyhow::ensure!(blob_id == &blob_event.blob_id(), "blob ID mismatch");

    match (status, blob_event) {
        (
            BlobStatus::Permanent {
                end_epoch,
                is_certified: false,
                ..
            },
            BlobEvent::Registered(event),
        ) => {
            anyhow::ensure!(end_epoch == event.end_epoch, "end epoch mismatch");
            event.blob_id
        }
        (
            BlobStatus::Permanent {
                end_epoch,
                is_certified: true,
                ..
            },
            BlobEvent::Certified(event),
        ) => {
            anyhow::ensure!(end_epoch == event.end_epoch, "end epoch mismatch");
            event.blob_id
        }
        (BlobStatus::Invalid { .. }, BlobEvent::InvalidBlobID(event)) => event.blob_id,
        (_, _) => Err(anyhow!("blob event does not match status"))?,
    };

    Ok(())
}<|MERGE_RESOLUTION|>--- conflicted
+++ resolved
@@ -716,23 +716,14 @@
         }
 
         // Get certificates for all new blobs.
-<<<<<<< HEAD
-        let committees = self.committees.read().await;
+        let committees = self.get_committees().await?;
         let certfiy_blobs = new_blobs_and_ops
             .clone()
             .into_iter()
             .chain(certify_and_extend_blobs_and_ops.values().cloned())
             .collect::<Vec<_>>();
         let blobs_with_certificates = self
-            .get_all_blob_certificates(
-                &certfiy_blobs,
-                &blob_id_to_metadata_with_status,
-                &committees,
-            )
-=======
-        let blobs_with_certificates = self
-            .get_all_blob_certificates(&new_blobs_and_ops, &blob_id_to_metadata_with_status)
->>>>>>> b7b90549
+            .get_all_blob_certificates(&certfiy_blobs, &blob_id_to_metadata_with_status)
             .await?;
         let blobs_with_cert_and_extend: Vec<CertifyAndExtendBlobParams> = blobs_with_certificates
             .into_iter()
@@ -795,8 +786,8 @@
                 BlobStoreResult::NewlyCreated {
                     shared_blob_object: shared_blob_object_map.get(&blob.blob_id).copied(),
                     blob_object: blob,
+                    cost: price_computation.operation_cost(&op),
                     resource_operation: op,
-                    cost: 0,
                 }
             })
             .collect();
@@ -806,7 +797,7 @@
             .map(|(_, (mut blob, op))| {
                 blob.storage.end_epoch = write_committee_epoch + epochs_ahead;
                 BlobStoreResult::NewlyCreated {
-                    cost: self.price_computation.operation_cost(&op),
+                    cost: price_computation.operation_cost(&op),
                     resource_operation: op,
                     shared_blob_object: shared_blob_object_map.get(&blob.blob_id).copied(),
                     blob_object: blob,
