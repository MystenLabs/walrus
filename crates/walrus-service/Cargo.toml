[package]
name = "walrus-service"
publish = false
authors = { workspace = true }
version = { workspace = true }
edition = { workspace = true }
license = { workspace = true }

[dependencies]
anyhow = "1.0.80"
axum = { version = "0.7.5", features = ["http2"] }
bcs = { workspace = true }
clap = { version = "4.5.4", features = ["derive"] }
fastcrypto = { workspace = true }
futures = "0.3.30"
git-version = "0.3.9"
mysten-metrics = { workspace = true }
prometheus = "0.13.3"
rand = { workspace = true }
regex = "1"
reqwest = { version = "0.12.3", features = ["json"] }
rocksdb = "0.21"
serde = { workspace = true }
serde_with = { workspace = true, features = ["base64"] }
serde_yaml = { workspace = true }
sui-sdk = { workspace = true }
sui-types = { workspace = true }
telemetry-subscribers = { workspace = true }
thiserror = { workspace = true }
tokio = { workspace = true, features = ["rt-multi-thread", "macros"] }
tokio-stream = { workspace = true }
tokio-util = "0.7.10"
tower-http = { version = "0.5.2", features = ["trace"] }
tracing = "0.1.40"
typed-store = { workspace = true }
walrus-core = { workspace = true }
walrus-sui = { workspace = true }

[lints]
workspace = true

[[bin]]
name = "client"
path = "bin/client.rs"

[[bin]]
name = "walrus-node"
path = "bin/main.rs"

[dev-dependencies]
<<<<<<< HEAD
reqwest = { version = "0.12.2", features = ["json"] }
=======
rand = { workspace = true }
reqwest = { version = "0.12.3", features = ["json"] }
>>>>>>> b4da9aa0
tempfile = { workspace = true }
walrus-core = { workspace = true, features = ["test-utils"] }
walrus-test-utils = { workspace = true }<|MERGE_RESOLUTION|>--- conflicted
+++ resolved
@@ -48,12 +48,8 @@
 path = "bin/main.rs"
 
 [dev-dependencies]
-<<<<<<< HEAD
-reqwest = { version = "0.12.2", features = ["json"] }
-=======
 rand = { workspace = true }
 reqwest = { version = "0.12.3", features = ["json"] }
->>>>>>> b4da9aa0
 tempfile = { workspace = true }
 walrus-core = { workspace = true, features = ["test-utils"] }
 walrus-test-utils = { workspace = true }