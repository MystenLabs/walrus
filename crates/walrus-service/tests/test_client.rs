--- conflicted
+++ resolved
@@ -145,11 +145,7 @@
 async fn test_inconsistency(failed_shards: &[usize]) -> anyhow::Result<()> {
     let _ = tracing_subscriber::fmt::try_init();
 
-<<<<<<< HEAD
-    let (mut cluster, mut client) = default_setup().await?;
-=======
-    let (_sui_cluster_handle, mut cluster, client) = default_setup().await?;
->>>>>>> 0b596ba8
+    let (_sui_cluster_handle, mut cluster, mut client) = default_setup().await?;
 
     // Store a blob and get confirmations from each node.
     let blob = walrus_test_utils::random_data(31415);
