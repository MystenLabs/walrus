// Copyright (c) Mysten Labs, Inc.
// SPDX-License-Identifier: Apache-2.0

//! Test utilities shared between various crates.

use rand::{rngs::StdRng, seq::SliceRandom, RngCore, SeedableRng};
use tempfile::TempDir;

/// A result type useful in tests, that wraps any error implementation.
pub type Result<T = ()> = std::result::Result<T, Box<dyn std::error::Error>>;

/// Macro for creating parametrized *synchronous* tests.
///
/// The `param_test!` macro accepts the name of an existing function, followed by a list of case
/// names and their arguments. It expands to a module with a `#[test]` function for each of the
/// cases. Each test case calls the existing, named function with their provided arguments.
///
/// In addition to function arguments, you can also use this with generic functions by providing a
/// list of type parameters.
///
/// See [`async_param_test`] for a similar macro that works with `async` function.
///
/// # Examples
///
/// Calling a simple test function can be done as follows:
///
/// ```
/// # use walrus_test_utils::param_test;
/// #
/// param_test! {
///     test_sum: [
///         positive_sums: (10, 7, 17),
///         negative_sums: (-5, -3, -8)
///     ]
/// }
/// fn test_sum(lhs: i32, rhs: i32, sum: i32) {
///     assert_eq!(lhs + rhs, sum);
/// }
/// ```
///
/// Additionally, test functions can also have return types, such as a [`Result`]:
///
/// ```
/// # use std::error::Error;
/// # use walrus_test_utils::param_test;
/// #
/// param_test! {
///     test_parses -> Result<(), Box<dyn Error>>: [
///         positive: ("21", 21),
///         negative: ("-17", -17),
///     ]
/// }
/// fn test_parses(to_parse: &str, expected: i32) -> Result<(), Box<dyn Error>> {
///     assert_eq!(expected, to_parse.parse::<i32>()?);
///     Ok(())
/// }
/// ```
///
/// You can also use this with generic functions:
///
/// ```
/// # use walrus_test_utils::param_test;
/// #
/// param_test! {
///     test_generic: [
///         comparison_u32: <u32>(10, 7, false),
///         comparison_i32: <i32>(-5, -5, true),
///     ]
/// }
/// fn test_generic<T: std::fmt::Debug + PartialEq>(lhs: T, rhs: T, equal: bool) {
///     assert_eq!(lhs == rhs, equal);
/// }
/// ```
///
/// Finally, attributes such as as `#[ignore]` may be added to individual tests:
///
/// ```
/// # use std::error::Error;
/// # use walrus_test_utils::param_test;
/// #
/// param_test! {
///     test_parses -> Result<(), Box<dyn Error>>: [
///         #[ignore] positive: ("21", 21),
///         negative: ("-17", -17),
///     ]
/// }
/// fn test_parses(to_parse: &str, expected: i32) -> Result<(), Box<dyn Error>> {
///     assert_eq!(expected, to_parse.parse::<i32>()?);
///     Ok(())
/// }
/// ```
#[macro_export]
macro_rules! param_test {
    ($func_name:ident -> $return_ty:ty: [
        $( $(#[$outer:meta])* $case_name:ident:
            $(<$($type_args:ty),+>)?( $($args:expr),* $(,)? ) ),+$(,)?
    ]) => {
        mod $func_name {
            use super::*;

            $(
                #[test]
                $(#[$outer])*
                fn $case_name() -> $return_ty {
                    $func_name$(::<$($type_args),+>)?($($args),*)
                }
            )*
        }
    };
    ($func_name:ident: [
        $( $(#[$outer:meta])* $case_name:ident:
            $(<$($type_args:ty),+>)?( $($args:expr),* $(,)? ) ),+$(,)?
    ]) => {
        param_test!(
            $func_name -> ():
            [ $( $(#[$outer])* $case_name: $(<$($type_args),+>)?( $($args),* ) ),+ ]
        );
    };
}

/// Macro for creating parametrized *asynchronous* tests.
///
/// This macro behaves similarly to the [`param_test`] macro, however it must be used with an
/// `async` function. For convenience, the macro expands the test cases with the `#[tokio::test]`
/// attribute. If specifying any additional attributes to any test case, it is necessary to
/// re-specify the `#[tokio::test]` macro for *every* test case.
///
/// In contrast to [`param_test`], this does not currently support type parameters.
///
/// See [`param_test`] for more information and examples.
#[macro_export]
macro_rules! async_param_test {
    ($func_name:ident -> $return_ty:ty: [
        $( $(#[$outer:meta])+ $case_name:ident: ( $($args:expr),+ ) ),+$(,)?
    ]) => {
        mod $func_name {
            use super::*;

            $(
                $(#[$outer])+
                async fn $case_name() -> $return_ty {
                    $func_name($($args),+).await
                }
            )*
        }
    };
    ($func_name:ident: [
        $( $(#[$outer:meta])+ $case_name:ident: ( $($args:expr),+ ) ),+$(,)?
    ]) => {
        async_param_test!( $func_name -> (): [ $( $(#[$outer])+ $case_name: ($($args),+) ),* ] );
    };

    ($func_name:ident: [
        $( $case_name:ident: ( $($args:expr),+ ) ),+$(,)?
    ]) => {
        async_param_test!( $func_name -> (): [ $( #[tokio::test] $case_name: ($($args),+) ),* ] );
    };
    ($func_name:ident -> $return_ty:ty: [
        $( $case_name:ident: ( $($args:expr),+ ) ),+$(,)?
    ]) => {
        async_param_test!(
            $func_name -> $return_ty: [ $( #[tokio::test] $case_name: ( $($args),+ ) ),* ]
        );
    }
}

/// A wrapper for a type along with a temporary directory on which it depends.
#[derive(Debug)]
pub struct WithTempDir<T> {
    /// The wrapped inner type.
    pub inner: T,
    /// The temporary directory that is kept alive.
    pub temp_dir: TempDir,
}

impl<T> WithTempDir<T> {
    /// Convert a `WithTempDir<T>` to a `WithTempDir<U>` by applying the provided
    /// function to the inner value, while maintaining the temporary directory.
    pub fn map<U, F>(self, f: F) -> WithTempDir<U>
    where
        F: FnOnce(T) -> U,
    {
        WithTempDir {
            inner: f(self.inner),
            temp_dir: self.temp_dir,
        }
    }
}

impl<T> AsRef<T> for WithTempDir<T> {
    fn as_ref(&self) -> &T {
        &self.inner
    }
}

impl<T> AsMut<T> for WithTempDir<T> {
    fn as_mut(&mut self) -> &mut T {
        &mut self.inner
    }
}

/// Asserts that two sequences that implement [`std::iter::IntoIterator`], and whose items
/// implement [`Ord`] are equal, irrespective of ordering.
#[macro_export]
macro_rules! assert_unordered_eq {
    ($lhs:expr, $rhs:expr) => {
        let mut lhs: Vec<_> = $lhs.into_iter().collect();
        let mut rhs: Vec<_> = $rhs.into_iter().collect();

        lhs.sort();
        rhs.sort();

        assert_eq!(lhs, rhs);
    };
}

/// Gets a random subset of `count` elements of `data` in an arbitrary order using the provided RNG.
///
/// If the `data` has fewer elements than `count` the original number of elements is returned.
pub fn random_subset_from_rng<T>(
    data: impl IntoIterator<Item = T>,
    mut rng: &mut impl RngCore,
    count: usize,
) -> impl Iterator<Item = T> {
    let mut data: Vec<_> = data.into_iter().collect();
    data.shuffle(&mut rng);
    data.into_iter().take(count)
}

/// Gets a random subset of `count` elements of `data` in an arbitrary order.
///
<<<<<<< HEAD
/// If the `data` has fewer elements than `count` the original number of elements is returned.
pub fn random_subset<T>(
=======
/// Uses a newly generated RNG with fixed seed. If the `data` has fewer elements than `count` the
/// original number of elements is returned.
pub fn random_subset<T: Clone>(
>>>>>>> 3124df82
    data: impl IntoIterator<Item = T>,
    count: usize,
) -> impl Iterator<Item = T> {
    random_subset_from_rng(data, &mut StdRng::seed_from_u64(42), count)
}

/// Creates a byte vector of length `data_length` filled with random data using the provided RNG.
pub fn random_data_from_rng(data_length: usize, rng: &mut impl RngCore) -> Vec<u8> {
    let mut result = vec![0u8; data_length];
    rng.fill_bytes(&mut result);
    result
}

/// Creates a byte vector of length `data_length` filled with random data.
///
/// Uses a newly generated RNG with fixed seed.
pub fn random_data(data_length: usize) -> Vec<u8> {
    random_data_from_rng(data_length, &mut StdRng::seed_from_u64(42))
}

#[cfg(test)]
mod tests {
    use std::error::Error;

    param_test! {
        test_with_no_return: [
            case1: (true, 1, 1),
            case2: (false, 3, 4)
        ]
    }
    fn test_with_no_return(bool_arg: bool, usize_arg: usize, u32_arg: u32) {
        assert_eq!(bool_arg, Ok(usize_arg) == usize::try_from(u32_arg));
    }

    param_test! {
        test_with_return -> Result<(), Box<dyn Error>>: [
            case1: ("5", 5),
            case2: ("7", 7)
        ]
    }
    fn test_with_return(to_parse: &str, parsed: usize) -> Result<(), Box<dyn Error>> {
        let result: usize = to_parse.parse()?;
        assert_eq!(parsed, result);
        Ok(())
    }

    async_param_test! {
        async_test_with_return -> Result<(), Box<dyn Error>>: [
            case1: ("5", 5),
            case2: ("7", 7)
        ]
    }
    async fn async_test_with_return(to_parse: &str, parsed: usize) -> Result<(), Box<dyn Error>> {
        let result: usize = to_parse.parse()?;
        assert_eq!(parsed, result);
        Ok(())
    }
}<|MERGE_RESOLUTION|>--- conflicted
+++ resolved
@@ -229,14 +229,9 @@
 
 /// Gets a random subset of `count` elements of `data` in an arbitrary order.
 ///
-<<<<<<< HEAD
-/// If the `data` has fewer elements than `count` the original number of elements is returned.
-pub fn random_subset<T>(
-=======
 /// Uses a newly generated RNG with fixed seed. If the `data` has fewer elements than `count` the
 /// original number of elements is returned.
-pub fn random_subset<T: Clone>(
->>>>>>> 3124df82
+pub fn random_subset<T>(
     data: impl IntoIterator<Item = T>,
     count: usize,
 ) -> impl Iterator<Item = T> {
