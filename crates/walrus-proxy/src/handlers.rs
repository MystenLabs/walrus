// Copyright (c) Walrus Foundation
// SPDX-License-Identifier: Apache-2.0
use std::collections::HashSet;

use axum::{extract::Extension, http::StatusCode};
use once_cell::sync::Lazy;
use prometheus::{CounterVec, HistogramOpts, HistogramVec, Opts};

use crate::{
    admin::ReqwestClient,
    consumer::{Label, NodeMetric, convert_to_remote_write, populate_labels},
    histogram_relay::HistogramRelay,
    middleware::LenDelimProtobuf,
    providers::NodeInfo,
    register_metric,
};

/// HANDLER_HITS is a counter vector for tracking number of HTTP requests handled by each handler.
///
/// # Panics
///
/// This will panic if the `CounterVec` cannot be created or registered.
/// This typically indicates a programming error or a conflicting metric name.
static HANDLER_HITS: Lazy<CounterVec> = Lazy::new(|| {
<<<<<<< HEAD
    register_metric!(CounterVec::new(
        Opts::new("http_handler_hits", "Number of HTTP requests made."),
        &["handler", "remote"]
    )
    .expect("Failed to create and register http_handler_hits CounterVec"))
=======
    register_metric!(
        CounterVec::new(
            Opts::new("http_handler_hits", "Number of HTTP requests made.",),
            &["handler", "remote"]
        )
        .unwrap()
    )
>>>>>>> ddcf5d48
});

/// HTTP_HANDLER_DURATION is a histogram vector for measuring HTTP request latencies.
///
/// # Panics
///
/// This will panic if the `HistogramVec` cannot be created or registered.
/// This typically indicates a programming error or a conflicting metric name.
static HTTP_HANDLER_DURATION: Lazy<HistogramVec> = Lazy::new(|| {
    register_metric!(
        HistogramVec::new(
            HistogramOpts::new(
                "http_handler_duration_seconds",
                "The HTTP request latencies in seconds.",
            )
            .buckets(vec![
                1.0, 1.25, 1.5, 1.75, 2.0, 2.25, 2.5, 2.75, 3.0, 3.25, 3.5, 3.75, 4.0, 4.25, 4.5,
                4.75, 5.0, 6.0, 7.0, 8.0, 9.0, 10.0, 11.0, 12.0, 13.0, 14.0, 15.0
            ]),
            &["handler", "remote"]
        )
        .unwrap()
    )
<<<<<<< HEAD
    .expect("Failed to create and register http_handler_duration_seconds HistogramVec"))
=======
>>>>>>> ddcf5d48
});

/// Publish handler which receives metrics from nodes.  Nodes will call us at
/// this endpoint and we relay them to the upstream tsdb. Clients will receive
/// a response after successfully relaying the metrics upstream
pub async fn publish_metrics(
    Extension(labels): Extension<Vec<Label>>,
    Extension(remove_labels): Extension<HashSet<String>>,
    Extension(remote_write_client): Extension<ReqwestClient>,
    Extension(NodeInfo {
        name,
        network_address,
        ..
    }): Extension<NodeInfo>,
    Extension(relay): Extension<HistogramRelay>,
    LenDelimProtobuf(data): LenDelimProtobuf,
) -> (StatusCode, &'static str) {
    walrus_utils::with_label!(HANDLER_HITS, "publish_metrics", &name).inc();
    let timer =
        walrus_utils::with_label!(HTTP_HANDLER_DURATION, "publish_metrics", &name).start_timer();
    let data = populate_labels(name, labels, remove_labels, data);
    relay.submit(data.clone());
    let response = convert_to_remote_write(
        remote_write_client.clone(),
        NodeMetric {
            data,
            network_address,
        },
    )
    .await;
    timer.observe_duration();
    response
}<|MERGE_RESOLUTION|>--- conflicted
+++ resolved
@@ -22,21 +22,11 @@
 /// This will panic if the `CounterVec` cannot be created or registered.
 /// This typically indicates a programming error or a conflicting metric name.
 static HANDLER_HITS: Lazy<CounterVec> = Lazy::new(|| {
-<<<<<<< HEAD
     register_metric!(CounterVec::new(
         Opts::new("http_handler_hits", "Number of HTTP requests made."),
         &["handler", "remote"]
     )
     .expect("Failed to create and register http_handler_hits CounterVec"))
-=======
-    register_metric!(
-        CounterVec::new(
-            Opts::new("http_handler_hits", "Number of HTTP requests made.",),
-            &["handler", "remote"]
-        )
-        .unwrap()
-    )
->>>>>>> ddcf5d48
 });
 
 /// HTTP_HANDLER_DURATION is a histogram vector for measuring HTTP request latencies.
@@ -60,10 +50,6 @@
         )
         .unwrap()
     )
-<<<<<<< HEAD
-    .expect("Failed to create and register http_handler_duration_seconds HistogramVec"))
-=======
->>>>>>> ddcf5d48
 });
 
 /// Publish handler which receives metrics from nodes.  Nodes will call us at
