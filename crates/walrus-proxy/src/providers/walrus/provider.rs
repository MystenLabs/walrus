--- conflicted
+++ resolved
@@ -31,12 +31,8 @@
             ),
             &["rpc_method", "status"]
         )
-        .unwrap()
+        .expect("Failed to create and register json_rpc_state CounterVec"))
     )
-<<<<<<< HEAD
-    .expect("Failed to create and register json_rpc_state CounterVec"))
-=======
->>>>>>> ddcf5d48
 });
 /// JSON_RPC_DURATION is a histogram vector to record latencies of RPC calls.
 ///
@@ -57,18 +53,8 @@
             ],),
             &["rpc_method"]
         )
-<<<<<<< HEAD
-        .buckets(vec![
-            0.0008, 0.0016, 0.0032, 0.0064, 0.0128, 0.0256, 0.0512, 0.1024, 0.2048, 0.4096, 0.8192,
-            1.0, 1.25, 1.5, 1.75, 2.0, 4.0, 8.0
-        ]),
-        &["rpc_method"]
-    )
+
     .expect("Failed to create and register json_rpc_duration_seconds HistogramVec"))
-=======
-        .unwrap()
-    )
->>>>>>> ddcf5d48
 });
 
 /// AllowedPeers is a mapping of public key to AllowedPeer data
