// Copyright (c) Walrus Foundation
// SPDX-License-Identifier: Apache-2.0
use std::{collections::HashMap, sync::Arc};

use anyhow::Error;
use axum::{
    body::{Body, Bytes},
    extract::{Extension, FromRequest},
    http::{Request, StatusCode, header},
    middleware::Next,
    response::Response,
};
use axum_extra::{headers::ContentLength, typed_header::TypedHeader};
use base64::Engine;
use bytes::Buf;
use fastcrypto::{
    secp256r1,
    traits::{EncodeDecodeBase64, RecoverableSignature},
};
use hyper::header::CONTENT_ENCODING;
use once_cell::sync::Lazy;
use prometheus::{CounterVec, Opts, proto::MetricFamily};
use serde::{Deserialize, Serialize};
use tracing::error;
use uuid::Uuid;

use crate::{
    consumer::{Label, ProtobufDecoder},
    providers::WalrusNodeProvider,
    register_metric,
};

/// # Panics
///
/// These static initializers will panic if Prometheus metrics registration fails. 
/// This indicates a coding or setup error in the metric configuration.
static MIDDLEWARE_OPS: Lazy<CounterVec> = Lazy::new(|| {
    register_metric!(
        CounterVec::new(
            Opts::new(
                "middleware_operations",
                "Operations counters and status for axum middleware.",
            ),
            &["operation", "status"]
        )
        .unwrap()
    )
<<<<<<< HEAD
    .expect("Failed to register middleware_operations counter"))
=======
>>>>>>> ddcf5d48
});

static MIDDLEWARE_HEADERS: Lazy<CounterVec> = Lazy::new(|| {
    register_metric!(
        CounterVec::new(
            Opts::new(
                "middleware_headers",
                "Operations counters and status for axum middleware.",
            ),
            &["header", "value"]
        )
        .unwrap()
    )
<<<<<<< HEAD
    .expect("Failed to register middleware_headers counter"))
=======
>>>>>>> ddcf5d48
});

/// We expect walrus-node to send us an http header content-length encoding.
pub async fn expect_content_length(
    TypedHeader(content_length): TypedHeader<ContentLength>,
    request: Request<Body>,
    next: Next,
) -> Result<Response, (StatusCode, &'static str)> {
    walrus_utils::with_label!(
        MIDDLEWARE_HEADERS,
        "content-length",
        &format!("{}", content_length.0)
    )
    .inc();
    Ok(next.run(request).await)
}

/// AuthInfo is an intermediate type used to decode the auth header.
#[derive(Debug, Serialize, Deserialize)]
pub struct AuthInfo {
    /// base64 encoded via fastcrypto
    pub signature: String,
    /// base64 encoded via fastcrypto
    pub message: String,
}

impl AuthInfo {
    /// Recover will attempt to recover the pub key from a signature contained
    /// in self.
    pub fn recover(&self) -> Result<secp256r1::Secp256r1PublicKey, Error> {
        let recovered_signature =
            secp256r1::recoverable::Secp256r1RecoverableSignature::decode_base64(&self.signature)
                .map_err(|e| anyhow::anyhow!(e))?;
        let uid = Uuid::parse_str(&self.message).map_err(|e| {
            error!("failed parsing uuid sent from client!");
            dbg!(e)
        })?;
        let recovered_pub_key = recovered_signature.recover(uid.as_bytes())?;
        Ok(recovered_pub_key)
    }
}

/// We expect that calling walrus-nodes are known on the blockchain.
pub async fn expect_valid_recoverable_pubkey(
    Extension(allower): Extension<Arc<WalrusNodeProvider>>,
    mut request: Request<Body>,
    next: Next,
) -> Result<Response, (StatusCode, &'static str)> {
    walrus_utils::with_label!(
        MIDDLEWARE_OPS,
        "expect_valid_recoverable_pubkey",
        "begin-auth-verify"
    )
    .inc();
    // Extract the Authorization header.
    let Some(auth_header) = request.headers().get(header::AUTHORIZATION) else {
        walrus_utils::with_label!(
            MIDDLEWARE_OPS,
            "expect_valid_recoverable_pubkey",
            "walrus-node-missing-auth-header"
        )
        .inc();
        return Err((StatusCode::FORBIDDEN, "authorization header is required"));
    };

    let auth_header_value_with_scheme = auth_header
        .to_str()
        .map_err(|_| (StatusCode::FORBIDDEN, "authorization header is malformed"))?;

    // Split the scheme from our b64 data, delimited by ': '
    let (_scheme, base64_data) = auth_header_value_with_scheme
        .split_once(": ")
        .unwrap_or_default();

    let decoded_data = base64::prelude::BASE64_STANDARD
        .decode(base64_data)
        .map_err(|_| (StatusCode::FORBIDDEN, "authorization header is malformed"))?;

    let auth_info: AuthInfo = serde_json::from_slice(&decoded_data)
        .map_err(|_| (StatusCode::FORBIDDEN, "authorization header is malformed"))?;

    let Some(peer) = allower.get(&auth_info.recover().map_err(|e| {
        error!("allower failed us; {}", e);
        (StatusCode::FORBIDDEN, "authorization header is malformed")
    })?) else {
        // No errors from allower, we just didn't match.
        walrus_utils::with_label!(
            MIDDLEWARE_OPS,
            "expect_valid_recoverable_pubkey",
            "unknown-walrus-node-connection-attempt"
        )
        .inc();
        return Err((StatusCode::FORBIDDEN, "unknown clients are not allowed"));
    };
    request.extensions_mut().insert(peer);
    walrus_utils::with_label!(
        MIDDLEWARE_OPS,
        "expect_valid_recoverable_pubkey",
        "end-auth-verify"
    )
    .inc();
    Ok(next.run(request).await)
}

/// MetricFamilyWithStaticLabels takes labels that were signaled to us from the node as well
/// as their metrics and creates an axum Extension type param that can be used in middleware.
#[derive(Debug)]
pub struct MetricFamilyWithStaticLabels {
    /// static labels defined in config, eg host, network, etc
    pub labels: Option<Vec<Label>>,
    /// the metrics the node sent us, decoded from protobufs
    pub metric_families: Vec<MetricFamily>,
}

/// LenDelimProtobuf is an axum extractor that will consume protobuf content by
/// decompressing it and decoding it into protobuf metrics. the body payload is
/// a json payload that is snappy compressed.  it has a structure seen in
/// MetricPayload.  The buf field is protobuf encoded `Vec<MetricFamily>`.
#[derive(Debug)]
pub struct LenDelimProtobuf(pub MetricFamilyWithStaticLabels);

impl<S> FromRequest<S> for LenDelimProtobuf
where
    S: Send + Sync,
{
    type Rejection = (StatusCode, String);

    async fn from_request(
        req: Request<axum::body::Body>,
        state: &S,
    ) -> Result<Self, Self::Rejection> {
        req.headers()
            .get(CONTENT_ENCODING)
            .map(|v| v.as_bytes() == b"snappy")
            .unwrap_or(false)
            .then_some(())
            .ok_or((
                StatusCode::BAD_REQUEST,
                "snappy compression is required".into(),
            ))?;

        let body = Bytes::from_request(req, state).await.map_err(|e| {
            let msg = format!("error extracting bytes; {e}");
            error!(msg);
            walrus_utils::with_label!(
                MIDDLEWARE_OPS,
                "LenDelimProtobuf_from_request",
                "unable-to-extract-bytes"
            )
            .inc();
            (e.status(), msg)
        })?;

        let mut s = snap::raw::Decoder::new();
        let decompressed = s.decompress_vec(&body).map_err(|e| {
            let msg = format!("unable to decode snappy encoded protobufs; {e}");
            error!(msg);
            walrus_utils::with_label!(
                MIDDLEWARE_OPS,
                "LenDelimProtobuf_decompress_vec",
                "unable-to-decode-snappy"
            )
            .inc();
            (StatusCode::BAD_REQUEST, msg)
        })?;

        #[derive(Deserialize)]
        struct Payload {
            labels: Option<HashMap<String, String>>,
            buf: Vec<u8>,
        }
        let metric_payload: Payload = serde_json::from_slice(&decompressed).map_err(|error| {
            let msg = "unable to deserialize MetricPayload";
            error!(?error, msg);
            (StatusCode::BAD_REQUEST, msg.into())
        })?;

        let mut decoder = ProtobufDecoder::new(Bytes::from(metric_payload.buf).reader());
        let metric_families = decoder.parse::<MetricFamily>().map_err(|e| {
            let msg = format!("unable to decode len delimited protobufs; {e}");
            error!(msg);
            walrus_utils::with_label!(
                MIDDLEWARE_OPS,
                "LenDelimProtobuf_from_request",
                "unable-to-decode-protobufs"
            )
            .inc();
            (StatusCode::BAD_REQUEST, msg)
        })?;

        let labels: Option<Vec<Label>> = metric_payload.labels.map(|map| {
            map.into_iter()
                .map(|(k, v)| Label { name: k, value: v })
                .collect()
        });
        Ok(Self(MetricFamilyWithStaticLabels {
            labels,
            metric_families,
        }))
    }
}<|MERGE_RESOLUTION|>--- conflicted
+++ resolved
@@ -43,12 +43,8 @@
             ),
             &["operation", "status"]
         )
-        .unwrap()
-    )
-<<<<<<< HEAD
-    .expect("Failed to register middleware_operations counter"))
-=======
->>>>>>> ddcf5d48
+        .expect("Failed to register middleware_operations counter"))
+    )
 });
 
 static MIDDLEWARE_HEADERS: Lazy<CounterVec> = Lazy::new(|| {
@@ -60,12 +56,8 @@
             ),
             &["header", "value"]
         )
-        .unwrap()
-    )
-<<<<<<< HEAD
-    .expect("Failed to register middleware_headers counter"))
-=======
->>>>>>> ddcf5d48
+        .expect("Failed to register middleware_headers counter"))
+    )
 });
 
 /// We expect walrus-node to send us an http header content-length encoding.
