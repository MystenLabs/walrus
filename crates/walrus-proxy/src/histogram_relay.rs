--- conflicted
+++ resolved
@@ -32,28 +32,17 @@
 ///
 /// This static initializer will panic if Prometheus metric registration fails.
 static RELAY_PRESSURE: Lazy<CounterVec> = Lazy::new(|| {
-<<<<<<< HEAD
-    register_metric!(CounterVec::new(
-        Opts::new(
-            "relay_pressure",
-            "HistogramRelay's number of metric families submitted, exported, \\
-=======
     register_metric!(
         CounterVec::new(
             Opts::new(
                 "relay_pressure",
                 "HistogramRelay's number of metric families submitted, exported, \
->>>>>>> ddcf5d48
 overflowed to/from the queue.",
             ),
             &["histogram_relay"]
         )
-        .unwrap()
+        .expect("Failed to register relay_pressure metric"))
     )
-<<<<<<< HEAD
-    .expect("Failed to register relay_pressure metric"))
-=======
->>>>>>> ddcf5d48
 });
 
 /// # Panics
@@ -72,7 +61,6 @@
             ]),
             &["histogram_relay"]
         )
-<<<<<<< HEAD
         .buckets(vec![
             0.0008, 0.0016, 0.0032, 0.0064, 0.0128, 0.0256, 0.0512, 0.1024, 0.2048, 0.4096,
             0.8192, 1.0, 1.25, 1.5, 1.75, 2.0, 4.0, 8.0, 10.0, 12.5, 15.0
@@ -80,10 +68,7 @@
         &["histogram_relay"]
     )
     .expect("Failed to register relay_duration_seconds metric"))
-=======
-        .unwrap()
     )
->>>>>>> ddcf5d48
 });
 
 /// Creates a new http server that has as a sole purpose to expose
