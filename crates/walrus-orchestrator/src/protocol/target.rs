// Copyright (c) Mysten Labs, Inc.
// SPDX-License-Identifier: Apache-2.0

use std::{
    fmt::{Debug, Display},
    num::NonZeroU16,
    path::PathBuf,
    time::Duration,
};

use serde::{Deserialize, Serialize};
use walrus_core::ShardIndex;
use walrus_service::{
    config,
    testbed::{
        deploy_walrus_contract,
        even_shards_allocation,
        metrics_socket_address,
        node_config_name_prefix,
        DeployTestbedContractParameters,
    },
};
use walrus_sui::utils::SuiNetwork;

use super::{ProtocolCommands, ProtocolMetrics, ProtocolParameters, BINARY_PATH};
use crate::{benchmark::BenchmarkParameters, client::Instance};

#[derive(Clone, Serialize, Deserialize, Debug)]
enum ShardsAllocation {
    /// Evenly distribute the specified number of shards among the nodes.
    Even(NonZeroU16),
    /// Manually specify the shards for each node.
    Manual(Vec<Vec<ShardIndex>>),
}

impl Default for ShardsAllocation {
    fn default() -> Self {
        Self::Even(NonZeroU16::new(10).unwrap())
    }
}

impl ShardsAllocation {
    fn number_of_shards(&self) -> usize {
        match self {
            Self::Even(n) => n.get() as usize,
            Self::Manual(shards) => shards.iter().map(|s| s.len()).sum::<usize>(),
        }
    }
}

#[derive(Clone, Serialize, Deserialize)]
pub struct ProtocolNodeParameters {
    #[serde(default = "default_node_parameters::default_sui_network")]
    sui_network: SuiNetwork,
    #[serde(default = "ShardsAllocation::default")]
    shards_allocation: ShardsAllocation,
    #[serde(default = "default_node_parameters::default_contract_path")]
    contract_path: PathBuf,
    #[serde(default = "config::defaults::rest_api_port")]
    rest_api_port: u16,
    #[serde(default = "config::defaults::metrics_port")]
    metrics_port: u16,
    #[serde(default = "config::defaults::polling_interval")]
    event_polling_interval: Duration,
}

impl Default for ProtocolNodeParameters {
    fn default() -> Self {
        Self {
            sui_network: default_node_parameters::default_sui_network(),
            shards_allocation: ShardsAllocation::default(),
            contract_path: default_node_parameters::default_contract_path(),
            rest_api_port: config::defaults::rest_api_port(),
            metrics_port: config::defaults::metrics_port(),
            event_polling_interval: config::defaults::polling_interval(),
        }
    }
}

impl Debug for ProtocolNodeParameters {
    fn fmt(&self, f: &mut std::fmt::Formatter<'_>) -> std::fmt::Result {
        write!(f, "{}", self.shards_allocation.number_of_shards())
    }
}

impl Display for ProtocolNodeParameters {
    fn fmt(&self, f: &mut std::fmt::Formatter<'_>) -> std::fmt::Result {
        let n_shards = self.shards_allocation.number_of_shards();
        write!(f, "{:?} ({n_shards} shards)", self.sui_network)
    }
}

mod default_node_parameters {
    use std::path::PathBuf;

    use walrus_sui::utils::SuiNetwork;

    pub fn default_sui_network() -> SuiNetwork {
        SuiNetwork::Testnet
    }

    pub fn default_contract_path() -> PathBuf {
        PathBuf::from("./contracts/blob_store")
    }
}

impl ProtocolParameters for ProtocolNodeParameters {}

#[derive(Clone, Serialize, Deserialize, Debug)]
pub struct ProtocolClientParameters {
    target_load: u64,
    blob_size: usize,
    metrics_port: u16,
}

impl Default for ProtocolClientParameters {
    fn default() -> Self {
        Self {
            target_load: 2,
            blob_size: 10_000,
            metrics_port: 9584,
        }
    }
}

impl Display for ProtocolClientParameters {
    fn fmt(&self, f: &mut std::fmt::Formatter<'_>) -> std::fmt::Result {
        write!(f, "load: {} writes/s", self.target_load)
    }
}

impl ProtocolParameters for ProtocolClientParameters {}

pub struct TargetProtocol;

impl ProtocolCommands for TargetProtocol {
    fn protocol_dependencies(&self) -> Vec<&'static str> {
        // Clang is required to compile rocksdb.
        vec!["sudo apt-get -y install clang"]
    }

    fn db_directories(&self) -> Vec<std::path::PathBuf> {
        // The service binary can delete its own storage directory before booting.
        vec![]
    }

    async fn genesis_command<'a, I>(&self, instances: I, parameters: &BenchmarkParameters) -> String
    where
        I: Iterator<Item = &'a Instance>,
    {
        // Create an admin wallet locally to setup the Walrus smart contract.
        let ips = instances.map(|x| x.main_ip).collect::<Vec<_>>();
        let shards = match &parameters.node_parameters.shards_allocation {
            ShardsAllocation::Even(n) => {
                even_shards_allocation(*n, NonZeroU16::new(parameters.nodes as u16).unwrap())
            }
            ShardsAllocation::Manual(shards) => {
                if parameters.nodes
                    != parameters
                        .node_parameters
                        .shards_allocation
                        .number_of_shards()
                {
                    panic!("The number of nodes should match the shard of allocation.")
                }
                shards.clone()
            }
        };

        let testbed_config = deploy_walrus_contract(DeployTestbedContractParameters {
            working_dir: parameters.settings.working_dir.as_path(),
            sui_network: parameters.node_parameters.sui_network,
            contract_path: parameters.node_parameters.contract_path.clone(),
            gas_budget: walrus_sui::test_utils::DEFAULT_GAS_BUDGET,
            shards_information: shards,
            host_addresses: ips.iter().map(|ip| ip.to_string()).collect(),
            rest_api_port: parameters.node_parameters.rest_api_port,
            storage_capacity: 1_000_000_000_000,
            price_per_unit: 1,
            deterministic_keys: true,
        })
        .await
        .expect("Failed to create Walrus contract");

        // Generate a command to upload benchmark and testbed config to all instances.
        let serialized_testbed_config =
            serde_yaml::to_string(&testbed_config).expect("Failed to serialize sui configs");
        let testbed_config_path = parameters.settings.working_dir.join("testbed_config.yaml");
        let upload_testbed_config_command = format!(
            "echo -e '{serialized_testbed_config}' > {}",
            testbed_config_path.display()
        );

        // Generate a command to print all client and storage node configs on all instances.
        let generate_config_command = [
            &format!("./{BINARY_PATH}/walrus-node"),
            "generate-dry-run-configs",
            &format!(
                "--working-dir {}",
                parameters.settings.working_dir.display()
            ),
            &format!("--testbed-config-path {}", testbed_config_path.display()),
            &format!("--metrics-port {}", parameters.node_parameters.metrics_port),
        ]
        .join(" ");

        // Output a single command to run on all machines.
        [
            "source $HOME/.cargo/env",
            &upload_testbed_config_command,
            &generate_config_command,
        ]
        .join(" && ")
    }

    fn node_command<I>(
        &self,
        instances: I,
        parameters: &BenchmarkParameters,
    ) -> Vec<(Instance, String)>
    where
        I: IntoIterator<Item = Instance>,
    {
        instances
            .into_iter()
            .enumerate()
            .map(|(i, instance)| {
                let working_dir = parameters.settings.working_dir.clone();
                let node_config_name = format!(
                    "{}.yaml",
                    node_config_name_prefix(
                        i as u16,
                        NonZeroU16::new(parameters.nodes as u16).unwrap()
                    )
                );
                let node_config_path = working_dir.join(node_config_name);

                let run_command = [
                    &format!("./{BINARY_PATH}/walrus-node"),
                    "run",
                    &format!("--config-path {}", node_config_path.display()),
                    "--cleanup-storage",
                ]
                .join(" ");

                let command = [
                    "source $HOME/.cargo/env",
                    "export RUST_LOG=INFO,walrus_service=DEBUG",
                    &run_command,
                ]
                .join(" && ");
                (instance, command)
            })
            .collect()
    }

    fn client_command<I>(
        &self,
        instances: I,
        parameters: &BenchmarkParameters,
    ) -> Vec<(Instance, String)>
    where
        I: IntoIterator<Item = Instance>,
    {
        let clients: Vec<_> = instances.into_iter().collect();
        let load_per_client = (parameters.load / clients.len()).max(1);
        let number_of_tasks = load_per_client * 5;

        clients
            .into_iter()
            .map(|instance| {
                let working_dir = &parameters.settings.working_dir;
                let client_config_path = working_dir.clone().join("client_config.yaml");

                let run_command = [
                    format!("./{BINARY_PATH}/walrus-stress"),
                    format!("--target-load {load_per_client}"),
                    format!("--config-path {}", client_config_path.display()),
                    format!("--n-clients {number_of_tasks}"),
                    format!(
                        "--metrics-port {}",
                        parameters.client_parameters.metrics_port
                    ),
                    format!(
                        "--sui-network {}",
                        parameters.node_parameters.sui_network.r#type()
                    ),
                    format!("--blob-size {}", parameters.client_parameters.blob_size),
                ]
                .join(" ");

                let command = ["source $HOME/.cargo/env", &run_command].join(" && ");
                (instance, command)
            })
            .collect()
    }
}

impl ProtocolMetrics for TargetProtocol {
    const BENCHMARK_DURATION: &'static str = "benchmark_duration";
    const TOTAL_TRANSACTIONS: &'static str = "total_transactions";
    const LATENCY_BUCKETS: &'static str = "latency_buckets";
    const LATENCY_SUM: &'static str = "latency_sum";
    const LATENCY_SQUARED_SUM: &'static str = "latency_squared_sum";

    fn nodes_metrics_path<I>(
        &self,
        instances: I,
        parameters: &BenchmarkParameters,
    ) -> Vec<(Instance, String)>
    where
        I: IntoIterator<Item = Instance>,
    {
        instances
            .into_iter()
            .map(|instance| {
                let metrics_port = parameters.node_parameters.metrics_port;
<<<<<<< HEAD
                let metrics_address = format_metrics_address(instance.main_ip, metrics_port, None);
=======
                let metrics_address = metrics_socket_address(
                    std::net::IpAddr::V4(instance.main_ip),
                    metrics_port,
                    Some(i as u16),
                );
>>>>>>> 0b596ba8
                let metrics_path = format!("{metrics_address}/metrics",);
                (instance, metrics_path)
            })
            .collect()
    }

    fn clients_metrics_path<I>(
        &self,
        instances: I,
        parameters: &BenchmarkParameters,
    ) -> Vec<(Instance, String)>
    where
        I: IntoIterator<Item = Instance>,
    {
        instances
            .into_iter()
            .map(|instance| {
                let instance_ip = instance.main_ip;
                let metrics_port = parameters.client_parameters.metrics_port;
                let metrics_path = format!("{instance_ip}:{metrics_port}/metrics");
                (instance, metrics_path)
            })
            .collect()
    }
}<|MERGE_RESOLUTION|>--- conflicted
+++ resolved
@@ -315,15 +315,11 @@
             .into_iter()
             .map(|instance| {
                 let metrics_port = parameters.node_parameters.metrics_port;
-<<<<<<< HEAD
-                let metrics_address = format_metrics_address(instance.main_ip, metrics_port, None);
-=======
                 let metrics_address = metrics_socket_address(
                     std::net::IpAddr::V4(instance.main_ip),
                     metrics_port,
-                    Some(i as u16),
+                    None,
                 );
->>>>>>> 0b596ba8
                 let metrics_path = format!("{metrics_address}/metrics",);
                 (instance, metrics_path)
             })
