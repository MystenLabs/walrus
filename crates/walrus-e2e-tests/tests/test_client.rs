// Copyright (c) Walrus Foundation
// SPDX-License-Identifier: Apache-2.0

// Allowing `unwrap`s in tests.
#![allow(clippy::unwrap_used)]

//! Contains end-to-end tests for the Walrus client interacting with a Walrus test cluster.

#[cfg(msim)]
use std::sync::{
    Arc,
    atomic::{AtomicU32, Ordering},
};
use std::{
    collections::{HashMap, HashSet},
    num::NonZeroU16,
    path::PathBuf,
    str::FromStr,
    time::{Duration, Instant},
};

use indicatif::MultiProgress;
use rand::{Rng, random, seq::SliceRandom, thread_rng};
#[cfg(msim)]
use sui_macros::{clear_fail_point, register_fail_point_if};
use sui_types::base_types::{SUI_ADDRESS_LENGTH, SuiAddress};
use tempfile::TempDir;
use tokio_stream::StreamExt;
use walrus_core::{
    BlobId,
    DEFAULT_ENCODING,
    EncodingType,
    EpochCount,
    QuiltPatchId,
    ShardIndex,
    SliverPairIndex,
    encoding::{
        EncodingConfigTrait as _,
        Primary,
<<<<<<< HEAD
        quilt_encoding::{QuiltApi, QuiltStoreBlob, QuiltStoreBlobOwned, QuiltVersionV1},
=======
        quilt_encoding::{QuiltApi, QuiltStoreBlob, QuiltVersionV1},
>>>>>>> 7475b616
    },
    merkle::Node,
    messages::BlobPersistenceType,
    metadata::{QuiltMetadata, VerifiedBlobMetadataWithId},
};
use walrus_proc_macros::walrus_simtest;
use walrus_sdk::{
    client::{
        Blocklist,
        Client,
        WalrusStoreBlob,
        WalrusStoreBlobApi,
<<<<<<< HEAD
=======
        quilt_client::QuiltClientConfig,
>>>>>>> 7475b616
        responses::{BlobStoreResult, QuiltStoreResult},
    },
    error::{
        ClientError,
        ClientErrorKind::{
            self,
            NoMetadataReceived,
            NoValidStatusReceived,
            NotEnoughConfirmations,
            NotEnoughSlivers,
        },
    },
    store_when::StoreWhen,
};
use walrus_service::test_utils::{
    DEFAULT_SUBSIDY_FUNDS,
    StorageNodeHandleTrait,
    TestNodesConfig,
    test_cluster::{self, FROST_PER_NODE_WEIGHT},
};
use walrus_storage_node_client::api::BlobStatus;
use walrus_sui::{
    client::{
        BlobPersistence,
        ExpirySelectionPolicy,
        PostStoreAction,
        ReadClient,
        SuiClientError,
        SuiContractClient,
        UpgradeType,
        retry_client::{RetriableSuiClient, retriable_sui_client::LazySuiClientBuilder},
    },
    system_setup::copy_recursively,
    test_utils::{
        self,
        system_setup::{development_contract_dir, testnet_contract_dir},
    },
    types::{
        Blob,
        BlobEvent,
        ContractEvent,
        move_errors::{MoveExecutionError, RawMoveError},
        move_structs::{BlobAttribute, SharedBlob, Subsidies},
    },
};
use walrus_test_utils::{Result as TestResult, WithTempDir, assert_unordered_eq, async_param_test};
use walrus_utils::backoff::ExponentialBackoffConfig;

/// Read a blob with retries if the blob is registered but not certified.
async fn read_blob_with_wait_for_certification(
    client: &Client<SuiContractClient>,
    blob_id: &BlobId,
    timeout_duration: Duration,
) -> TestResult<Vec<u8>> {
    let start = Instant::now();

    while start.elapsed() < timeout_duration {
        match client.read_blob::<Primary>(blob_id).await {
            Ok(data) => return Ok(data),
            Err(err) => {
                // Check if the error is BlobIdDoesNotExist.
                if matches!(err.kind(), ClientErrorKind::BlobIdDoesNotExist) {
                    tokio::time::sleep(tokio::time::Duration::from_millis(500)).await;
                    continue;
                }

                return Err(err.into());
            }
        }
    }

    Err(anyhow::anyhow!("Timed out waiting for blob to be available").into())
}

async_param_test! {
    #[ignore = "ignore E2E tests by default"]
    #[walrus_simtest]
    test_store_and_read_blob_without_failures : [
        empty: (0),
        one_byte: (1),
        large_byte: (30000),
    ]
}
async fn test_store_and_read_blob_without_failures(blob_size: usize) {
    telemetry_subscribers::init_for_testing();
    assert!(matches!(
        run_store_and_read_with_crash_failures(&[], &[], blob_size).await,
        Ok(()),
    ))
}

/// Basic read and write test for the client.
///
/// It generates random blobs and stores them.
/// It then reads the blobs back and verifies that the data is correct.
pub async fn basic_store_and_read<F>(
    client: &WithTempDir<Client<SuiContractClient>>,
    num_blobs: usize,
    data_length: usize,
    pre_read_hook: F,
) -> TestResult
where
    F: FnOnce() -> TestResult,
{
    // Generate random blobs.
    let blob_data = walrus_test_utils::random_data_list(data_length, num_blobs);
    let mut path_to_data: HashMap<PathBuf, Vec<u8>> = HashMap::new();
    let mut blobs_with_paths: Vec<(PathBuf, Vec<u8>)> = vec![];
    let mut path_to_blob_id: HashMap<PathBuf, BlobId> = HashMap::new();

    // Create paths for each blob.
    for (i, data) in blob_data.iter().enumerate() {
        let path = PathBuf::from(format!("blob_{}", i));
        path_to_data.insert(path.clone(), data.to_vec());
        blobs_with_paths.push((path, data.to_vec()));
    }

    let store_result = client
        .as_ref()
        .reserve_and_store_blobs_retry_committees_with_path(
            &blobs_with_paths,
            DEFAULT_ENCODING,
            1,
            StoreWhen::Always,
            BlobPersistence::Permanent,
            PostStoreAction::Keep,
        )
        .await?;

    for result in store_result {
        match result.blob_store_result {
            BlobStoreResult::NewlyCreated { blob_object, .. } => {
                assert_eq!(
                    blob_object.encoding_type, DEFAULT_ENCODING,
                    "Stored blob has incorrect encoding type"
                );
                path_to_blob_id.insert(result.path, blob_object.blob_id);
            }
            _ => panic!(
                "Expected NewlyCreated result, got: {:?}",
                result.blob_store_result
            ),
        };
    }

    // Call the pre-read hook before reading data.
    pre_read_hook()?;

    // Read back and verify all blobs.
    for (path, blob_id) in path_to_blob_id {
        let read_data = read_blob_with_wait_for_certification(
            client.as_ref(),
            &blob_id,
            Duration::from_secs(30),
        )
        .await?;

        assert_eq!(
            read_data,
            path_to_data[&path],
            "Data mismatch for blob at path {}",
            path.display()
        );
    }

    Ok(())
}

async_param_test! {
    #[ignore = "ignore E2E tests by default"]
    #[walrus_simtest]
    test_store_and_read_blob_with_crash_failures : [
        no_failures: (&[], &[], &[]),
        one_failure: (&[0], &[], &[]),
        f_failures: (&[4], &[], &[]),
        f_plus_one_failures: (&[0, 4], &[], &[NotEnoughConfirmations(8, 9)]),
        all_shard_failures: (&[0, 1, 2, 3, 4], &[], &[NoValidStatusReceived]),
        f_plus_one_read_failures: (&[], &[0, 4], &[]),
        two_f_plus_one_read_failures: (
            &[], &[1, 2, 4], &[NoMetadataReceived, NotEnoughSlivers]),
        read_and_write_overlap_failures: (
            &[4], &[2, 3], &[NoMetadataReceived, NotEnoughSlivers]),
    ]
}
async fn test_store_and_read_blob_with_crash_failures(
    failed_shards_write: &[usize],
    failed_shards_read: &[usize],
    expected_errors: &[ClientErrorKind],
) {
    telemetry_subscribers::init_for_testing();
    let result =
        run_store_and_read_with_crash_failures(failed_shards_write, failed_shards_read, 31415)
            .await;

    match (result, expected_errors) {
        (Ok(()), []) => (),
        (Err(actual_err), expected_errs) => match actual_err.downcast::<ClientError>() {
            Ok(client_err) => {
                if !expected_errs
                    .iter()
                    .any(|expected_err| error_kind_matches(client_err.kind(), expected_err))
                {
                    panic!(
                        "client error mismatch; expected=({:?}); actual=({:?});",
                        expected_errs,
                        client_err.kind()
                    )
                }
            }
            Err(err) => panic!("unexpected error {err}"),
        },
        (act, exp) => panic!(
            "test result mismatch; expected=({:?}); actual=({:?});",
            exp, act
        ),
    }
}

async fn run_store_and_read_with_crash_failures(
    failed_shards_write: &[usize],
    failed_shards_read: &[usize],
    data_length: usize,
) -> TestResult {
    let _ = tracing_subscriber::fmt::try_init();

    let (_sui_cluster_handle, mut cluster, client, _) =
        test_cluster::E2eTestSetupBuilder::new().build().await?;
    // Stop the nodes in the write failure set.
    failed_shards_write
        .iter()
        .for_each(|&idx| cluster.cancel_node(idx));

    // Create closure that will stop nodes for read failures.
    let pre_read_hook = {
        let cluster = &mut cluster;
        let failed_nodes = failed_shards_read.to_vec();
        move || {
            failed_nodes
                .iter()
                .for_each(|&idx| cluster.cancel_node(idx));
            Ok(())
        }
    };

    // Use basic_store_and_read with our pre_read_hook.
    basic_store_and_read(&client, 4, data_length, pre_read_hook).await
}

async_param_test! {
    #[ignore = "ignore E2E tests by default"]
    #[walrus_simtest]
    test_inconsistency -> TestResult : [
        no_failures: (&[]),
        one_failure: (&[0]),
        f_failures: (&[4]),
    ]
}
/// Stores a blob that is inconsistent in 1 shard.
async fn test_inconsistency(failed_nodes: &[usize]) -> TestResult {
    telemetry_subscribers::init_for_testing();

    let (_sui_cluster_handle, mut cluster, mut client, _) =
        test_cluster::E2eTestSetupBuilder::new().build().await?;

    // Store a blob and get confirmations from each node.
    let blob = walrus_test_utils::random_data(31415);

    // Find the shards of the failed nodes.
    let failed_node_names: Vec<String> =
        failed_nodes.iter().map(|i| format!("node-{}", i)).collect();
    let committees = client
        .as_ref()
        .get_committees()
        .await
        .expect("committees should be available");
    let shards_of_failed_nodes = client
        .as_ref()
        .shards_of(&failed_node_names, &committees)
        .await;

    // Encode the blob with false metadata for one shard.
    let (pairs, metadata) = client
        .as_ref()
        .encoding_config()
        .get_for_type(DEFAULT_ENCODING)
        .encode_with_metadata(&blob)?;
    let mut metadata = metadata.metadata().to_owned();
    let mut i = 0;
    // Change a shard that is not in the failure set. Since the mapping of slivers to shards
    // depends on the blob id, we need to search for an invalid hash for which the modified shard
    // is not in the failure set.
    loop {
        metadata.mut_inner().hashes[1].primary_hash = Node::Digest([i; 32]);
        let blob_id = BlobId::from_sliver_pair_metadata(&metadata);
        if !shards_of_failed_nodes.contains(
            &SliverPairIndex::new(1).to_shard_index(NonZeroU16::new(13).unwrap(), &blob_id),
        ) {
            break;
        }
        i += 1;
    }
    let blob_id = BlobId::from_sliver_pair_metadata(&metadata);
    let metadata = VerifiedBlobMetadataWithId::new_verified_unchecked(blob_id, metadata);

    tracing::debug!(
        "shard index for inconsistent sliver: {}",
        SliverPairIndex::new(1).to_shard_index(NonZeroU16::new(13).unwrap(), &blob_id)
    );
    // Register blob.
    let (blob_sui_object, _) = client
        .as_ref()
        .resource_manager(&committees)
        .await
        .get_existing_or_register(
            &[&metadata],
            1,
            BlobPersistence::Permanent,
            StoreWhen::NotStored,
        )
        .await?
        .into_iter()
        .next()
        .expect("should register exactly one blob");

    // Certify blob.
    let certificate = client
        .as_ref()
        .send_blob_data_and_get_certificate(
            &metadata,
            &pairs,
            &BlobPersistenceType::Permanent,
            &MultiProgress::new(),
        )
        .await?;

    // Stop the nodes in the failure set.
    failed_nodes
        .iter()
        .for_each(|&idx| cluster.cancel_node(idx));

    client
        .as_mut()
        .sui_client()
        .certify_blobs(&[(&blob_sui_object, certificate)], PostStoreAction::Keep)
        .await?;

    // Wait to receive an inconsistent blob event.
    let events = client
        .as_mut()
        .sui_client()
        .event_stream(Duration::from_millis(50), None)
        .await?;
    let mut events = std::pin::pin!(events);
    tokio::time::timeout(Duration::from_secs(30), async {
        while let Some(event) = events.next().await {
            tracing::debug!("event: {event:?}");
            if let ContractEvent::BlobEvent(BlobEvent::InvalidBlobID(_)) = event {
                return;
            }
        }
        panic!("should be infinite stream")
    })
    .await?;

    // Cancel the nodes and wait to prevent event handles being dropped.
    cluster.nodes.iter().for_each(|node| node.cancel());
    tokio::time::sleep(Duration::from_secs(1)).await;

    Ok(())
}

fn error_kind_matches(actual: &ClientErrorKind, expected: &ClientErrorKind) -> bool {
    match (actual, expected) {
        (
            ClientErrorKind::NotEnoughConfirmations(act_a, act_b),
            ClientErrorKind::NotEnoughConfirmations(exp_a, exp_b),
        ) => act_a == exp_a && act_b == exp_b,
        (ClientErrorKind::NotEnoughSlivers, ClientErrorKind::NotEnoughSlivers) => true,
        (ClientErrorKind::BlobIdDoesNotExist, ClientErrorKind::BlobIdDoesNotExist) => true,
        (ClientErrorKind::NoMetadataReceived, ClientErrorKind::NoMetadataReceived) => true,
        (ClientErrorKind::NoValidStatusReceived, ClientErrorKind::NoValidStatusReceived) => true,
        (ClientErrorKind::Other(_), ClientErrorKind::Other(_)) => true,
        (_, _) => false,
    }
}

async_param_test! {
    #[ignore = "ignore E2E tests by default"]
    #[walrus_simtest]
    test_store_with_existing_blob_resource -> TestResult : [
        reuse_resource: (1, 1, true),
        reuse_resource_two: (2, 1, true),
        reuse_and_extend: (1, 2, true),
    ]
}
/// Tests that the client reuses existing (uncertified) blob registrations to store blobs.
///
/// The `epochs_ahead_registered` are the epochs ahead of the already-existing blob object.
/// The `epochs_ahead_required` are the epochs ahead that are requested to the client when
/// registering anew.
/// `should_match` is a boolean that indicates if the blob object used in the final upload
/// should be the same as the first one registered.
async fn test_store_with_existing_blob_resource(
    epochs_ahead_registered: EpochCount,
    epochs_ahead_required: EpochCount,
    should_match: bool,
) -> TestResult {
    telemetry_subscribers::init_for_testing();

    let (_sui_cluster_handle, _cluster, client, _) =
        test_cluster::E2eTestSetupBuilder::new().build().await?;

    let blob_data = walrus_test_utils::random_data_list(31415, 4);
    let blobs: Vec<&[u8]> = blob_data.iter().map(AsRef::as_ref).collect();
    let encoding_type = DEFAULT_ENCODING;
    let metatdatum = blobs
        .iter()
        .map(|blob| {
            let (_, metadata) = client
                .as_ref()
                .encoding_config()
                .get_for_type(encoding_type)
                .encode_with_metadata(blob)
                .expect("blob encoding should not fail");
            let metadata = metadata.metadata().to_owned();
            let blob_id = BlobId::from_sliver_pair_metadata(&metadata);
            VerifiedBlobMetadataWithId::new_verified_unchecked(blob_id, metadata)
        })
        .collect::<Vec<_>>();

    // Register a list of new blobs.
    let committees = client
        .as_ref()
        .get_committees()
        .await
        .expect("committees should be available");

    let original_blob_objects = client
        .as_ref()
        .resource_manager(&committees)
        .await
        .get_existing_or_register(
            &metatdatum.iter().collect::<Vec<_>>(),
            epochs_ahead_registered,
            BlobPersistence::Permanent,
            StoreWhen::NotStored,
        )
        .await?
        .into_iter()
        .map(|(blob, _)| (blob.blob_id, blob))
        .collect::<HashMap<_, _>>();

    // Now ask the client to store again.
    let blob_stores = client
        .inner
        .reserve_and_store_blobs(
            &blobs,
            encoding_type,
            epochs_ahead_required,
            StoreWhen::NotStored,
            BlobPersistence::Permanent,
            PostStoreAction::Keep,
        )
        .await?
        .into_iter()
        .map(|blob_store_result| match blob_store_result {
            BlobStoreResult::NewlyCreated { blob_object, .. } => (blob_object.blob_id, blob_object),
            _ => panic!("the client should be able to store the blob"),
        })
        .collect::<HashMap<_, _>>();

    for (blob_id, blob_object) in blob_stores {
        let original_blob_object = original_blob_objects
            .get(&blob_id)
            .expect("should have original blob object");
        assert!(should_match == (blob_object.id == original_blob_object.id));
    }
    Ok(())
}

/// Registers a blob and returns the blob ID.
async fn register_blob(
    client: &WithTempDir<Client<SuiContractClient>>,
    blob: &[u8],
    encoding_type: EncodingType,
    epochs_ahead: EpochCount,
) -> TestResult<BlobId> {
    // Encode blob and get metadata
    let (_, metadata) = client
        .as_ref()
        .encoding_config()
        .get_for_type(encoding_type)
        .encode_with_metadata(blob)
        .expect("blob encoding should not fail");
    let metadata = metadata.metadata().to_owned();
    let blob_id = BlobId::from_sliver_pair_metadata(&metadata);
    let metadata = VerifiedBlobMetadataWithId::new_verified_unchecked(blob_id, metadata);

    let committees = client
        .as_ref()
        .get_committees()
        .await
        .expect("committees should be available");
    // Register the blob
    let blob_id = client
        .as_ref()
        .resource_manager(&committees)
        .await
        .get_existing_or_register(
            &[&metadata],
            epochs_ahead,
            BlobPersistence::Permanent,
            StoreWhen::NotStored,
        )
        .await?
        .into_iter()
        .map(|(blob, _)| blob.blob_id)
        .next()
        .expect("should have registered blob");

    Ok(blob_id)
}

/// Store a blob and return the blob id.
async fn store_blob(
    client: &WithTempDir<Client<SuiContractClient>>,
    blob: &[u8],
    encoding_type: EncodingType,
    epochs_ahead: EpochCount,
) -> TestResult<BlobId> {
    let result = client
        .inner
        .reserve_and_store_blobs(
            &[blob],
            encoding_type,
            epochs_ahead,
            StoreWhen::NotStored,
            BlobPersistence::Permanent,
            PostStoreAction::Keep,
        )
        .await?;

    Ok(result
        .into_iter()
        .next()
        .expect("should have one blob store result")
        .blob_id()
        .expect("blob id should be present"))
}

/// Tests that the client can store and read duplicate blobs.
#[ignore = "ignore E2E tests by default"]
#[walrus_simtest]
pub async fn test_store_and_read_duplicate_blobs() -> TestResult {
    telemetry_subscribers::init_for_testing();

    let (_sui_cluster_handle, _cluster, client, _) =
        test_cluster::E2eTestSetupBuilder::new().build().await?;
    let client = client.as_ref();

    // Generate random blobs.
    let mut blob_data = walrus_test_utils::random_data_list(31415, 3);
    blob_data.push(blob_data[0].clone());
    blob_data.push(blob_data[1].clone());
    blob_data.push(blob_data[0].clone());
    let mut blobs_with_paths: Vec<(PathBuf, Vec<u8>)> = vec![];

    // Create paths for each blob.
    for (i, data) in blob_data.iter().enumerate() {
        let path = PathBuf::from(format!("blob_{}", i));
        blobs_with_paths.push((path, data.to_vec()));
    }

    let store_result_with_path = client
        .reserve_and_store_blobs_retry_committees_with_path(
            &blobs_with_paths,
            DEFAULT_ENCODING,
            1,
            StoreWhen::Always,
            BlobPersistence::Permanent,
            PostStoreAction::Keep,
        )
        .await?;

    let read_result =
        futures::future::join_all(store_result_with_path.iter().map(|result| async {
            let blob = read_blob_with_wait_for_certification(
                client,
                &result
                    .blob_store_result
                    .blob_id()
                    .expect("blob id should be present"),
                Duration::from_secs(30),
            )
            .await
            .expect("should be able to read blob");
            (result.blob_store_result.blob_id(), blob)
        }))
        .await;

    assert_eq!(store_result_with_path.len(), blob_data.len());
    store_result_with_path
        .iter()
        .zip(blobs_with_paths.iter())
        .zip(read_result.iter())
        .for_each(|((result, (path, data)), (blob_id, blob))| {
            assert_eq!(&result.path, path);
            assert_eq!(blob, data);
            assert_eq!(blob_id, &result.blob_store_result.blob_id());
        });

    Ok(())
}

/// Tests that blobs can be extended when possible.
#[ignore = "ignore E2E tests by default"]
#[walrus_simtest]
async fn test_store_with_existing_blobs() -> TestResult {
    telemetry_subscribers::init_for_testing();

    let (_sui_cluster_handle, _cluster, client, _) =
        test_cluster::E2eTestSetupBuilder::new().build().await?;

    let blob_data = walrus_test_utils::random_data_list(31415, 5);
    let blobs: Vec<&[u8]> = blob_data.iter().map(AsRef::as_ref).collect();

    // Initial setup, with blobs in different states, the names indicate the later outcome
    // of a following store operation.
    let encoding_type = DEFAULT_ENCODING;
    let reuse_blob = register_blob(&client, blobs[0], encoding_type, 40).await?;
    let certify_and_extend_blob = register_blob(&client, blobs[1], encoding_type, 10).await?;
    let already_certified_blob = store_blob(&client, blobs[2], encoding_type, 50).await?;
    let extended_blob = store_blob(&client, blobs[3], encoding_type, 20).await?;

    let epoch = client.as_ref().sui_client().current_epoch().await?;
    let epochs_ahead = 30;
    let store_results: Vec<BlobStoreResult> = client
        .inner
        .reserve_and_store_blobs(
            &blobs,
            encoding_type,
            epochs_ahead,
            StoreWhen::NotStored,
            BlobPersistence::Permanent,
            PostStoreAction::Keep,
        )
        .await?;
    for result in store_results {
        if result.blob_id() == Some(reuse_blob) {
            assert!(matches!(
                &result,
                BlobStoreResult::NewlyCreated{blob_object:_, resource_operation, ..
                } if resource_operation.is_reuse_registration()));
            assert!(
                result
                    .end_epoch()
                    .is_some_and(|end| end >= epoch + epochs_ahead),
                "end_epoch should exist and be at least epoch + epochs_ahead {}, {} {}",
                epoch,
                epochs_ahead,
                result.end_epoch().unwrap_or(0)
            );
        } else if result.blob_id() == Some(certify_and_extend_blob) {
            assert!(matches!(
                &result,
                BlobStoreResult::NewlyCreated {
                    resource_operation,
                    ..
                } if resource_operation.is_certify_and_extend()
            ));
            assert!(
                result
                    .end_epoch()
                    .is_some_and(|end| end == epoch + epochs_ahead),
                "end_epoch should exist and be equal to epoch + epochs_ahead"
            );
        } else if result.blob_id() == Some(already_certified_blob) {
            assert!(matches!(&result, BlobStoreResult::AlreadyCertified { .. }));
            assert!(
                result
                    .end_epoch()
                    .is_some_and(|end| end >= epoch + epochs_ahead),
                "end_epoch should exist and be at least epoch + epochs_ahead"
            );
        } else if result.blob_id() == Some(extended_blob) {
            assert!(matches!(
                &result,
                BlobStoreResult::NewlyCreated {
                    resource_operation,
                ..
            } if resource_operation.is_extend()
            ));
            assert!(
                result
                    .end_epoch()
                    .is_some_and(|end| end == epoch + epochs_ahead),
                "end_epoch should exist and be equal to epoch + epochs_ahead"
            );
        } else {
            assert!(matches!(
                &result,
                BlobStoreResult::NewlyCreated {
                    resource_operation,
                    ..
                } if resource_operation.is_registration()
            ));
            assert!(
                result
                    .end_epoch()
                    .is_some_and(|end| end == epoch + epochs_ahead),
                "end_epoch should exist and be equal to epoch + epochs_ahead"
            );
        }
    }

    Ok(())
}

async_param_test! {
    #[ignore = "ignore E2E tests by default"]
    #[walrus_simtest]
    test_store_with_existing_storage_resource -> TestResult : [
        reuse_storage: (1, 1, true),
        reuse_storage_two: (2, 1, true),
        no_reuse_storage: (1, 2, false),
    ]
}
/// Tests that the client reuses existing storage resources to store blobs.
///
/// The `epochs_ahead_registered` are the epochs ahead of the already-existing storage resource.
/// The `epochs_ahead_required` are the epochs ahead that are requested to the client when
/// registering anew.
/// `should_match` is a boolean that indicates if the storage object used in the final upload
/// should be the same as the first one registered.
async fn test_store_with_existing_storage_resource(
    epochs_ahead_registered: EpochCount,
    epochs_ahead_required: EpochCount,
    should_match: bool,
) -> TestResult {
    telemetry_subscribers::init_for_testing();

    let (_sui_cluster_handle, _cluster, client, _) =
        test_cluster::E2eTestSetupBuilder::new().build().await?;

    let blob_data = walrus_test_utils::random_data_list(31415, 4);
    let unencoded_blobs = blob_data
        .iter()
        .enumerate()
        .map(|(i, data)| WalrusStoreBlob::new_unencoded(data, format!("test-{:02}", i)))
        .collect();
    let encoding_type = DEFAULT_ENCODING;
    let encoded_blobs = client
        .as_ref()
        .encode_blobs(unencoded_blobs, encoding_type)?;
    let encoded_sizes = encoded_blobs
        .iter()
        .map(|blob| blob.encoded_size().expect("encoded size should be present"))
        .collect::<Vec<_>>();

    // Reserve space for the blobs. Collect all original storage resource objects ids.
    let original_storage_resources =
        futures::future::join_all(encoded_sizes.iter().map(|encoded_size| async {
            let resource = client
                .as_ref()
                .sui_client()
                .reserve_space(*encoded_size, epochs_ahead_registered)
                .await
                .expect("reserve space should not fail");
            resource.id
        }))
        .await
        .into_iter()
        .collect::<HashSet<_>>();

    let blobs = encoded_blobs
        .iter()
        .map(|blob| blob.get_blob())
        .collect::<Vec<_>>();
    // Now ask the client to store again.
    // Collect all object ids of the newly created blob object.
    let blob_store = client
        .inner
        .reserve_and_store_blobs(
            &blobs,
            encoding_type,
            epochs_ahead_required,
            StoreWhen::NotStored,
            BlobPersistence::Permanent,
            PostStoreAction::Keep,
        )
        .await?
        .into_iter()
        .map(|blob_store_result| match blob_store_result {
            BlobStoreResult::NewlyCreated { blob_object, .. } => blob_object.storage.id,
            _ => panic!("the client should be able to store the blob"),
        })
        .collect::<HashSet<_>>();

    // Check the object ids are the same.
    assert!(should_match == (original_storage_resources == blob_store));
    Ok(())
}

async_param_test! {
    #[ignore = "ignore E2E tests by default"]
    #[walrus_simtest]
    test_delete_blob -> TestResult : [
        no_delete: (0),
        one_delete: (1),
        multi_delete: (2),
    ]
}
/// Tests blob object deletion.
async fn test_delete_blob(blobs_to_create: u32) -> TestResult {
    telemetry_subscribers::init_for_testing();
    let (_sui_cluster_handle, _cluster, client, _) =
        test_cluster::E2eTestSetupBuilder::new().build().await?;
    let blob = walrus_test_utils::random_data(314);
    let blobs = vec![blob.as_slice()];
    // Store the blob multiple times, using separate end times to obtain multiple blob objects
    // with the same blob ID.
    let encoding_type = DEFAULT_ENCODING;
    for idx in 1..blobs_to_create + 1 {
        client
            .as_ref()
            .reserve_and_store_blobs(
                &blobs,
                encoding_type,
                idx,
                StoreWhen::Always,
                BlobPersistence::Deletable,
                PostStoreAction::Keep,
            )
            .await?;
    }

    // Add a blob that is not deletable.
    let result = client
        .as_ref()
        .reserve_and_store_blobs(
            &blobs,
            encoding_type,
            1,
            StoreWhen::Always,
            BlobPersistence::Permanent,
            PostStoreAction::Keep,
        )
        .await?;
    let blob_id = result.first().unwrap().blob_id();

    // Check that we have the correct number of blobs
    let blobs = client
        .as_ref()
        .sui_client()
        .owned_blobs(None, ExpirySelectionPolicy::Valid)
        .await?;
    assert_eq!(blobs.len(), blobs_to_create as usize + 1);

    // Delete the blobs
    let deleted = client
        .as_ref()
        .delete_owned_blob(&blob_id.expect("blob id should be present"))
        .await?;
    assert_eq!(deleted, blobs_to_create as usize);

    // Only one blob should remain: The non-deletable one.
    let blobs = client
        .as_ref()
        .sui_client()
        .owned_blobs(None, ExpirySelectionPolicy::Valid)
        .await?;
    assert_eq!(blobs.len(), 1);

    Ok(())
}

#[ignore = "ignore E2E tests by default"]
#[walrus_simtest]
async fn test_storage_nodes_delete_data_for_deleted_blobs() -> TestResult {
    telemetry_subscribers::init_for_testing();
    let (_sui_cluster_handle, _cluster, client, _) =
        test_cluster::E2eTestSetupBuilder::new().build().await?;
    let client = client.as_ref();
    let blob = walrus_test_utils::random_data(314);
    let blobs = vec![blob.as_slice()];

    let results = client
        .reserve_and_store_blobs(
            &blobs,
            DEFAULT_ENCODING,
            1,
            StoreWhen::Always,
            BlobPersistence::Deletable,
            PostStoreAction::Keep,
        )
        .await?;
    let store_result = results.first().expect("should have one blob store result");
    let blob_id = store_result.blob_id();
    assert!(matches!(store_result, BlobStoreResult::NewlyCreated { .. }));

    assert_eq!(
        read_blob_with_wait_for_certification(
            client,
            &blob_id.expect("blob id should be present"),
            Duration::from_secs(30),
        )
        .await?,
        blob
    );

    client
        .delete_owned_blob(&blob_id.expect("blob id should be present"))
        .await?;
    tokio::time::sleep(Duration::from_millis(50)).await;

    let status_result = client
        .get_verified_blob_status(
            &blob_id.expect("blob id should be present"),
            client.sui_client().read_client(),
            Duration::from_secs(1),
        )
        .await?;
    assert!(
        matches!(status_result, BlobStatus::Nonexistent),
        "status_result: {:?}",
        status_result
    );

    let read_result = client
        .read_blob::<Primary>(&blob_id.expect("blob id should be present"))
        .await;
    assert!(matches!(
        read_result.unwrap_err().kind(),
        ClientErrorKind::BlobIdDoesNotExist,
    ));

    Ok(())
}

fn group_identifiers_randomly<'a>(identifiers: &'a mut [&str]) -> Vec<Vec<&'a str>> {
    identifiers.shuffle(&mut thread_rng());

    let mut groups = Vec::new();
    let mut current_pos = 0;

    while current_pos < identifiers.len() {
        let end_index = thread_rng().gen_range(current_pos..=identifiers.len());
        let group = identifiers[current_pos..end_index].to_vec();
        groups.push(group);
        current_pos = end_index;
    }

    groups
}

async_param_test! {
    #[ignore = "ignore E2E tests by default"]
    #[walrus_simtest]
    test_store_quilt -> TestResult : [
        one_blob: (1),
        two_blobs: (2),
        seven_blobs: (10),
    ]
}
/// Tests that a quilt can be stored.
async fn test_store_quilt(blobs_to_create: u32) -> TestResult {
    telemetry_subscribers::init_for_testing();

    let test_nodes_config = TestNodesConfig {
        node_weights: vec![7, 7, 7, 7, 7],
        ..Default::default()
    };
    let test_cluster_builder =
        test_cluster::E2eTestSetupBuilder::new().with_test_nodes_config(test_nodes_config);
    let (_sui_cluster_handle, _cluster, client, _) = test_cluster_builder.build().await?;
    let client = client.as_ref();
    let blobs = walrus_test_utils::random_data_list(314, blobs_to_create as usize);
    let encoding_type = DEFAULT_ENCODING;
    let quilt_store_blobs = blobs
        .iter()
        .enumerate()
<<<<<<< HEAD
        .map(|(i, blob)| QuiltStoreBlob::new(blob, format!("test-blob-{}", i + 1)))
        .collect::<Vec<_>>();

    // Store the quilt.
    let quilt_write_client = client.quilt_client();
    let quilt = quilt_write_client
        .construct_quilt::<QuiltVersionV1>(&quilt_store_blobs, encoding_type)
        .await?;
    let store_operation_result = quilt_write_client
        .reserve_and_store_quilt::<QuiltVersionV1>(
            &quilt_store_blobs,
=======
        .map(|(i, blob)| {
            let mut blob = QuiltStoreBlob::new(blob, format!("test-blob-{}", i + 1));
            if i == 0 {
                blob = blob.with_tags(vec![("tag1".to_string(), "value1".to_string())]);
            }
            blob
        })
        .collect::<Vec<_>>();

    // Store the quilt.
    let quilt_client = client.quilt_client(QuiltClientConfig::new(6, Duration::from_secs(60)));
    let quilt = quilt_client
        .construct_quilt::<QuiltVersionV1>(&quilt_store_blobs, encoding_type)
        .await?;
    let store_operation_result = quilt_client
        .reserve_and_store_quilt::<QuiltVersionV1>(
            &quilt,
>>>>>>> 7475b616
            encoding_type,
            2,
            StoreWhen::Always,
            BlobPersistence::Permanent,
            PostStoreAction::Keep,
        )
        .await?;

    let QuiltStoreResult {
        blob_store_result,
        stored_quilt_blobs,
    } = store_operation_result;
    let blob_object = match blob_store_result {
        BlobStoreResult::NewlyCreated { blob_object, .. } => blob_object,
        _ => panic!("Expected NewlyCreated, got {:?}", blob_store_result),
    };

    // Read the blobs in the quilt.
    let id_blob_map = quilt_store_blobs
        .iter()
        .map(|b| (b.identifier(), b))
        .collect::<HashMap<_, _>>();
<<<<<<< HEAD
    let read_client = Client::new_read_client_with_refresher(
        client.config().clone(),
        (*client.sui_client().read_client()).clone(),
    )
    .await?;

    let blob_id = blob_object.blob_id;
    let quilt_read_client = read_client.quilt_client();
    let quilt_metadata = quilt_read_client.get_quilt_metadata(&blob_id).await?;
=======

    let blob_id = blob_object.blob_id;
    let quilt_metadata = quilt_client.get_quilt_metadata(&blob_id).await?;
>>>>>>> 7475b616
    let QuiltMetadata::V1(metadata_v1) = quilt_metadata;
    assert_eq!(&metadata_v1.index, quilt.quilt_index()?);

    let mut identifiers = stored_quilt_blobs
        .iter()
        .map(|b| b.identifier.as_str())
        .collect::<Vec<_>>();
    let groups = group_identifiers_randomly(&mut identifiers);

    tracing::info!(groups = ?groups, "test retrieving quilts by groups");

    for group in groups {
<<<<<<< HEAD
        let retrieved_quilt_blobs: Vec<QuiltStoreBlobOwned> = quilt_read_client
=======
        let retrieved_quilt_blobs: Vec<QuiltStoreBlob> = quilt_client
>>>>>>> 7475b616
            .get_blobs_by_identifiers(&blob_id, &group)
            .await?;

        assert_eq!(
            retrieved_quilt_blobs.len(),
            group.len(),
            "Mismatch in number of blobs retrieved from quilt"
        );

        for retrieved_quilt_blob in &retrieved_quilt_blobs {
            let original_blob = id_blob_map
                .get(retrieved_quilt_blob.identifier())
                .expect("identifier should be present");
            assert_eq!(&retrieved_quilt_blob, original_blob);
        }
    }

<<<<<<< HEAD
=======
    // Test retrieving blobs by patch IDs
    let quilt_patch_ids: Vec<QuiltPatchId> = stored_quilt_blobs
        .iter()
        .map(|stored_blob| {
            QuiltPatchId::from_str(&stored_blob.quilt_patch_id)
                .expect("should be able to parse quilt patch id")
        })
        .collect();

    let retrieved_blobs_by_ids = quilt_client.get_blobs_by_ids(&quilt_patch_ids).await?;

    assert_eq!(
        retrieved_blobs_by_ids.len(),
        quilt_patch_ids.len(),
        "Number of retrieved blobs should match number of patch IDs"
    );

    // Verify that retrieved blobs match the original blobs
    for retrieved_blob in &retrieved_blobs_by_ids {
        let original_blob = id_blob_map
            .get(retrieved_blob.identifier())
            .expect("identifier should be present");
        assert_eq!(retrieved_blob, *original_blob);
    }

    // Test retrieving the blobs by tag.
    let retrieved_blobs_by_tag = quilt_client
        .get_blobs_by_tag(&blob_id, "tag1", "value1")
        .await?;
    assert_eq!(retrieved_blobs_by_tag.len(), 1);
    assert_eq!(retrieved_blobs_by_tag[0].identifier(), "test-blob-1");

>>>>>>> 7475b616
    Ok(())
}

#[ignore = "ignore E2E tests by default"]
#[walrus_simtest]
async fn test_blocklist() -> TestResult {
    telemetry_subscribers::init_for_testing();
    let blocklist_dir = tempfile::tempdir().expect("temporary directory creation must succeed");
    let (_sui_cluster_handle, _cluster, client, _) = test_cluster::E2eTestSetupBuilder::new()
        .with_test_nodes_config(TestNodesConfig {
            blocklist_dir: Some(blocklist_dir.path().to_path_buf()),
            ..Default::default()
        })
        .build()
        .await?;

    let client = client.as_ref();
    let blob = walrus_test_utils::random_data(314);

    let store_results = client
        .reserve_and_store_blobs(
            &[&blob],
            DEFAULT_ENCODING,
            1,
            StoreWhen::Always,
            BlobPersistence::Deletable,
            PostStoreAction::Keep,
        )
        .await?;
    let store_result = store_results[0].clone();
    let blob_id = store_result.blob_id();
    assert!(matches!(store_result, BlobStoreResult::NewlyCreated { .. }));

    assert_eq!(
        read_blob_with_wait_for_certification(
            client,
            &blob_id.expect("blob id should be present"),
            Duration::from_secs(30)
        )
        .await?,
        blob
    );

    let mut blocklists = vec![];

    for (i, _) in _cluster.nodes.iter().enumerate() {
        let blocklist_file = blocklist_dir.path().join(format!("blocklist-{i}.yaml"));
        let blocklist =
            Blocklist::new(&Some(blocklist_file)).expect("blocklist creation must succeed");
        blocklists.push(blocklist);
    }

    tracing::info!("Adding blob to blocklist");

    for blocklist in blocklists.iter_mut() {
        blocklist.insert(blob_id.expect("blob id should be present"))?;
    }

    // Read the blob using the client until it fails with forbidden
    let mut blob_read_result = client
        .read_blob::<Primary>(&blob_id.expect("blob id should be present"))
        .await;
    while let Ok(_blob) = blob_read_result {
        blob_read_result = client
            .read_blob::<Primary>(&blob_id.expect("blob id should be present"))
            .await;
        // sleep for a bit to allow the nodes to sync
        tokio::time::sleep(Duration::from_secs(30)).await;
    }

    let error = blob_read_result.expect_err("result must be an error");

    assert!(
        matches!(error.kind(), ClientErrorKind::BlobIdBlocked(_)),
        "unexpected error {:?}",
        error
    );

    // Remove the blob from the blocklist
    for blocklist in blocklists.iter_mut() {
        blocklist.remove(&blob_id.expect("blob id should be present"))?;
    }

    tracing::info!("Removing blob from blocklist");

    // Read the blob again until it succeeds
    let mut blob_read_result = client
        .read_blob::<Primary>(&blob_id.expect("blob id should be present"))
        .await;
    while blob_read_result.is_err() {
        blob_read_result = client
            .read_blob::<Primary>(&blob_id.expect("blob id should be present"))
            .await;
        // sleep for a bit to allow the nodes to sync
        tokio::time::sleep(Duration::from_secs(30)).await;
    }

    assert_eq!(blob_read_result?, blob);

    Ok(())
}

#[ignore = "ignore E2E tests by default"]
#[walrus_simtest]
async fn test_blob_operations_with_subsidies() -> TestResult {
    telemetry_subscribers::init_for_testing();
    let (_sui_cluster_handle, _cluster, client, _) = test_cluster::E2eTestSetupBuilder::new()
        .with_subsidies()
        .build()
        .await?;
    let client = client.as_ref();

    // Store a blob with subsidies
    let blob_data = walrus_test_utils::random_data(314);
    let blobs = vec![blob_data.as_slice()];
    let store_result = client
        .reserve_and_store_blobs(
            &blobs,
            DEFAULT_ENCODING,
            1,
            StoreWhen::Always,
            BlobPersistence::Permanent,
            PostStoreAction::Keep,
        )
        .await?;

    let blob_object = match &store_result[0] {
        BlobStoreResult::NewlyCreated { blob_object, .. } => blob_object.clone(),
        _ => panic!("Expected newly created blob"),
    };

    let initial_storage = blob_object.storage.clone();

    // Extend blob storage with subsidies
    client.sui_client().extend_blob(blob_object.id, 5).await?;

    // Verify blob storage was extended with subsidies
    let extended_blob: Blob = client
        .sui_client()
        .sui_client()
        .get_sui_object(blob_object.id)
        .await?;

    // Verify the blob was extended
    assert!(extended_blob.storage.end_epoch > initial_storage.end_epoch);

    // Verify subsidies were applied by checking remaining funds
    let subsidies: Subsidies = client
        .sui_client()
        .read_client()
        .sui_client()
        .get_sui_object(
            client
                .sui_client()
                .read_client()
                .get_subsidies_object_id()
                .unwrap(),
        )
        .await?;
    assert!(
        subsidies.subsidy_pool < DEFAULT_SUBSIDY_FUNDS,
        "Subsidies should have been used"
    );

    Ok(())
}

/// Tests that storing the same blob multiple times with possibly different end epochs,
/// persistence, and force-store conditions always works.
#[ignore = "ignore E2E tests by default"]
#[walrus_simtest]
async fn test_multiple_stores_same_blob() -> TestResult {
    telemetry_subscribers::init_for_testing();
    let (_sui_cluster_handle, _cluster, client, _) =
        test_cluster::E2eTestSetupBuilder::new().build().await?;
    let client = client.as_ref();
    let blob = walrus_test_utils::random_data(314);
    let blobs = vec![blob.as_slice()];
    let encoding_type = DEFAULT_ENCODING;

    // NOTE: not in a param_test, because we want to test these store operations in sequence.
    // If the last `bool` parameter is `true`, the store operation should return a
    // `BlobStoreResult::AlreadyCertified`. Otherwise, it should return a
    // `BlobStoreResult::NewlyCreated`.
    let configurations = vec![
        (1, StoreWhen::NotStored, BlobPersistence::Deletable, false),
        (1, StoreWhen::Always, BlobPersistence::Deletable, false),
        (2, StoreWhen::NotStored, BlobPersistence::Deletable, true), // Extend lifetime
        (3, StoreWhen::Always, BlobPersistence::Deletable, false),
        (1, StoreWhen::NotStored, BlobPersistence::Permanent, false),
        (1, StoreWhen::NotStored, BlobPersistence::Permanent, true),
        (1, StoreWhen::Always, BlobPersistence::Permanent, false),
        (4, StoreWhen::NotStored, BlobPersistence::Permanent, true), // Extend lifetime
        (2, StoreWhen::NotStored, BlobPersistence::Permanent, true),
        (2, StoreWhen::Always, BlobPersistence::Permanent, false),
        (1, StoreWhen::NotStored, BlobPersistence::Deletable, true),
        (5, StoreWhen::NotStored, BlobPersistence::Deletable, true), // Extend lifetime
    ];

    for (epochs, store_when, persistence, is_already_certified) in configurations {
        tracing::debug!(
            "testing: epochs={:?}, store_when={:?}, persistence={:?}, is_already_certified={:?}",
            epochs,
            store_when,
            persistence,
            is_already_certified
        );
        let results = client
            .reserve_and_store_blobs(
                &blobs,
                encoding_type,
                epochs,
                store_when,
                persistence,
                PostStoreAction::Keep,
            )
            .await?;
        let store_result = results.first().expect("should have one blob store result");

        match store_result {
            BlobStoreResult::NewlyCreated {
                blob_object: _,
                resource_operation,
                ..
            } => {
                assert_eq!(
                    resource_operation.is_extend(),
                    is_already_certified,
                    "the blob should be newly stored"
                );
            }
            BlobStoreResult::AlreadyCertified { .. } => {
                assert!(is_already_certified, "the blob should be already stored");
            }
            other => panic!(
                "we either store the blob, or find it's already created:\n{:?}",
                other
            ),
        }
    }

    // At the end of all the operations above, count the number of blob objects owned by the
    // client.
    let blobs = client
        .sui_client()
        .owned_blobs(None, ExpirySelectionPolicy::Valid)
        .await?;
    assert_eq!(blobs.len(), 6);

    Ok(())
}

// Tests moving a shard to a storage node and then move it back.
#[ignore = "ignore E2E tests by default"]
#[walrus_simtest]
async fn test_repeated_shard_move() -> TestResult {
    telemetry_subscribers::init_for_testing();
    let (_sui_cluster_handle, walrus_cluster, client, _) = test_cluster::E2eTestSetupBuilder::new()
        .with_epoch_duration(Duration::from_secs(20))
        .with_test_nodes_config(TestNodesConfig {
            node_weights: vec![1, 1],
            ..Default::default()
        })
        .build()
        .await?;

    client
        .as_ref()
        .stake_with_node_pool(
            walrus_cluster.nodes[1]
                .storage_node_capability
                .as_ref()
                .unwrap()
                .node_id,
            1_000 * FROST_PER_NODE_WEIGHT,
        )
        .await?;

    walrus_cluster.wait_for_nodes_to_reach_epoch(4).await;
    assert_eq!(
        walrus_cluster.nodes[0]
            .storage_node()
            .existing_shards()
            .await
            .len(),
        0
    );
    assert_eq!(
        walrus_cluster.nodes[1]
            .storage_node()
            .existing_shards()
            .await
            .len(),
        2
    );

    client
        .as_ref()
        .stake_with_node_pool(
            walrus_cluster.nodes[0]
                .storage_node_capability
                .as_ref()
                .unwrap()
                .node_id,
            500_000 * FROST_PER_NODE_WEIGHT,
        )
        .await?;

    walrus_cluster.wait_for_nodes_to_reach_epoch(7).await;
    assert_eq!(
        walrus_cluster.nodes[0]
            .storage_node()
            .existing_shards()
            .await
            .len(),
        2
    );
    assert_eq!(
        walrus_cluster.nodes[1]
            .storage_node()
            .existing_shards()
            .await
            .len(),
        0
    );

    Ok(())
}

#[ignore = "ignore E2E tests by default"]
#[walrus_simtest]
async fn test_burn_blobs() -> TestResult {
    const N_BLOBS: usize = 3;
    const N_TO_DELETE: usize = 2;
    telemetry_subscribers::init_for_testing();

    let (_sui_cluster_handle, _cluster, client, _) =
        test_cluster::E2eTestSetupBuilder::new().build().await?;

    let mut blob_object_ids = vec![];
    for idx in 0..N_BLOBS {
        let blob = walrus_test_utils::random_data(314 + idx);
        let result = client
            .as_ref()
            .reserve_and_store_blobs(
                &[blob.as_slice()],
                DEFAULT_ENCODING,
                1,
                StoreWhen::Always,
                BlobPersistence::Permanent,
                PostStoreAction::Keep,
            )
            .await?;
        blob_object_ids.push({
            let BlobStoreResult::NewlyCreated { blob_object, .. } = result
                .into_iter()
                .next()
                .expect("expect one blob store result")
            else {
                panic!("expect newly stored blob")
            };
            blob_object.id
        });
    }

    let blobs = client
        .as_ref()
        .sui_client()
        .owned_blobs(None, ExpirySelectionPolicy::Valid)
        .await?;
    assert_eq!(blobs.len(), N_BLOBS);

    client
        .as_ref()
        .sui_client()
        .burn_blobs(&blob_object_ids[..N_TO_DELETE])
        .await?;

    let blobs = client
        .as_ref()
        .sui_client()
        .owned_blobs(None, ExpirySelectionPolicy::Valid)
        .await?;
    assert_eq!(blobs.len(), N_BLOBS - N_TO_DELETE);

    Ok(())
}

#[ignore = "ignore E2E tests by default"]
#[walrus_simtest]
async fn test_extend_owned_blobs() -> TestResult {
    let _ = tracing_subscriber::fmt::try_init();
    let (_sui_cluster_handle, _cluster, client, _) =
        test_cluster::E2eTestSetupBuilder::new().build().await?;

    let current_epoch = client.as_ref().sui_client().current_epoch().await?;
    let blob = walrus_test_utils::random_data(314);
    let encoding_type = DEFAULT_ENCODING;
    let result = client
        .as_ref()
        .reserve_and_store_blobs(
            &[blob.as_slice()],
            encoding_type,
            1,
            StoreWhen::Always,
            BlobPersistence::Permanent,
            PostStoreAction::Keep,
        )
        .await?;
    let BlobStoreResult::NewlyCreated { blob_object, .. } = result[0].clone() else {
        panic!("expect newly stored blob")
    };
    let (end_epoch, blob_object_id) = (blob_object.storage.end_epoch, blob_object.id);
    assert_eq!(end_epoch, current_epoch + 1);

    // Extend it by 5 epochs.
    client
        .as_ref()
        .sui_client()
        .extend_blob(blob_object_id, 5)
        .await?;

    let extended_blob_object: Blob = client
        .as_ref()
        .sui_client()
        .sui_client()
        .get_sui_object(blob_object_id)
        .await?;
    assert_eq!(extended_blob_object.storage.end_epoch, end_epoch + 5);

    // Store it again with a longer lifetime, should extend it correctly.
    let result = client
        .as_ref()
        .reserve_and_store_blobs(
            &[blob.as_slice()],
            encoding_type,
            20,
            StoreWhen::NotStored,
            BlobPersistence::Permanent,
            PostStoreAction::Keep,
        )
        .await?;
    let BlobStoreResult::NewlyCreated {
        blob_object: second_store_blob_object,
        resource_operation,
        ..
    } = result[0].clone()
    else {
        panic!("unexpected result")
    };
    assert_eq!(second_store_blob_object.id, blob_object_id);
    assert_eq!(
        second_store_blob_object.storage.end_epoch,
        current_epoch + 20
    );
    assert!(resource_operation.is_extend());

    Ok(())
}

#[ignore = "ignore E2E tests by default"]
#[walrus_simtest]
async fn test_share_blobs() -> TestResult {
    telemetry_subscribers::init_for_testing();

    let (_sui_cluster_handle, _cluster, client, _) =
        test_cluster::E2eTestSetupBuilder::new().build().await?;

    let blob = walrus_test_utils::random_data(314);
    let result = client
        .as_ref()
        .reserve_and_store_blobs(
            &[blob.as_slice()],
            DEFAULT_ENCODING,
            1,
            StoreWhen::Always,
            BlobPersistence::Permanent,
            PostStoreAction::Keep,
        )
        .await?;
    let (end_epoch, blob_object_id) = {
        let BlobStoreResult::NewlyCreated { blob_object, .. } = result
            .into_iter()
            .next()
            .expect("expect one blob store result")
        else {
            panic!("expect newly stored blob")
        };
        (blob_object.storage.end_epoch, blob_object.id)
    };

    // Share the blob without funding.
    let shared_blob_object_id = client
        .as_ref()
        .sui_client()
        .share_and_maybe_fund_blob(blob_object_id, None)
        .await?;
    let shared_blob: SharedBlob = client
        .as_ref()
        .sui_client()
        .sui_client()
        .get_sui_object(shared_blob_object_id)
        .await?;
    assert_eq!(shared_blob.funds, 0);

    // Fund the shared blob.
    client
        .as_ref()
        .sui_client()
        .fund_shared_blob(shared_blob_object_id, 1000000000)
        .await?;
    let shared_blob: SharedBlob = client
        .as_ref()
        .sui_client()
        .sui_client()
        .get_sui_object(shared_blob_object_id)
        .await?;
    assert_eq!(shared_blob.funds, 1000000000);

    // Extend the shared blob.
    client
        .as_ref()
        .sui_client()
        .extend_shared_blob(shared_blob_object_id, 100)
        .await?;
    let shared_blob: SharedBlob = client
        .as_ref()
        .sui_client()
        .sui_client()
        .get_sui_object(shared_blob_object_id)
        .await?;
    assert_eq!(shared_blob.blob.storage.end_epoch, end_epoch + 100);
    assert_eq!(shared_blob.funds, 999999500);

    // Read the blob object with attributes from the shared blob object id
    let _blob_with_attribute = client
        .as_ref()
        .get_blob_by_object_id(&shared_blob_object_id)
        .await?;
    Ok(())
}

const TARGET_ADDRESS: [u8; SUI_ADDRESS_LENGTH] = [42; SUI_ADDRESS_LENGTH];
async_param_test! {
    #[ignore = "ignore E2E tests by default"]
    #[walrus_simtest]
    test_post_store_action -> TestResult : [
        keep: (PostStoreAction::Keep, 4, 0),
        transfer: (
            PostStoreAction::TransferTo(
                SuiAddress::from_bytes(TARGET_ADDRESS).expect("valid address"),
            ),
            0,
            4
        ),
        burn: (PostStoreAction::Burn, 0, 0),
        share: (PostStoreAction::Share, 0, 0)
    ]
}
async fn test_post_store_action(
    post_store: PostStoreAction,
    n_owned_blobs: usize,
    n_target_blobs: usize,
) -> TestResult {
    telemetry_subscribers::init_for_testing();
    let (_sui_cluster_handle, _cluster, client, _) =
        test_cluster::E2eTestSetupBuilder::new().build().await?;
    let target_address: SuiAddress = SuiAddress::from_bytes(TARGET_ADDRESS).expect("valid address");

    let blob_data = walrus_test_utils::random_data_list(314, 4);
    let blobs: Vec<&[u8]> = blob_data.iter().map(AsRef::as_ref).collect();
    let results = client
        .as_ref()
        .reserve_and_store_blobs_retry_committees(
            &blobs,
            DEFAULT_ENCODING,
            1,
            StoreWhen::Always,
            BlobPersistence::Permanent,
            post_store,
            None,
        )
        .await?;

    let owned_blobs = client
        .as_ref()
        .sui_client()
        .owned_blobs(None, ExpirySelectionPolicy::Valid)
        .await?;
    assert_eq!(owned_blobs.len(), n_owned_blobs);
    let target_address_blobs = client
        .as_ref()
        .sui_client()
        .owned_blobs(Some(target_address), ExpirySelectionPolicy::Valid)
        .await?;
    assert_eq!(target_address_blobs.len(), n_target_blobs);
    for result in &results {
        println!("test_post_store_action result: {:?}", result);
    }

    if post_store == PostStoreAction::Share {
        for result in results {
            match result {
                BlobStoreResult::NewlyCreated {
                    shared_blob_object,
                    blob_object,
                    ..
                } => {
                    let shared_blob: SharedBlob = client
                        .as_ref()
                        .sui_client()
                        .sui_client()
                        .get_sui_object(shared_blob_object.unwrap())
                        .await?;
                    assert_eq!(shared_blob.funds, 0);
                    assert_eq!(shared_blob.blob.id, blob_object.id);
                }
                _ => panic!("expect newly created blob"),
            }
        }
    } else {
        for result in results {
            match result {
                BlobStoreResult::NewlyCreated {
                    shared_blob_object, ..
                } => {
                    assert!(shared_blob_object.is_none());
                }
                _ => panic!("expect newly created blob"),
            }
        }
    }
    Ok(())
}

// Tests upgrading the walrus contracts.
#[ignore = "ignore E2E tests by default"]
#[tokio::test]
async fn test_quorum_contract_upgrade() -> TestResult {
    telemetry_subscribers::init_for_testing();
    let deploy_dir = TempDir::new()?;
    let (_sui_cluster_handle, walrus_cluster, client, system_ctx) =
        test_cluster::E2eTestSetupBuilder::new()
            .with_deploy_directory(deploy_dir.path().to_path_buf())
            .with_delegate_governance_to_admin_wallet()
            .with_contract_directory(testnet_contract_dir()?)
            .build()
            .await?;

    let previous_version = client
        .as_ref()
        .sui_client()
        .read_client()
        .system_object_version()
        .await?;

    // Copy new contracts to fresh directory
    let upgrade_dir = TempDir::new()?;
    copy_recursively(development_contract_dir()?, upgrade_dir.path()).await?;

    // Copy Move.lock files of walrus contract and dependencies to new directory
    for contract in ["wal", "walrus"] {
        std::fs::copy(
            deploy_dir.path().join(contract).join("Move.lock"),
            upgrade_dir.path().join(contract).join("Move.lock"),
        )?;
    }

    // Change the version in the contracts
    let walrus_package_path = upgrade_dir.path().join("walrus");

    // Vote for the upgrade
    // We can vote on behalf of all nodes from the client wallet since the client
    // wallet address was authorized for all nodes in the setup.
    for node in walrus_cluster.nodes.iter() {
        let node_id = node
            .storage_node_capability
            .as_ref()
            .expect("capability should be set")
            .node_id;
        client
            .as_ref()
            .sui_client()
            .vote_for_upgrade(
                system_ctx.upgrade_manager_object,
                node_id,
                walrus_package_path.clone(),
            )
            .await?;
    }

    // Commit the upgrade
    let new_package_id = client
        .as_ref()
        .sui_client()
        .upgrade(
            system_ctx.upgrade_manager_object,
            walrus_package_path,
            UpgradeType::Quorum,
        )
        .await?;

    tracing::info!("after upgrade");

    // Migrate the objects
    client
        .as_ref()
        .sui_client()
        .migrate_contracts(new_package_id)
        .await?;

    // Check the version
    assert_eq!(
        client
            .as_ref()
            .sui_client()
            .read_client()
            .system_object_version()
            .await?,
        previous_version + 1
    );

    // Store a blob after the upgrade to check if everything works after the upgrade.
    let blob_data = walrus_test_utils::random_data_list(314, 1);
    let blobs: Vec<&[u8]> = blob_data.iter().map(AsRef::as_ref).collect();
    let _results = client
        .as_ref()
        .reserve_and_store_blobs_retry_committees(
            &blobs,
            DEFAULT_ENCODING,
            1,
            StoreWhen::Always,
            BlobPersistence::Permanent,
            PostStoreAction::Keep,
            None,
        )
        .await?;

    Ok(())
}

/// A toolkit for blob attribute tests.
struct BlobAttributeTestContext<'a> {
    pub client: &'a mut WithTempDir<Client<SuiContractClient>>,
    pub blob: Blob,
    pub key_value_pairs: HashMap<String, String>,
    pub expected_pairs: Option<HashMap<String, String>>,
}

impl<'a> BlobAttributeTestContext<'a> {
    /// Verify the blob attribute are the same the expected pairs.
    async fn verify_blob_attribute(&self) -> TestResult {
        let client = self.client.as_ref().sui_client();
        let blob = self.blob.clone();

        let res = client.get_blob_by_object_id(&blob.id).await?;
        if res.attribute.is_none() {
            assert!(self.expected_pairs.is_none());
        }
        if let Some(expected_pairs) = &self.expected_pairs {
            assert_eq!(
                res.attribute
                    .as_ref()
                    .expect("attribute should exist")
                    .len(),
                expected_pairs.len()
            );
            for (key, value) in expected_pairs.iter() {
                assert_eq!(
                    res.attribute
                        .as_ref()
                        .expect("attribute should exist")
                        .get(key)
                        .expect("key should exist"),
                    value
                );
            }
        }
        Ok(())
    }

    /// Add the blob attribute.
    pub async fn add_attribute_and_verify(
        &mut self,
        attribute: BlobAttribute,
        force: bool,
    ) -> TestResult {
        let client = self.client.as_mut().sui_client_mut();
        client
            .add_blob_attribute(self.blob.id, attribute.clone(), force)
            .await?;
        if self.expected_pairs.is_none() {
            self.expected_pairs = Some(HashMap::new());
        }
        let expected_pairs = self
            .expected_pairs
            .as_mut()
            .expect("expected_pairs should be Some at this point");
        for (key, value) in attribute.iter() {
            expected_pairs.insert(key.clone(), value.clone());
        }
        self.verify_blob_attribute().await?;
        Ok(())
    }

    /// Remove the blob attribute and verify the result.
    pub async fn remove_attribute_and_verify(&mut self) -> TestResult {
        let client = self.client.as_mut().sui_client_mut();
        client.remove_blob_attribute(self.blob.id).await?;
        self.expected_pairs = None;
        self.verify_blob_attribute().await?;
        Ok(())
    }

    /// Insert or update the blob attribute and verify the result.
    ///
    /// When force is true, a new attribute dynamic field will be created if it
    /// does not exist.
    pub async fn insert_or_update_attribute_pairs_and_verify(
        &mut self,
        kvs: &HashMap<String, String>,
        force: bool,
    ) -> TestResult {
        let client = self.client.as_mut().sui_client_mut();
        client
            .insert_or_update_blob_attribute_pairs(
                self.blob.id,
                kvs.iter()
                    .map(|(k, v)| (k.to_string(), v.to_string()))
                    .collect::<Vec<(String, String)>>(),
                force,
            )
            .await?;
        if let Some(expected_pairs) = &mut self.expected_pairs {
            expected_pairs.extend(kvs.iter().map(|(k, v)| (k.to_string(), v.to_string())));
        } else {
            panic!("expected_pairs should be Some at this point");
        }
        self.verify_blob_attribute().await?;
        Ok(())
    }

    /// Remove the blob attribute pairs and verify the result.
    pub async fn remove_blob_attribute_pairs_and_verify(&mut self, keys: &[&String]) -> TestResult {
        let client = self.client.as_mut().sui_client_mut();
        client
            .remove_blob_attribute_pairs(self.blob.id, keys)
            .await?;
        if let Some(expected_pairs) = &mut self.expected_pairs {
            for key in keys.iter() {
                expected_pairs.remove(*key);
            }
        } else {
            panic!("expected_pairs should be Some at this point");
        }
        self.verify_blob_attribute().await?;
        Ok(())
    }

    /// Create a new test context with multiple copies of the same blob.
    pub async fn new(client: &'a mut WithTempDir<Client<SuiContractClient>>) -> TestResult<Self> {
        let blobs_to_create = 2;
        let blob = walrus_test_utils::random_data(314);
        let blobs = vec![blob.as_slice()];

        // Store multiple copies of the same blob with different end times.
        for idx in 1..blobs_to_create + 1 {
            client
                .as_mut()
                .reserve_and_store_blobs(
                    &blobs,
                    DEFAULT_ENCODING,
                    idx,
                    StoreWhen::Always,
                    BlobPersistence::Permanent,
                    PostStoreAction::Keep,
                )
                .await
                .expect("reserve_and_store_blobs should succeed.");
        }

        // Verify initial blob count and no metadata.
        let blobs = client
            .as_mut()
            .sui_client()
            .owned_blobs(None, ExpirySelectionPolicy::Valid)
            .await
            .expect("owned_blobs should succeed.");
        assert_eq!(blobs.len(), blobs_to_create as usize);

        for blob in blobs.iter() {
            let res = client
                .as_ref()
                .sui_client()
                .get_blob_by_object_id(&blob.id)
                .await
                .expect("get_blob_by_object_id should succeed.");
            assert!(res.attribute.is_none());
        }

        Ok(Self {
            client,
            blob: blobs[0].clone(),
            key_value_pairs: HashMap::from([
                ("name".to_string(), "test_blob".to_string()),
                (
                    "description".to_string(),
                    "A test blob for metadata".to_string(),
                ),
                ("version".to_string(), "1.0.0".to_string()),
                ("author".to_string(), "walrus_test".to_string()),
                ("timestamp".to_string(), "2024-01-01".to_string()),
                ("addr".to_string(), "Mars".to_string()),
            ]),
            expected_pairs: Some(HashMap::new()),
        })
    }
}

#[ignore = "ignore E2E tests by default"]
#[walrus_simtest]
async fn test_blob_attribute_add_and_remove() -> TestResult {
    telemetry_subscribers::init_for_testing();

    let (_sui_cluster_handle, _cluster, mut client, _) =
        test_cluster::E2eTestSetupBuilder::new().build().await?;
    let mut test_context = BlobAttributeTestContext::new(&mut client).await?;

    let mut attribute = BlobAttribute::default();
    for (key, value) in test_context.key_value_pairs.iter() {
        if random::<bool>() {
            attribute.insert(key.clone(), value.clone());
        }
    }
    test_context
        .add_attribute_and_verify(attribute.clone(), false)
        .await?;

    // Test duplicate metadata error (should fail when force=false).
    let duplicate_result = test_context
        .add_attribute_and_verify(attribute.clone(), false)
        .await;
    assert!(matches!(
        duplicate_result
            .unwrap_err()
            .downcast::<SuiClientError>()
            .unwrap()
            .as_ref(),
        SuiClientError::AttributeAlreadyExists
    ));

    // Test force adding duplicate metadata (should succeed).
    let mut updated_attribute = BlobAttribute::default();
    updated_attribute.insert("new_key".to_string(), "new_value".to_string());
    test_context
        .add_attribute_and_verify(updated_attribute, true)
        .await?;

    // Test removing metadata from the blob.
    test_context.remove_attribute_and_verify().await?;

    // Removing metadata from a blob that does not have any should fail.
    let result = test_context.remove_attribute_and_verify().await;
    assert!(matches!(
        result
            .unwrap_err()
            .downcast::<SuiClientError>()
            .unwrap()
            .as_ref(),
        SuiClientError::AttributeDoesNotExist
    ));

    Ok(())
}

#[ignore = "ignore E2E tests by default"]
#[walrus_simtest]
async fn test_blob_attribute_fields_operations() -> TestResult {
    telemetry_subscribers::init_for_testing();

    let (_sui_cluster_handle, _cluster, mut client, _) =
        test_cluster::E2eTestSetupBuilder::new().build().await?;
    let mut test_context = BlobAttributeTestContext::new(&mut client).await?;

    // Test adding a pair without attribute should fail.
    let result = test_context
        .insert_or_update_attribute_pairs_and_verify(
            &HashMap::from([("key".to_string(), "value".to_string())]),
            false,
        )
        .await;
    assert!(matches!(
        result
            .unwrap_err()
            .downcast::<SuiClientError>()
            .unwrap()
            .as_ref(),
        SuiClientError::AttributeDoesNotExist
    ));

    // Test removing a pair without an existing attribute should fail.
    let result = test_context
        .remove_blob_attribute_pairs_and_verify(&[&"key".to_string()])
        .await;
    assert!(matches!(
        result
            .unwrap_err()
            .downcast::<SuiClientError>()
            .unwrap()
            .as_ref(),
        SuiClientError::AttributeDoesNotExist
    ));

    test_context
        .insert_or_update_attribute_pairs_and_verify(
            &HashMap::from([("key".to_string(), "value".to_string())]),
            true,
        )
        .await?;

    let kvs = test_context.key_value_pairs.clone();
    // Test adding individual pairs.
    test_context
        .insert_or_update_attribute_pairs_and_verify(&kvs, false)
        .await?;

    // Test removing random pairs.
    for key in kvs.keys() {
        if random::<bool>() {
            continue;
        }
        test_context
            .remove_blob_attribute_pairs_and_verify(&[key])
            .await?;
    }

    // Test updating existing pairs.
    let key = "test_key".to_string();
    let initial_value = "initial_value".to_string();
    let updated_value = "updated_value".to_string();

    test_context
        .insert_or_update_attribute_pairs_and_verify(
            &HashMap::from([(key.clone(), initial_value.clone())]),
            false,
        )
        .await?;
    test_context
        .insert_or_update_attribute_pairs_and_verify(
            &HashMap::from([(key.clone(), updated_value.clone())]),
            false,
        )
        .await?;

    // Test removing non-existent pairs.
    let non_existing_key = "non_existing_key".to_string();
    let result = test_context
        .remove_blob_attribute_pairs_and_verify(&[&non_existing_key])
        .await;
    assert!(matches!(
        result.unwrap_err().downcast::<SuiClientError>().unwrap().as_ref(),
        SuiClientError::TransactionExecutionError(
            MoveExecutionError::OtherMoveModule(RawMoveError {
                function,
                module,
                error_code,
                ..
            })
        ) if function.as_str() == "get_idx" && module.as_str() == "vec_map" && *error_code == 1
    ));

    Ok(())
}

#[ignore = "ignore E2E tests by default"]
#[walrus_simtest]
async fn test_shard_move_out_and_back_in_immediately() -> TestResult {
    telemetry_subscribers::init_for_testing();
    let (_sui_cluster_handle, walrus_cluster, client, _) = test_cluster::E2eTestSetupBuilder::new()
        .with_epoch_duration(Duration::from_secs(20))
        .with_test_nodes_config(TestNodesConfig {
            node_weights: vec![1, 1],
            ..Default::default()
        })
        .build()
        .await?;

    walrus_cluster.wait_for_nodes_to_reach_epoch(2).await;

    // In epoch 2, move all the shards to node 1.
    client
        .as_ref()
        .stake_with_node_pool(
            walrus_cluster.nodes[1]
                .storage_node_capability
                .as_ref()
                .unwrap()
                .node_id,
            FROST_PER_NODE_WEIGHT * 5,
        )
        .await?;

    walrus_cluster.wait_for_nodes_to_reach_epoch(3).await;

    // In epoch 3, move all the shards to node 0.
    client
        .as_ref()
        .stake_with_node_pool(
            walrus_cluster.nodes[0]
                .storage_node_capability
                .as_ref()
                .unwrap()
                .node_id,
            FROST_PER_NODE_WEIGHT * 30,
        )
        .await?;

    walrus_cluster.wait_for_nodes_to_reach_epoch(4).await;
    // Wait for a little bit to make sure the shard sync task starts and shard status is updated.
    tokio::time::sleep(Duration::from_millis(200)).await;

    // In epoch 4, all the shards are locked in node 1, and live in node 0.
    assert_eq!(
        walrus_cluster.nodes[1]
            .storage_node()
            .existing_shards()
            .await
            .len(),
        2
    );
    assert_eq!(
        walrus_cluster.nodes[0]
            .storage_node()
            .existing_shards()
            .await
            .len(),
        2
    );
    assert_unordered_eq!(
        walrus_cluster.nodes[1]
            .storage_node()
            .existing_shards_live()
            .await,
        vec![]
    );
    assert_unordered_eq!(
        walrus_cluster.nodes[0]
            .storage_node()
            .existing_shards_live()
            .await,
        vec![ShardIndex(0), ShardIndex(1)]
    );

    walrus_cluster.wait_for_nodes_to_reach_epoch(6).await;

    // In epoch 6, shards should be removed from node 1.
    assert_eq!(
        walrus_cluster.nodes[1]
            .storage_node()
            .existing_shards()
            .await
            .len(),
        0
    );
    assert_eq!(
        walrus_cluster.nodes[0]
            .storage_node()
            .existing_shards()
            .await
            .len(),
        2
    );

    Ok(())
}

#[ignore = "ignore E2E tests by default"]
#[cfg(msim)]
#[walrus_simtest]
async fn test_ptb_retriable_error() -> TestResult {
    // Set up test environment with cluster and client
    let (_sui_cluster_handle, cluster, client, _) =
        test_cluster::E2eTestSetupBuilder::new().build().await?;

    // Create an atomic counter to track number of failure attempts
    let failure_counter = Arc::new(AtomicU32::new(0));
    let failure_counter_clone = failure_counter.clone();

    // Register a fail point that will fail the first 2 attempts and succeed on the 3rd
    register_fail_point_if("ptb_executor_stake_pool_retriable_error", move || {
        let attempt_number = failure_counter_clone.fetch_add(1, Ordering::SeqCst);
        attempt_number < 2 // Return true (fail) for first 2 attempts
    });

    // Attempt to stake with the node pool - this should retry on failure
    let result = client
        .inner
        .stake_with_node_pool(
            cluster.nodes[0]
                .storage_node_capability
                .as_ref()
                .unwrap()
                .node_id,
            1_234_567_000, // Stake amount
        )
        .await;

    // Verify the operation was attempted 3 times (2 failures + 1 success)
    assert_eq!(failure_counter.load(Ordering::SeqCst), 3);
    assert!(result.is_ok());

    // Clean up the fail point
    clear_fail_point("ptb_executor_stake_pool_retriable_error");
    Ok(())
}

/// Tests the select_coins function on the retriable sui client works as expected when dealing
/// with a large number of coins.
#[ignore = "ignore E2E tests by default"]
#[walrus_simtest]
pub async fn test_select_coins_max_objects() -> TestResult {
    telemetry_subscribers::init_for_testing();
    let (sui_cluster_handle, _, _, _) = test_cluster::E2eTestSetupBuilder::new().build().await?;

    // Create a new wallet on the cluster.
    let mut cluster_wallet = walrus_sui::config::load_wallet_context_from_path(
        Some(
            sui_cluster_handle
                .lock()
                .await
                .wallet_path()
                .await
                .as_path(),
        ),
        None,
    )?;
    let env = cluster_wallet.get_active_env()?.to_owned();
    let mut wallet = test_utils::temp_dir_wallet(None, env)?;

    let sui = |sui: u64| (sui * 1_000_000_000);

    // Add 4 coins with 1 SUI each to the wallet.
    let address = wallet.as_mut().active_address()?;
    walrus_sui::test_utils::fund_addresses(&mut cluster_wallet, vec![address; 4], Some(sui(1)))
        .await?;

    #[allow(deprecated)]
    let rpc_urls = &[wallet.as_ref().get_rpc_url().unwrap()];

    // Create a new client with the funded wallet.
    let retry_client = RetriableSuiClient::new(
        rpc_urls
            .iter()
            .map(|rpc_url| LazySuiClientBuilder::new(rpc_url, None))
            .collect(),
        ExponentialBackoffConfig::default(),
    )
    .await?;

    let balance = retry_client.get_balance(address, None).await?;
    assert_eq!(balance.total_balance, u128::from(sui(4)));

    // The maximum number of coins that can be selected to reach the amount.
    let max_num_coins = 2;

    let result = retry_client
        .select_coins_with_limit(address, None, sui(1).into(), vec![], max_num_coins)
        .await;
    assert!(result.is_ok(), "1 SUI can be constructed with <= 2 coins");

    let result = retry_client
        .select_coins_with_limit(address, None, sui(3).into(), vec![], max_num_coins)
        .await;
    if let Err(error) = result {
        assert!(
            matches!(error, SuiClientError::InsufficientFundsWithMaxCoins(_)),
            "expected InsufficientFundsWithMaxCoins error"
        );
    } else {
        panic!("3 SUI cannot be achieved with 2 coins, but the wallet has 4 SUI");
    }

    let result = retry_client
        .select_coins_with_limit(address, None, sui(5).into(), vec![], max_num_coins)
        .await;
    if let Err(error) = result {
        assert!(
            matches!(error, SuiClientError::SuiSdkError(_)),
            "expected SuiSdkError error"
        );
    } else {
        panic!("the wallet does not have 5 SUI");
    }

    Ok(())
}<|MERGE_RESOLUTION|>--- conflicted
+++ resolved
@@ -37,11 +37,7 @@
     encoding::{
         EncodingConfigTrait as _,
         Primary,
-<<<<<<< HEAD
-        quilt_encoding::{QuiltApi, QuiltStoreBlob, QuiltStoreBlobOwned, QuiltVersionV1},
-=======
         quilt_encoding::{QuiltApi, QuiltStoreBlob, QuiltVersionV1},
->>>>>>> 7475b616
     },
     merkle::Node,
     messages::BlobPersistenceType,
@@ -54,10 +50,7 @@
         Client,
         WalrusStoreBlob,
         WalrusStoreBlobApi,
-<<<<<<< HEAD
-=======
         quilt_client::QuiltClientConfig,
->>>>>>> 7475b616
         responses::{BlobStoreResult, QuiltStoreResult},
     },
     error::{
@@ -1039,19 +1032,6 @@
     let quilt_store_blobs = blobs
         .iter()
         .enumerate()
-<<<<<<< HEAD
-        .map(|(i, blob)| QuiltStoreBlob::new(blob, format!("test-blob-{}", i + 1)))
-        .collect::<Vec<_>>();
-
-    // Store the quilt.
-    let quilt_write_client = client.quilt_client();
-    let quilt = quilt_write_client
-        .construct_quilt::<QuiltVersionV1>(&quilt_store_blobs, encoding_type)
-        .await?;
-    let store_operation_result = quilt_write_client
-        .reserve_and_store_quilt::<QuiltVersionV1>(
-            &quilt_store_blobs,
-=======
         .map(|(i, blob)| {
             let mut blob = QuiltStoreBlob::new(blob, format!("test-blob-{}", i + 1));
             if i == 0 {
@@ -1069,7 +1049,6 @@
     let store_operation_result = quilt_client
         .reserve_and_store_quilt::<QuiltVersionV1>(
             &quilt,
->>>>>>> 7475b616
             encoding_type,
             2,
             StoreWhen::Always,
@@ -1092,21 +1071,9 @@
         .iter()
         .map(|b| (b.identifier(), b))
         .collect::<HashMap<_, _>>();
-<<<<<<< HEAD
-    let read_client = Client::new_read_client_with_refresher(
-        client.config().clone(),
-        (*client.sui_client().read_client()).clone(),
-    )
-    .await?;
-
-    let blob_id = blob_object.blob_id;
-    let quilt_read_client = read_client.quilt_client();
-    let quilt_metadata = quilt_read_client.get_quilt_metadata(&blob_id).await?;
-=======
 
     let blob_id = blob_object.blob_id;
     let quilt_metadata = quilt_client.get_quilt_metadata(&blob_id).await?;
->>>>>>> 7475b616
     let QuiltMetadata::V1(metadata_v1) = quilt_metadata;
     assert_eq!(&metadata_v1.index, quilt.quilt_index()?);
 
@@ -1119,11 +1086,7 @@
     tracing::info!(groups = ?groups, "test retrieving quilts by groups");
 
     for group in groups {
-<<<<<<< HEAD
-        let retrieved_quilt_blobs: Vec<QuiltStoreBlobOwned> = quilt_read_client
-=======
         let retrieved_quilt_blobs: Vec<QuiltStoreBlob> = quilt_client
->>>>>>> 7475b616
             .get_blobs_by_identifiers(&blob_id, &group)
             .await?;
 
@@ -1141,8 +1104,6 @@
         }
     }
 
-<<<<<<< HEAD
-=======
     // Test retrieving blobs by patch IDs
     let quilt_patch_ids: Vec<QuiltPatchId> = stored_quilt_blobs
         .iter()
@@ -1175,7 +1136,6 @@
     assert_eq!(retrieved_blobs_by_tag.len(), 1);
     assert_eq!(retrieved_blobs_by_tag[0].identifier(), "test-blob-1");
 
->>>>>>> 7475b616
     Ok(())
 }
 
@@ -2422,7 +2382,6 @@
     walrus_sui::test_utils::fund_addresses(&mut cluster_wallet, vec![address; 4], Some(sui(1)))
         .await?;
 
-    #[allow(deprecated)]
     let rpc_urls = &[wallet.as_ref().get_rpc_url().unwrap()];
 
     // Create a new client with the funded wallet.
