// Copyright (c) Mysten Labs, Inc.
// SPDX-License-Identifier: Apache-2.0

use std::{
    sync::Arc,
    time::{Duration, Instant},
};

use indicatif::MultiProgress;
use rand::{rngs::StdRng, thread_rng, SeedableRng};
use sui_sdk::{types::base_types::SuiAddress, wallet_context::WalletContext};
use walrus_core::{merkle::Node, metadata::VerifiedBlobMetadataWithId, BlobId, SliverPairIndex};
use walrus_service::client::{
    Client,
    ClientError,
    CommitteesRefresherHandle,
    Config,
    Refiller,
    StoreWhen,
};
use walrus_sui::{
    client::{
        retry_client::RetriableSuiClient,
        BlobPersistence,
        PostStoreAction,
        ReadClient,
        SuiContractClient,
    },
    test_utils::temp_dir_wallet,
    utils::SuiNetwork,
};
use walrus_test_utils::WithTempDir;

use super::blob::BlobData;

/// Client for writing test blobs to storage nodes
#[derive(Debug)]
pub(crate) struct WriteClient {
    client: WithTempDir<Client<SuiContractClient>>,
    blob: BlobData,
}

impl WriteClient {
    /// Creates a new WriteClient with the given configuration
    #[tracing::instrument(err, skip_all)]
    pub async fn new(
        config: &Config,
        network: &SuiNetwork,
        gas_budget: Option<u64>,
        min_size_log2: u8,
        max_size_log2: u8,
        refresher_handle: CommitteesRefresherHandle,
        refiller: Refiller,
    ) -> anyhow::Result<Self> {
        let blob = BlobData::random(
            StdRng::from_rng(thread_rng()).expect("rng should be seedable from thread_rng"),
            min_size_log2,
            max_size_log2,
        )
        .await;
        let client = new_client(config, network, gas_budget, refresher_handle, refiller).await?;
        Ok(Self { client, blob })
    }

    /// Returns the active address of the client.
    pub fn address(&mut self) -> SuiAddress {
        self.client.as_mut().sui_client_mut().address()
    }

    /// Stores a fresh consistent blob and returns the blob id and elapsed time.
    pub async fn write_fresh_blob(&mut self) -> Result<(BlobId, Duration), ClientError> {
        self.write_fresh_blob_with_epochs(1).await
    }

    /// Stores a fresh blob with the given number of epochs ahead, and returns the blob id and
    /// elapsed time.
    pub async fn write_fresh_blob_with_epochs(
        &mut self,
        epochs_to_store: u32,
    ) -> Result<(BlobId, Duration), ClientError> {
        let blob = self.blob.refresh_and_get_random_slice();
        let now = Instant::now();
        let blob_id = self
            .client
            .as_ref()
            // TODO(giac): add also some deletable blobs in the mix (#800).
<<<<<<< HEAD
            .reserve_and_store_blobs_retry_epoch(
=======
            .reserve_and_store_blobs_retry_committees(
>>>>>>> a142d169
                &[blob],
                epochs_to_store,
                StoreWhen::Always,
                BlobPersistence::Permanent,
                PostStoreAction::Keep,
            )
            .await?
            .first()
            .expect("should have one blob store result")
            .blob_id()
            .to_owned();
        Ok((blob_id, now.elapsed()))
    }

    /// Stores a fresh blob that is inconsistent in primary sliver 0 and returns
    /// the blob id and elapsed time.
    pub async fn write_fresh_inconsistent_blob(
        &mut self,
    ) -> Result<(BlobId, Duration), ClientError> {
        self.blob.refresh();
        let blob = self.blob.random_size_slice();
        let now = Instant::now();
        let blob_id = self.reserve_and_store_inconsistent_blob(blob).await?;
        Ok((blob_id, now.elapsed()))
    }

    /// Stores an inconsistent blob.
    ///
    /// If there are enough storage nodes to achieve a quorum even without two nodes, the blob
    /// will be inconsistent in two slivers, s.t. each of them is held by a different storage
    /// node, if the shards are distributed equally and assigned sequentially.
    async fn reserve_and_store_inconsistent_blob(
        &self,
        blob: &[u8],
    ) -> Result<BlobId, ClientError> {
        let epochs_to_store = 1;
        // Encode the blob with false metadata for one shard.
        let (pairs, metadata) = self
            .client
            .as_ref()
            .encoding_config()
            .get_blob_encoder(blob)
            .map_err(ClientError::other)?
            .encode_with_metadata();

        let mut metadata = metadata.metadata().to_owned();
        let n_members = self
            .client
            .as_ref()
            .sui_client()
            .read_client
            .current_committee()
            .await?
            .n_members();
        let n_shards = self.client.as_ref().encoding_config().n_shards();

        // Make primary sliver 0 inconsistent.
        metadata.mut_inner().hashes[0].primary_hash = Node::Digest([0; 32]);

        // Make second sliver inconsistent if enough committee members
        if n_members >= 7 {
            // Sliver `n_shards/2` will be held by a different node if the shards are assigned
            // sequentially.
            metadata.mut_inner().hashes[(n_shards.get() / 2) as usize].primary_hash =
                Node::Digest([0; 32]);
        }

        let blob_id = BlobId::from_sliver_pair_metadata(&metadata);
        let metadata = VerifiedBlobMetadataWithId::new_verified_unchecked(blob_id, metadata);

        // Output the shard index storing the inconsistent sliver.
        tracing::debug!(
            "Shard index for inconsistent sliver: {}",
            SliverPairIndex::new(0)
                .to_shard_index(self.client.as_ref().encoding_config().n_shards(), &blob_id)
        );

        // Register blob.
        let committees = self.client.as_ref().get_committees().await?;
        let (blob_sui_object, _operation) = self
            .client
            .as_ref()
            .resource_manager(&committees)
            .await
            .get_existing_or_register(
                &[&metadata],
                epochs_to_store,
                BlobPersistence::Permanent,
                StoreWhen::NotStored,
            )
            .await?
            .into_iter()
            .next()
            .expect("should register exactly one blob");

        // Wait to ensure that the storage nodes received the registration event.
        tokio::time::sleep(Duration::from_secs(1)).await;

        let certificate = self
            .client
            .as_ref()
            .send_blob_data_and_get_certificate(
                &metadata,
                &pairs,
                &blob_sui_object.blob_persistence_type(),
                &MultiProgress::new(),
            )
            .await?;

        self.client
            .as_ref()
            .sui_client()
            .certify_blobs(&[(&blob_sui_object, certificate)], PostStoreAction::Burn)
            .await?;

        Ok(blob_id)
    }
}

/// Creates a new client with a separate wallet.
async fn new_client(
    config: &Config,
    network: &SuiNetwork,
    gas_budget: Option<u64>,
    refresher_handle: CommitteesRefresherHandle,
    refiller: Refiller,
) -> anyhow::Result<WithTempDir<Client<SuiContractClient>>> {
    // Create the client with a separate wallet
    let wallet = wallet_for_testing_from_refill(network, refiller).await?;
    let sui_client =
        RetriableSuiClient::new_from_wallet(wallet.as_ref(), Default::default()).await?;
    let sui_read_client = config.new_read_client(sui_client).await?;
    let sui_contract_client = wallet.and_then(|wallet| {
        SuiContractClient::new_with_read_client(wallet, gas_budget, Arc::new(sui_read_client))
    })?;

    let client = sui_contract_client
        .and_then_async(|contract_client| {
            Client::new_contract_client(config.clone(), refresher_handle, contract_client)
        })
        .await?;
    Ok(client)
}

/// Creates a new wallet for testing and fills it with gas and WAL tokens
pub async fn wallet_for_testing_from_refill(
    network: &SuiNetwork,
    refiller: Refiller,
) -> anyhow::Result<WithTempDir<WalletContext>> {
    let mut wallet = temp_dir_wallet(network.env())?;
    let address = wallet.as_mut().active_address()?;
    refiller.send_gas_request(address).await?;
    refiller.send_wal_request(address).await?;
    Ok(wallet)
}<|MERGE_RESOLUTION|>--- conflicted
+++ resolved
@@ -84,11 +84,7 @@
             .client
             .as_ref()
             // TODO(giac): add also some deletable blobs in the mix (#800).
-<<<<<<< HEAD
-            .reserve_and_store_blobs_retry_epoch(
-=======
             .reserve_and_store_blobs_retry_committees(
->>>>>>> a142d169
                 &[blob],
                 epochs_to_store,
                 StoreWhen::Always,
