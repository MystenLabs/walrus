--- conflicted
+++ resolved
@@ -1864,7 +1864,6 @@
         Ok(())
     }
 
-<<<<<<< HEAD
     /// Certifies and extends the specified blob on Sui in a single transaction.
     /// Returns the shared blob object ID if the post store action is Share.
     pub async fn certify_and_extend_blobs(
@@ -1973,7 +1972,8 @@
             }
         }
         Ok(())
-=======
+    }
+
     /// Updates the lock file after an upgrade and returns the new package ID.
     async fn post_upgrade_lock_file_update(
         &mut self,
@@ -1999,7 +1999,6 @@
         )
         .await?;
         Ok(new_package_id)
->>>>>>> b7b90549
     }
 }
 
