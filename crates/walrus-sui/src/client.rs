// Copyright (c) Mysten Labs, Inc.
// SPDX-License-Identifier: Apache-2.0

//! Client to call Walrus move functions from rust.

use core::fmt;
use std::{collections::HashMap, sync::Arc, time::Duration};

use anyhow::{anyhow, Context, Result};
use contract_config::ContractConfig;
use retry_client::RetriableSuiClient;
use sui_sdk::{
    rpc_types::{
        Coin,
        SuiExecutionStatus,
        SuiObjectDataOptions,
        SuiTransactionBlockEffectsAPI,
        SuiTransactionBlockResponse,
    },
    types::base_types::{ObjectID, ObjectRef},
    wallet_context::WalletContext,
};
use sui_types::{
    base_types::SuiAddress,
    event::EventID,
    programmable_transaction_builder::ProgrammableTransactionBuilder,
    transaction::{Argument, ProgrammableTransaction, TransactionData, TransactionKind},
};
use tokio::sync::Mutex;
use tokio_stream::Stream;
use transaction_builder::{WalrusPtbBuilder, MAX_BURNS_PER_PTB};
use walrus_core::{
    ensure,
    merkle::Node as MerkleNode,
    messages::{ConfirmationCertificate, InvalidBlobCertificate, ProofOfPossession},
    metadata::{BlobMetadataApi as _, BlobMetadataWithId},
    BlobId,
    EncodingType,
    Epoch,
    EpochCount,
};
use walrus_utils::backoff::ExponentialBackoffConfig;

use crate::{
    contracts,
    types::{
        move_errors::{BlobError, MoveExecutionError},
        move_structs::{
            Authorized,
            Blob,
            BlobAttribute,
            BlobWithAttribute,
            EpochState,
            SharedBlob,
            StorageNode,
        },
        BlobEvent,
        Committee,
        ContractEvent,
        NodeRegistrationParams,
        NodeUpdateParams,
        StakedWal,
        StorageNodeCap,
        StorageResource,
    },
    utils::get_created_sui_object_ids_by_type,
};

mod read_client;
pub use read_client::{
    CoinType,
    CommitteesAndState,
    FixedSystemParameters,
    ReadClient,
    SuiReadClient,
};
pub mod retry_client;

pub mod transaction_builder;
use crate::types::move_structs::EventBlob;

pub mod contract_config;

#[derive(Debug, thiserror::Error)]
/// Error returned by the [`SuiContractClient`] and the [`SuiReadClient`].
pub enum SuiClientError {
    /// Unexpected internal errors.
    #[error(transparent)]
    Internal(#[from] anyhow::Error),
    /// Error resulting from a Sui-SDK call.
    #[error(transparent)]
    SuiSdkError(#[from] sui_sdk::error::Error),
    /// Other errors resulting from Sui crates.
    #[error(transparent)]
    SuiError(#[from] sui_types::error::SuiError),
    /// Error in a transaction execution.
    #[error("transaction execution failed: {0}")]
    TransactionExecutionError(MoveExecutionError),
    /// No matching WAL coin found for the transaction.
    #[error("could not find WAL coins with sufficient balance")]
    NoCompatibleWalCoins,
    /// No matching gas coin found for the transaction.
    #[error("could not find gas coins with sufficient balance")]
    NoCompatibleGasCoins,
    /// The Walrus system object does not exist.
    #[error(
        "the specified Walrus system object {0} does not exist
        or is incompatible with this binary;\n\
        make sure you have the latest binary and configuration,
        and the correct Sui network is activated \
        in your Sui wallet"
    )]
    WalrusSystemObjectDoesNotExist(ObjectID),
    /// The specified Walrus package could not be found.
    #[error(
        "the specified Walrus package {0} could not be found\n\
        make sure you have the latest binary and configuration, and the correct Sui network is \
        activated in your Sui wallet"
    )]
    WalrusPackageNotFound(ObjectID),
    /// The type of the `WAL` coin could not be found.
    #[error("the type of the WAL coin could not be found in the package {0}")]
    WalTypeNotFound(ObjectID),
    /// The specified event ID is not associated with a Walrus event.
    #[error("no corresponding blob event found for {0:?}")]
    NoCorrespondingBlobEvent(EventID),
    /// Storage capability object is missing when interacting with the contract.
    #[error("no storage capability object set")]
    StorageNodeCapabilityObjectNotSet,
    /// An attestation has already been performed for that or a more recent epoch.
    #[error("the storage node has already attested to that or a later epoch being synced")]
    LatestAttestedIsMoreRecent,
    /// The address has multiple storage node capability objects, which is unexpected.
    #[error(
        "there are multiple storage node capability objects in the address, but the config \
        does not specify which one to use"
    )]
    MultipleStorageNodeCapabilities,
    /// The storage capability object already exists in the account and cannot register another.
    #[error(
        "storage capability object already exists in the account and cannot register another\n\
        object ID: {0}"
    )]
    CapabilityObjectAlreadyExists(ObjectID),
    /// The sender is not authorized to perform the action on the pool.
    #[error("the sender is not authorized to perform the action on the pool with node ID {0}")]
    NotAuthorizedForPool(ObjectID),
    /// Transaction execution was cancelled due to shared object congestion
    #[error("execution cancelled due to shared object congestion on objects {0:?}")]
    SharedObjectCongestion(Vec<ObjectID>),
}

impl SuiClientError {
    /// Attempts to parse a shared object congestion error from an error string.
    /// Returns None if the string does not match the expected format.
    pub fn parse_congestion_error(error: &str) -> Result<Self, anyhow::Error> {
        use regex::Regex;
        let re = Regex::new(
            r"(?x)
            ExecutionCancelledDueToSharedObjectCongestion\x20\{\x20congested_objects:
            \x20CongestedObjects\(\[(0x[a-f0-9]+)\]\)\x20\}",
        )
        .unwrap();
        re.captures(error)
            .and_then(|caps| caps.get(1))
            .map(|objects_match| {
                objects_match
                    .as_str()
                    .split(", ")
                    .filter_map(|id| ObjectID::from_hex_literal(id).ok())
                    .collect::<Vec<_>>()
            })
            .map(Self::SharedObjectCongestion)
            .ok_or_else(|| anyhow::anyhow!("not a congestion error: {}", error))
    }
}

/// Metadata for a blob object on Sui.
#[derive(Debug, Clone)]
pub struct BlobObjectMetadata {
    /// The ID of the blob.
    pub blob_id: BlobId,
    /// The root hash of the blob.
    pub root_hash: MerkleNode,
    /// The unencoded size of the blob.
    pub unencoded_size: u64,
    /// The encoded size of the blob.
    pub encoded_size: u64,
    /// The encoding type of the blob.
    pub encoding_type: EncodingType,
}

impl<const V: bool> TryFrom<&BlobMetadataWithId<V>> for BlobObjectMetadata {
    type Error = SuiClientError;

    fn try_from(metadata: &BlobMetadataWithId<V>) -> Result<Self, Self::Error> {
        let encoded_size = metadata
            .metadata()
            .encoded_size()
            .context("cannot compute encoded size")?;
        Ok(Self {
            blob_id: *metadata.blob_id(),
            root_hash: metadata.metadata().compute_root_hash(),
            unencoded_size: metadata.metadata().unencoded_length(),
            encoded_size,
            encoding_type: metadata.metadata().encoding_type(),
        })
    }
}

/// Represents the persistence state of a blob on Walrus.
#[derive(Debug, Clone, Copy, PartialEq, Eq)]
pub enum BlobPersistence {
    /// The blob cannot be deleted.
    Permanent,
    /// The blob is deletable.
    Deletable,
}

/// Represents the selection of blob and storage objects in relation to their expiry.
#[derive(Debug, Clone, Copy, PartialEq, Eq)]
pub enum ExpirySelectionPolicy {
    /// Select all the objects.
    All,
    /// Select only expired objects.
    Expired,
    /// Select only valid (non-expired) objects.
    Valid,
}

impl ExpirySelectionPolicy {
    /// Returns the policy for a give `include_expired` flag.
    pub fn from_include_expired_flag(include_expired: bool) -> Self {
        if include_expired {
            Self::All
        } else {
            Self::Valid
        }
    }

    /// Return `true` if the expiry epoch matches the policy for the current epoch.
    pub fn matches(&self, expiry_epoch: Epoch, current_epoch: Epoch) -> bool {
        match self {
            Self::All => true,
            Self::Expired => expiry_epoch <= current_epoch,
            Self::Valid => expiry_epoch > current_epoch,
        }
    }
}

impl BlobPersistence {
    /// Returns `true` if the blob is deletable.
    pub fn is_deletable(&self) -> bool {
        matches!(self, Self::Deletable)
    }

    /// Constructs [`Self`] based on the value of a `deletable` flag.
    ///
    /// If `deletable` is true, returns [`Self::Deletable`], force otherwise returns
    /// [`Self::Permanent`].
    pub fn from_deletable(deletable: bool) -> Self {
        if deletable {
            Self::Deletable
        } else {
            Self::Permanent
        }
    }
}

/// The action to be performed for newly-created blobs.
#[derive(Debug, Clone, Copy, PartialEq, Eq)]
pub enum PostStoreAction {
    /// Burn the blob object.
    Burn,
    /// Transfer the blob object to the given address.
    TransferTo(SuiAddress),
    /// Keep the blob object in the wallet that created it.
    Keep,
    /// Put the blob into a shared blob object.
    Share,
}

impl PostStoreAction {
    /// Constructs [`Self`] based on the value of a `share` flag.
    ///
    /// If `share` is true, returns [`Self::Share`], otherwise returns [`Self::Keep`].
    pub fn from_share(share: bool) -> Self {
        if share {
            Self::Share
        } else {
            Self::Keep
        }
    }
}

/// Enum to select between different pool operations that require authorization.
#[derive(Debug, Clone, Copy, PartialEq, Eq)]
enum PoolOperationWithAuthorization {
    /// The operation relates to the commission.
    Commission,
    /// The operation relates to the governance.
    Governance,
}

/// Result alias for functions returning a `SuiClientError`.
pub type SuiClientResult<T> = Result<T, SuiClientError>;

/// Client implementation for interacting with the Walrus smart contracts.
pub struct SuiContractClient {
    /// SuiContractClientInner executes Sui transactions in a mutually exclusive manner. It makes
    /// sure that only one transaction is executed at a time, which prevents race conditions in
    /// using the same owned object in multiple transactions.
    inner: Mutex<SuiContractClientInner>,
    /// Client to read Walrus on-chain state.
    pub read_client: Arc<SuiReadClient>,
    /// The active address of the client from `wallet`. Store here for fast access without
    /// locking the wallet.
    wallet_address: SuiAddress,
    /// The gas budget used by the client. If not set, the client will use a dry run to estimate
    /// the required gas budget.
    gas_budget: Option<u64>,
}

impl SuiContractClient {
    /// Constructor for [`SuiContractClient`].
    pub async fn new(
        wallet: WalletContext,
        contract_config: &ContractConfig,
        backoff_config: ExponentialBackoffConfig,
        gas_budget: Option<u64>,
    ) -> SuiClientResult<Self> {
        let read_client = Arc::new(
            SuiReadClient::new(
                RetriableSuiClient::new_from_wallet(&wallet, backoff_config.clone()).await?,
                contract_config,
            )
            .await?,
        );
        Self::new_with_read_client(wallet, gas_budget, read_client)
    }

    /// Constructor for [`SuiContractClient`] with an existing [`SuiReadClient`].
    pub fn new_with_read_client(
        mut wallet: WalletContext,
        gas_budget: Option<u64>,
        read_client: Arc<SuiReadClient>,
    ) -> SuiClientResult<Self> {
        let wallet_address = wallet.active_address()?;
        Ok(Self {
            inner: Mutex::new(SuiContractClientInner::new(
                wallet,
                read_client.clone(),
                gas_budget,
            )?),
            read_client,
            wallet_address,
            gas_budget,
        })
    }

    /// Returns the contained [`SuiReadClient`].
    pub fn read_client(&self) -> &SuiReadClient {
        &self.read_client
    }

    /// Gets the [`RetriableSuiClient`] from the associated read client.
    pub fn sui_client(&self) -> &RetriableSuiClient {
        self.read_client.sui_client()
    }

    /// Returns the active address of the client.
    pub fn address(&self) -> SuiAddress {
        self.wallet_address
    }

    /// Returns the balance of the owner for the given coin type.
    pub async fn balance(&self, coin_type: CoinType) -> SuiClientResult<u64> {
        self.read_client
            .balance(self.wallet_address, coin_type)
            .await
    }

    /// Purchases blob storage for the next `epochs_ahead` Walrus epochs and an encoded
    /// size of `encoded_size` and returns the created storage resource.
    pub async fn reserve_space(
        &self,
        encoded_size: u64,
        epochs_ahead: EpochCount,
    ) -> SuiClientResult<StorageResource> {
        self.inner
            .lock()
            .await
            .reserve_space(encoded_size, epochs_ahead)
            .await
    }

    /// Registers a blob with the specified [`BlobId`] using the provided [`StorageResource`],
    /// and returns the created blob object.
    ///
    /// `blob_size` is the size of the unencoded blob. The encoded size of the blob must be
    /// less than or equal to the size reserved in `storage`.
    pub async fn register_blobs(
        &self,
        blob_metadata_and_storage: Vec<(BlobObjectMetadata, StorageResource)>,
        persistence: BlobPersistence,
    ) -> SuiClientResult<Vec<Blob>> {
        self.inner
            .lock()
            .await
            .register_blobs(blob_metadata_and_storage, persistence)
            .await
    }

    /// Purchases blob storage for the next `epochs_ahead` Walrus epochs and uses the resulting
    /// storage resource to register a blob with the provided `blob_metadata`.
    ///
    /// This combines the [`reserve_space`][Self::reserve_space] and
    /// [`register_blobs`][Self::register_blobs] functions in one atomic transaction.
    pub async fn reserve_and_register_blobs(
        &self,
        epochs_ahead: EpochCount,
        blob_metadata_list: Vec<BlobObjectMetadata>,
        persistence: BlobPersistence,
    ) -> SuiClientResult<Vec<Blob>> {
        self.inner
            .lock()
            .await
            .reserve_and_register_blobs(epochs_ahead, blob_metadata_list, persistence)
            .await
    }

    /// Certifies the specified blob on Sui, given a certificate that confirms its storage and
    /// returns the certified blob.
    ///
    /// If the post store action is `share`, returns a mapping blob ID -> shared_blob_object_id.
    pub async fn certify_blobs(
        &self,
        blobs_with_certificates: &[(&Blob, ConfirmationCertificate)],
        post_store: PostStoreAction,
    ) -> SuiClientResult<HashMap<BlobId, ObjectID>> {
        self.inner
            .lock()
            .await
            .certify_blobs(blobs_with_certificates, post_store)
            .await
    }

    /// Certifies the specified event blob on Sui, with the given metadata and epoch.
    pub async fn certify_event_blob(
        &self,
        blob_metadata: BlobObjectMetadata,
        ending_checkpoint_seq_num: u64,
        epoch: u32,
        node_capability_object_id: ObjectID,
    ) -> SuiClientResult<()> {
        self.inner
            .lock()
            .await
            .certify_event_blob(
                blob_metadata,
                ending_checkpoint_seq_num,
                epoch,
                node_capability_object_id,
            )
            .await
    }

    /// Invalidates the specified blob id on Sui, given a certificate that confirms that it is
    /// invalid.
    pub async fn invalidate_blob_id(
        &self,
        certificate: &InvalidBlobCertificate,
    ) -> SuiClientResult<()> {
        self.inner
            .lock()
            .await
            .invalidate_blob_id(certificate)
            .await
    }

    /// Registers a candidate node.
    pub async fn register_candidate(
        &self,
        node_parameters: &NodeRegistrationParams,
        proof_of_possession: ProofOfPossession,
    ) -> SuiClientResult<StorageNodeCap> {
        self.inner
            .lock()
            .await
            .register_candidate(node_parameters, proof_of_possession)
            .await
    }

    /// Registers candidate nodes, sending the resulting capability objects to the specified
    /// addresses.
    pub async fn register_candidates(
        &self,
        registration_params_with_stake_amounts: Vec<(
            NodeRegistrationParams,
            ProofOfPossession,
            SuiAddress,
        )>,
    ) -> SuiClientResult<Vec<StorageNodeCap>> {
        self.inner
            .lock()
            .await
            .register_candidates(registration_params_with_stake_amounts)
            .await
    }

    /// For each entry in `node_ids_with_amounts`, stakes the amount of WAL specified by the second
    /// element of the pair with the node represented by the first element of the pair in a single
    /// PTB.
    pub async fn stake_with_pools(
        &self,
        node_ids_with_amounts: &[(ObjectID, u64)],
    ) -> SuiClientResult<Vec<StakedWal>> {
        self.inner
            .lock()
            .await
            .stake_with_pools(node_ids_with_amounts)
            .await
    }

    /// Call to end voting and finalize the next epoch parameters.
    ///
    /// Can be called once the voting period is over.
    pub async fn voting_end(&self) -> SuiClientResult<()> {
        self.inner.lock().await.voting_end().await
    }

    /// Call to initialize the epoch change.
    ///
    /// Can be called once the epoch duration is over.
    pub async fn initiate_epoch_change(&self) -> SuiClientResult<()> {
        self.inner.lock().await.initiate_epoch_change().await
    }

    /// Call to notify the contract that this node is done syncing the specified epoch.
    pub async fn epoch_sync_done(
        &self,
        epoch: Epoch,
        node_capability_object_id: ObjectID,
    ) -> SuiClientResult<()> {
        self.inner
            .lock()
            .await
            .epoch_sync_done(epoch, node_capability_object_id)
            .await
    }

    /// Sets the commission receiver for the node.
    pub async fn set_commission_receiver(
        &self,
        node_id: ObjectID,
        receiver: Authorized,
    ) -> SuiClientResult<()> {
        self.inner
            .lock()
            .await
            .set_authorized_for_pool(
                node_id,
                PoolOperationWithAuthorization::Commission,
                receiver,
            )
            .await
    }

    /// Sets the governance authorized entity for the pool.
    pub async fn set_governance_authorized(
        &self,
        node_id: ObjectID,
        authorized: Authorized,
    ) -> SuiClientResult<()> {
        self.inner
            .lock()
            .await
            .set_authorized_for_pool(
                node_id,
                PoolOperationWithAuthorization::Governance,
                authorized,
            )
            .await
    }

    /// Creates a new [`contracts::wal_exchange::Exchange`] with a 1:1 exchange rate, funds it with
    /// `amount` FROST, and returns its object ID.
    pub async fn create_and_fund_exchange(
        &self,
        exchange_package: ObjectID,
        amount: u64,
    ) -> SuiClientResult<ObjectID> {
        self.inner
            .lock()
            .await
            .create_and_fund_exchange(exchange_package, amount)
            .await
    }

    /// Exchanges the given `amount` of SUI (in MIST) for WAL using the shared exchange.
    pub async fn exchange_sui_for_wal(
        &self,
        exchange_id: ObjectID,
        amount: u64,
    ) -> SuiClientResult<()> {
        self.inner
            .lock()
            .await
            .exchange_sui_for_wal(exchange_id, amount)
            .await
    }

    /// Returns the list of [`Blob`] objects owned by the wallet currently in use.
    ///
    /// If `owner` is `None`, the current wallet address is used.
    pub async fn owned_blobs(
        &self,
        owner: Option<SuiAddress>,
        selection_policy: ExpirySelectionPolicy,
    ) -> SuiClientResult<Vec<Blob>> {
        let current_epoch = self.read_client.current_committee().await?.epoch;
        Ok(self
            .read_client
            .get_owned_objects::<Blob>(owner.unwrap_or(self.wallet_address), &[])
            .await?
            .filter(|blob| selection_policy.matches(blob.storage.end_epoch, current_epoch))
            .collect())
    }

    /// Returns the list of [`StorageResource`] objects owned by the wallet currently in use.
    pub async fn owned_storage(
        &self,
        selection_policy: ExpirySelectionPolicy,
    ) -> SuiClientResult<Vec<StorageResource>> {
        let current_epoch = self.read_client.current_committee().await?.epoch;
        Ok(self
            .read_client
            .get_owned_objects::<StorageResource>(self.wallet_address, &[])
            .await?
            .filter(|storage| selection_policy.matches(storage.end_epoch, current_epoch))
            .collect())
    }

    /// Returns the closest-matching owned storage resources for given size and number of epochs.
    ///
    /// Among all the owned [`StorageResource`] objects, returns the one that:
    /// - has the closest size to `storage_size`; and
    /// - breaks ties by taking the one with the smallest end epoch that is greater or equal to the
    ///   requested `end_epoch`.
    /// - If object id is in the excluded list, do not select.
    ///
    /// Returns `None` if no matching storage resource is found.
    pub async fn owned_storage_for_size_and_epoch(
        &self,
        storage_size: u64,
        end_epoch: Epoch,
        excluded: &[ObjectID],
    ) -> SuiClientResult<Option<StorageResource>> {
        Ok(self
            .owned_storage(ExpirySelectionPolicy::Valid)
            .await?
            .into_iter()
            .filter(|storage| {
                storage.storage_size >= storage_size && storage.end_epoch >= end_epoch
            })
            .filter(|storage| !excluded.contains(&storage.id))
            // Pick the smallest storage size. Break ties by comparing the end epoch, and take the
            // one that is the closest to `end_epoch`. NOTE: we are already sure that these values
            // are above the minimum.
            .min_by_key(|a| (a.storage_size, a.end_epoch)))
    }

    /// Deletes the specified blob from the wallet's storage.
    pub async fn delete_blob(&self, blob_object_id: ObjectID) -> SuiClientResult<()> {
        self.inner.lock().await.delete_blob(blob_object_id).await
    }

    /// Merges the WAL and SUI coins owned by the wallet of the contract client.
    pub async fn merge_coins(&self) -> SuiClientResult<()> {
        self.inner.lock().await.merge_coins().await
    }

    /// Sends the `amount` gas to the provided `address`.
    pub async fn send_sui(&self, amount: u64, address: SuiAddress) -> SuiClientResult<()> {
        self.inner.lock().await.send_sui(amount, address).await
    }

    /// Sends the `amount` WAL to the provided `address`.
    pub async fn send_wal(&self, amount: u64, address: SuiAddress) -> SuiClientResult<()> {
        self.inner.lock().await.send_wal(amount, address).await
    }

    /// Burns the blob objects with the given object IDs.
    ///
    /// May use multiple PTBs in sequence to burn all the given object IDs.
    pub async fn burn_blobs(&self, blob_object_ids: &[ObjectID]) -> SuiClientResult<()> {
        self.inner.lock().await.burn_blobs(blob_object_ids).await
    }

    /// Funds the shared blob object.
    pub async fn fund_shared_blob(
        &self,
        shared_blob_obj_id: ObjectID,
        amount: u64,
    ) -> SuiClientResult<()> {
        self.inner
            .lock()
            .await
            .fund_shared_blob(shared_blob_obj_id, amount)
            .await
    }

    /// Extends the shared object epoch.
    pub async fn extend_shared_blob(
        &self,
        shared_blob_obj_id: ObjectID,
        epochs_ahead: u32,
    ) -> SuiClientResult<()> {
        self.inner
            .lock()
            .await
            .extend_shared_blob(shared_blob_obj_id, epochs_ahead)
            .await
    }

    /// Shares the blob object with the given object ID. If amount is specified, also fund the blob.
    pub async fn share_and_maybe_fund_blob(
        &self,
        blob_obj_id: ObjectID,
        amount: Option<u64>,
    ) -> SuiClientResult<ObjectID> {
        self.inner
            .lock()
            .await
            .share_and_maybe_fund_blob(blob_obj_id, amount)
            .await
    }

    /// Extends the owned blob object with given epochs_ahead.
    pub async fn extend_blob(
        &self,
        blob_obj_id: ObjectID,
        epochs_ahead: EpochCount,
    ) -> SuiClientResult<()> {
        self.inner
            .lock()
            .await
            .extend_blob(blob_obj_id, epochs_ahead)
            .await
    }

    /// Updates the parameters for a storage node.
    pub async fn update_node_params(
        &self,
        node_parameters: NodeUpdateParams,
        node_capability_object_id: ObjectID,
    ) -> SuiClientResult<()> {
        self.inner
            .lock()
            .await
            .update_node_params(node_parameters, node_capability_object_id)
            .await
    }

<<<<<<< HEAD
    /// Adds attribute to a blob object.
    ///
    /// If attribute does not exist, it is created with the given key-value pairs.
    /// If attribute already exists, an error is returned unless `force` is true.
    /// If `force` is true, the attribute is updated with the given key-value pairs.
    pub async fn add_blob_attribute(
        &mut self,
        blob_obj_id: ObjectID,
        blob_attribute: BlobAttribute,
        force: bool,
    ) -> SuiClientResult<()> {
        let mut inner = self.inner.lock().await;
        match inner.add_blob_attribute(blob_obj_id, &blob_attribute).await {
            Ok(()) => Ok(()),
            Err(SuiClientError::TransactionExecutionError(MoveExecutionError::Blob(
                BlobError::EDuplicateMetadata(_),
            ))) if force => {
                inner
                    .insert_or_update_blob_attribute_pairs(blob_obj_id, blob_attribute.iter())
                    .await
            }
            Err(e) => Err(e),
        }
    }

    /// Removes the attribute dynamic field from a blob object.
    ///
    /// If attribute does not exist, an error is returned.
    pub async fn remove_blob_attribute(&mut self, blob_obj_id: ObjectID) -> SuiClientResult<()> {
        self.inner
            .lock()
            .await
            .remove_blob_attribute(blob_obj_id)
            .await
    }

    /// Inserts or updates a key-value pairs in the blob's attribute.
    ///
    /// If the key already exists, its value is updated.
    /// If attribute does not exist, an error is returned.
    pub async fn insert_or_update_blob_attribute_pairs<I, T>(
        &mut self,
        blob_obj_id: ObjectID,
        pairs: I,
    ) -> SuiClientResult<()>
    where
        I: IntoIterator<Item = (T, T)>,
        T: Into<String>,
    {
        self.inner
            .lock()
            .await
            .insert_or_update_blob_attribute_pairs(blob_obj_id, pairs)
            .await
    }

    /// Removes key-value pairs from the blob's attribute.
    ///
    /// If any key does not exist, an error is returned.
    pub async fn remove_blob_attribute_pairs<I, T>(
        &mut self,
        blob_obj_id: ObjectID,
        keys: I,
    ) -> SuiClientResult<()>
    where
        I: IntoIterator<Item = T>,
        T: AsRef<str>,
    {
        self.inner
            .lock()
            .await
            .remove_blob_attribute_pairs(blob_obj_id, keys)
            .await
=======
    /// Returns a mutable reference to the wallet.
    ///
    /// This is mainly useful for deployment code where a wallet is used to provide
    /// gas coins to the storage nodes and client, while also being used for staking
    /// operations.
    pub fn wallet_mut(&mut self) -> &mut WalletContext {
        &mut self.inner.get_mut().wallet
>>>>>>> cc48e8f6
    }

    /// Sends `n` WAL coins of `amount` to the specified `address`.
    #[cfg(any(test, feature = "test-utils"))]
    pub async fn multiple_pay_wal(
        &self,
        address: SuiAddress,
        amount: u64,
        n: u64,
    ) -> SuiClientResult<()> {
        self.inner
            .lock()
            .await
            .multiple_pay_wal(address, amount, n)
            .await
    }
}

struct SuiContractClientInner {
    /// The wallet used by the client.
    wallet: WalletContext,
    /// The read client used by the client.
    read_client: Arc<SuiReadClient>,
    /// The gas budget used by the client. If not set, the client will use a dry run to estimate
    /// the required gas budget.
    gas_budget: Option<u64>,
}

impl SuiContractClientInner {
    /// Constructor for [`SuiContractClientInner`] with an existing [`SuiReadClient`].
    pub fn new(
        wallet: WalletContext,
        read_client: Arc<SuiReadClient>,
        gas_budget: Option<u64>,
    ) -> SuiClientResult<Self> {
        Ok(Self {
            wallet,
            read_client,
            gas_budget,
        })
    }

    /// Adds attribute to a blob object.
    pub async fn add_blob_attribute(
        &mut self,
        blob_obj_id: ObjectID,
        blob_attribute: &BlobAttribute,
    ) -> SuiClientResult<()> {
        let mut pt_builder = self.transaction_builder()?;
        pt_builder
            .add_blob_attribute(blob_obj_id.into(), blob_attribute.clone())
            .await?;
        let (ptb, _) = pt_builder.finish().await?;
        self.sign_and_send_ptb(ptb).await?;
        Ok(())
    }

    /// Removes the attribute dynamic field from a blob object.
    pub async fn remove_blob_attribute(&mut self, blob_obj_id: ObjectID) -> SuiClientResult<()> {
        let mut pt_builder = self.transaction_builder()?;
        pt_builder.remove_blob_attribute(blob_obj_id.into()).await?;
        let (ptb, _) = pt_builder.finish().await?;
        self.sign_and_send_ptb(ptb).await?;
        Ok(())
    }

    /// Inserts or updates a key-value pair in the blob's attribute.
    pub async fn insert_or_update_blob_attribute_pairs<I, T>(
        &mut self,
        blob_obj_id: ObjectID,
        pairs: I,
    ) -> SuiClientResult<()>
    where
        I: IntoIterator<Item = (T, T)>,
        T: Into<String>,
    {
        let mut pt_builder = self.transaction_builder()?;
        pt_builder
            .insert_or_update_blob_attribute_pairs(blob_obj_id.into(), pairs)
            .await?;
        let (ptb, _) = pt_builder.finish().await?;
        self.sign_and_send_ptb(ptb).await?;
        Ok(())
    }

    /// Removes key-value pairs from the blob's attribute.
    pub async fn remove_blob_attribute_pairs<I, T>(
        &mut self,
        blob_obj_id: ObjectID,
        keys: I,
    ) -> SuiClientResult<()>
    where
        I: IntoIterator<Item = T>,
        T: AsRef<str>,
    {
        let mut pt_builder = self.transaction_builder()?;
        pt_builder
            .remove_blob_attribute_pairs(blob_obj_id.into(), keys)
            .await?;
        let (ptb, _) = pt_builder.finish().await?;
        self.sign_and_send_ptb(ptb).await?;
        Ok(())
    }

    /// Returns the contained [`SuiReadClient`].
    pub fn read_client(&self) -> &SuiReadClient {
        &self.read_client
    }

    /// Gets the [`RetriableSuiClient`] from the associated read client.
    pub fn sui_client(&self) -> &RetriableSuiClient {
        self.read_client.sui_client()
    }

    /// Purchases blob storage for the next `epochs_ahead` Walrus epochs and an encoded
    /// size of `encoded_size` and returns the created storage resource.
    pub async fn reserve_space(
        &mut self,
        encoded_size: u64,
        epochs_ahead: EpochCount,
    ) -> SuiClientResult<StorageResource> {
        tracing::debug!(encoded_size, "starting to reserve storage for blob");
        let mut pt_builder = self.transaction_builder()?;
        pt_builder.reserve_space(encoded_size, epochs_ahead).await?;
        let (ptb, _sui_cost) = pt_builder.finish().await?;
        let res = self.sign_and_send_ptb(ptb).await?;
        let storage_id = get_created_sui_object_ids_by_type(
            &res,
            &contracts::storage_resource::Storage
                .to_move_struct_tag_with_type_map(&self.read_client.type_origin_map(), &[])?,
        )?;

        ensure!(
            storage_id.len() == 1,
            "unexpected number of storage resources created: {}",
            storage_id.len()
        );
        self.sui_client().get_sui_object(storage_id[0]).await
    }

    /// Registers a blob with the specified [`BlobId`] using the provided [`StorageResource`],
    /// and returns the created blob object.
    ///
    /// `blob_size` is the size of the unencoded blob. The encoded size of the blob must be
    /// less than or equal to the size reserved in `storage`.
    pub async fn register_blobs(
        &mut self,
        blob_metadata_and_storage: Vec<(BlobObjectMetadata, StorageResource)>,
        persistence: BlobPersistence,
    ) -> SuiClientResult<Vec<Blob>> {
        let mut pt_builder = self.transaction_builder()?;
        // Build a ptb to include all register blob commands for all blobs.
        let expected_num_blobs = blob_metadata_and_storage.len();
        for (blob_metadata, storage) in blob_metadata_and_storage.into_iter() {
            pt_builder
                .register_blob(storage.id.into(), blob_metadata, persistence)
                .await?;
        }
        let (ptb, _sui_cost) = pt_builder.finish().await?;
        let res = self.sign_and_send_ptb(ptb).await?;
        let blob_obj_ids = get_created_sui_object_ids_by_type(
            &res,
            &contracts::blob::Blob
                .to_move_struct_tag_with_type_map(&self.read_client.type_origin_map(), &[])?,
        )?;
        ensure!(
            blob_obj_ids.len() == expected_num_blobs,
            "unexpected number of blob objects created: {} expected {} ",
            blob_obj_ids.len(),
            expected_num_blobs
        );

        self.sui_client().get_sui_objects(&blob_obj_ids).await
    }

    /// Purchases blob storage for the next `epochs_ahead` Walrus epochs and uses the resulting
    /// storage resource to register a blob with the provided `blob_metadata`.
    ///
    /// This combines the [`reserve_space`][Self::reserve_space] and
    /// [`register_blobs`][Self::register_blobs] functions in one atomic transaction.
    pub async fn reserve_and_register_blobs(
        &mut self,
        epochs_ahead: EpochCount,
        blob_metadata_list: Vec<BlobObjectMetadata>,
        persistence: BlobPersistence,
    ) -> SuiClientResult<Vec<Blob>> {
        tracing::debug!(
            size = blob_metadata_list.len(),
            "starting to reserve and register blobs"
        );

        let mut pt_builder = self.transaction_builder()?;
        // Build a ptb to include all reserve space and register blob commands for all blobs.
        let expected_num_blobs = blob_metadata_list.len();
        for blob_metadata in blob_metadata_list.into_iter() {
            let storage_arg = pt_builder
                .reserve_space(blob_metadata.encoded_size, epochs_ahead)
                .await?;
            // Blob is transferred automatically in the call to `finish`.
            pt_builder
                .register_blob(storage_arg.into(), blob_metadata, persistence)
                .await?;
        }
        let (ptb, _sui_cost) = pt_builder.finish().await?;
        let res = self.sign_and_send_ptb(ptb).await?;
        let blob_obj_ids = get_created_sui_object_ids_by_type(
            &res,
            &contracts::blob::Blob
                .to_move_struct_tag_with_type_map(&self.read_client.type_origin_map(), &[])?,
        )?;

        ensure!(
            blob_obj_ids.len() == expected_num_blobs,
            "unexpected number of blob objects created: {} expected {} ",
            blob_obj_ids.len(),
            expected_num_blobs
        );

        self.sui_client().get_sui_objects(&blob_obj_ids).await
    }

    /// Certifies the specified blob on Sui, given a certificate that confirms its storage and
    /// returns the certified blob.
    ///
    /// If the post store action is `share`, returns a mapping blob ID -> shared_blob_object_id.
    pub async fn certify_blobs(
        &mut self,
        blobs_with_certificates: &[(&Blob, ConfirmationCertificate)],
        post_store: PostStoreAction,
    ) -> SuiClientResult<HashMap<BlobId, ObjectID>> {
        let mut pt_builder = self.transaction_builder()?;
        for (i, (blob, certificate)) in blobs_with_certificates.iter().enumerate() {
            tracing::debug!(
                blob_id = %blob.blob_id,
                count = format!("{}/{}", i + 1, blobs_with_certificates.len()),
                "certifying blob on Sui"
            );
            pt_builder.certify_blob(blob.id.into(), certificate).await?;
            match post_store {
                PostStoreAction::TransferTo(address) => {
                    pt_builder
                        .transfer(Some(address), vec![blob.id.into()])
                        .await?;
                }
                PostStoreAction::Burn => {
                    pt_builder.burn_blob(blob.id.into()).await?;
                }
                PostStoreAction::Keep => (),
                PostStoreAction::Share => {
                    pt_builder.new_shared_blob(blob.id.into()).await?;
                }
            }
        }

        let (ptb, _sui_cost) = pt_builder.finish().await?;
        let res = self.sign_and_send_ptb(ptb).await?;

        if !res.errors.is_empty() {
            tracing::warn!(errors = ?res.errors, "failed to certify blobs on Sui");
            return Err(anyhow!("could not certify blob: {:?}", res.errors).into());
        }

        if post_store != PostStoreAction::Share {
            return Ok(HashMap::new());
        }

        // If the blobs are shared, create a mapping blob ID -> shared_blob_object_id.
        let object_ids = get_created_sui_object_ids_by_type(
            &res,
            &contracts::shared_blob::SharedBlob
                .to_move_struct_tag_with_type_map(&self.read_client.type_origin_map(), &[])?,
        )?;
        ensure!(
            object_ids.len() == blobs_with_certificates.len(),
            "unexpected number of shared blob objects created: {} (expected {})",
            object_ids.len(),
            blobs_with_certificates.len()
        );

        // If there is only one blob, we can directly return the mapping.
        if object_ids.len() == 1 {
            Ok(HashMap::from([(
                blobs_with_certificates[0].0.blob_id,
                object_ids[0],
            )]))
        } else {
            // Fetch all SharedBlob objects and collect them as a mapping blob id
            // to shared blob object id.
            let shared_blobs = self
                .sui_client()
                .get_sui_objects::<SharedBlob>(&object_ids)
                .await?;
            Ok(shared_blobs
                .into_iter()
                .map(|shared_blob| (shared_blob.blob.blob_id, shared_blob.id))
                .collect())
        }
    }

    /// Certifies the specified event blob on Sui, with the given metadata and epoch.
    pub async fn certify_event_blob(
        &mut self,
        blob_metadata: BlobObjectMetadata,
        ending_checkpoint_seq_num: u64,
        epoch: u32,
        node_capability_object_id: ObjectID,
    ) -> SuiClientResult<()> {
        tracing::debug!(
            %node_capability_object_id,
            "calling certify_event_blob"
        );

        let mut pt_builder = self.transaction_builder()?;
        pt_builder
            .certify_event_blob(
                blob_metadata,
                node_capability_object_id.into(),
                ending_checkpoint_seq_num,
                epoch,
            )
            .await?;
        let (ptb, _sui_cost) = pt_builder.finish().await?;
        self.sign_and_send_ptb(ptb).await?;
        Ok(())
    }

    /// Invalidates the specified blob id on Sui, given a certificate that confirms that it is
    /// invalid.
    pub async fn invalidate_blob_id(
        &mut self,
        certificate: &InvalidBlobCertificate,
    ) -> SuiClientResult<()> {
        let mut pt_builder = self.transaction_builder()?;
        pt_builder.invalidate_blob_id(certificate).await?;
        let (ptb, _sui_cost) = pt_builder.finish().await?;
        self.sign_and_send_ptb(ptb).await?;
        Ok(())
    }

    /// Registers a candidate node.
    pub async fn register_candidate(
        &mut self,
        node_parameters: &NodeRegistrationParams,
        proof_of_possession: ProofOfPossession,
    ) -> SuiClientResult<StorageNodeCap> {
        let mut pt_builder = self.transaction_builder()?;
        pt_builder
            .register_candidate(node_parameters, proof_of_possession)
            .await?;
        let (ptb, _sui_cost) = pt_builder.finish().await?;
        let res = self.sign_and_send_ptb(ptb).await?;
        let cap_id = get_created_sui_object_ids_by_type(
            &res,
            &contracts::storage_node::StorageNodeCap
                .to_move_struct_tag_with_type_map(&self.read_client.type_origin_map(), &[])?,
        )?;
        ensure!(
            cap_id.len() == 1,
            "unexpected number of StorageNodeCap created: {}",
            cap_id.len()
        );

        self.sui_client().get_sui_object(cap_id[0]).await
    }

    /// Registers candidate nodes, sending the resulting capability objects to the specified
    /// addresses.
    pub async fn register_candidates(
        &mut self,
        registration_params_with_stake_amounts: Vec<(
            NodeRegistrationParams,
            ProofOfPossession,
            SuiAddress,
        )>,
    ) -> SuiClientResult<Vec<StorageNodeCap>> {
        let count = registration_params_with_stake_amounts.len();

        let mut pt_builder = self.transaction_builder()?;
        for (node_parameters, proof_of_possession, address) in
            registration_params_with_stake_amounts.into_iter()
        {
            let cap = pt_builder
                .register_candidate(&node_parameters, proof_of_possession)
                .await?;
            pt_builder.transfer(Some(address), vec![cap.into()]).await?;
        }
        let (ptb, _sui_cost) = pt_builder.finish().await?;

        let res = self.sign_and_send_ptb(ptb).await?;

        let cap_ids = get_created_sui_object_ids_by_type(
            &res,
            &contracts::storage_node::StorageNodeCap
                .to_move_struct_tag_with_type_map(&self.read_client.type_origin_map(), &[])?,
        )?;
        ensure!(
            cap_ids.len() == count,
            "unexpected number of StorageNodeCap created: {} (expected {count})",
            cap_ids.len(),
        );

        self.sui_client().get_sui_objects(&cap_ids).await
    }

    /// For each entry in `node_ids_with_amounts`, stakes the amount of WAL specified by the second
    /// element of the pair with the node represented by the first element of the pair in a single
    /// PTB.
    pub async fn stake_with_pools(
        &mut self,
        node_ids_with_amounts: &[(ObjectID, u64)],
    ) -> SuiClientResult<Vec<StakedWal>> {
        let count = node_ids_with_amounts.len();
        let mut pt_builder = self.transaction_builder()?;
        for (node_id, amount) in node_ids_with_amounts.iter() {
            pt_builder.stake_with_pool(*amount, *node_id).await?;
        }
        let (ptb, _sui_cost) = pt_builder.finish().await?;
        let res = self.sign_and_send_ptb(ptb).await?;

        let staked_wal = get_created_sui_object_ids_by_type(
            &res,
            &contracts::staked_wal::StakedWal
                .to_move_struct_tag_with_type_map(&self.read_client.type_origin_map(), &[])?,
        )?;
        ensure!(
            staked_wal.len() == count,
            "unexpected number of StakedWal objects created: {} (expected {})",
            staked_wal.len(),
            count
        );

        self.sui_client().get_sui_objects(&staked_wal).await
    }

    /// Call to end voting and finalize the next epoch parameters.
    ///
    /// Can be called once the voting period is over.
    pub async fn voting_end(&mut self) -> SuiClientResult<()> {
        let mut pt_builder = self.transaction_builder()?;
        pt_builder.voting_end().await?;
        let (ptb, _sui_cost) = pt_builder.finish().await?;
        self.sign_and_send_ptb(ptb).await?;
        Ok(())
    }

    /// Call to initialize the epoch change.
    ///
    /// Can be called once the epoch duration is over.
    pub async fn initiate_epoch_change(&mut self) -> SuiClientResult<()> {
        let mut pt_builder = self.transaction_builder()?;
        pt_builder.initiate_epoch_change().await?;
        let (ptb, _sui_cost) = pt_builder.finish().await?;
        self.sign_and_send_ptb(ptb).await?;
        Ok(())
    }

    /// Call to notify the contract that this node is done syncing the specified epoch.
    pub async fn epoch_sync_done(
        &mut self,
        epoch: Epoch,
        node_capability_object_id: ObjectID,
    ) -> SuiClientResult<()> {
        let node_capability: StorageNodeCap = self
            .sui_client()
            .get_sui_object(node_capability_object_id)
            .await?;

        if node_capability.last_epoch_sync_done >= epoch {
            return Err(SuiClientError::LatestAttestedIsMoreRecent);
        }

        tracing::debug!(
            %node_capability,
            "calling epoch_sync_done"
        );

        let mut pt_builder = self.transaction_builder()?;
        pt_builder
            .epoch_sync_done(node_capability.id.into(), epoch)
            .await?;
        let (ptb, _sui_cost) = pt_builder.finish().await?;
        self.sign_and_send_ptb(ptb).await?;
        Ok(())
    }

    async fn set_authorized_for_pool(
        &mut self,
        node_id: ObjectID,
        operation: PoolOperationWithAuthorization,
        authorized: Authorized,
    ) -> SuiClientResult<()> {
        let mut pt_builder = self.transaction_builder()?;
        let authenticated_arg = self
            .get_authenticated_arg_for_pool(&mut pt_builder, node_id, operation)
            .await?;
        let authorized_arg = pt_builder.authorized_address_or_object(authorized)?;
        match operation {
            PoolOperationWithAuthorization::Commission => {
                pt_builder
                    .set_commission_receiver(node_id, authenticated_arg, authorized_arg)
                    .await?;
            }
            PoolOperationWithAuthorization::Governance => {
                pt_builder
                    .set_governance_authorized(node_id, authenticated_arg, authorized_arg)
                    .await?;
            }
        }
        let (ptb, _sui_cost) = pt_builder.finish().await?;
        self.sign_and_send_ptb(ptb).await?;
        Ok(())
    }

    /// Given the node ID, checks if the sender is authorized to perform the operation (either as
    /// sender or by owning the corresponding object) and returns an `Authenticated` Move type as
    /// result argument.
    async fn get_authenticated_arg_for_pool(
        &mut self,
        pt_builder: &mut WalrusPtbBuilder,
        node_id: ObjectID,
        operation: PoolOperationWithAuthorization,
    ) -> SuiClientResult<Argument> {
        let pool = self.read_client.get_staking_pool(node_id).await?;
        let authorized = match operation {
            PoolOperationWithAuthorization::Commission => pool.commission_receiver,
            PoolOperationWithAuthorization::Governance => pool.governance_authorized,
        };
        match authorized {
            Authorized::Address(receiver) => {
                ensure!(
                    receiver == self.wallet.active_address()?,
                    SuiClientError::NotAuthorizedForPool(node_id)
                );
                pt_builder.authenticate_sender()
            }
            Authorized::Object(receiver) => {
                let object = self
                    .sui_client()
                    .get_object_with_options(receiver, SuiObjectDataOptions::default().with_owner())
                    .await?;
                ensure!(
                    object
                        .owner()
                        .ok_or_else(|| anyhow!("no object owner returned from rpc"))?
                        .get_owner_address()?
                        == self.wallet.active_address()?,
                    SuiClientError::NotAuthorizedForPool(node_id)
                );
                pt_builder.authenticate_with_object(receiver).await
            }
        }
    }

    /// Creates a new [`contracts::wal_exchange::Exchange`] with a 1:1 exchange rate, funds it with
    /// `amount` FROST, and returns its object ID.
    pub async fn create_and_fund_exchange(
        &mut self,
        exchange_package: ObjectID,
        amount: u64,
    ) -> SuiClientResult<ObjectID> {
        tracing::info!("creating a new SUI/WAL exchange");

        let mut pt_builder = self.transaction_builder()?;
        pt_builder
            .create_and_fund_exchange(exchange_package, amount)
            .await?;
        let (ptb, _sui_cost) = pt_builder.finish().await?;
        let res = self.sign_and_send_ptb(ptb).await?;
        let exchange_id = get_created_sui_object_ids_by_type(
            &res,
            &contracts::wal_exchange::Exchange
                .to_move_struct_tag_with_package(exchange_package, &[])?,
        )?;
        ensure!(
            exchange_id.len() == 1,
            "unexpected number of `Exchange`s created: {}",
            exchange_id.len()
        );
        Ok(exchange_id[0])
    }

    /// Exchanges the given `amount` of SUI (in MIST) for WAL using the shared exchange.
    pub async fn exchange_sui_for_wal(
        &mut self,
        exchange_id: ObjectID,
        amount: u64,
    ) -> SuiClientResult<()> {
        tracing::debug!(amount, "exchanging SUI/MIST for WAL/FROST");

        let mut pt_builder = self.transaction_builder()?;
        pt_builder.exchange_sui_for_wal(exchange_id, amount).await?;
        let (ptb, sui_cost) = pt_builder.finish().await?;
        self.sign_and_send_ptb_with_additional_gas_coin_balance(ptb, sui_cost)
            .await?;
        Ok(())
    }

    /// Deletes the specified blob from the wallet's storage.
    pub async fn delete_blob(&mut self, blob_object_id: ObjectID) -> SuiClientResult<()> {
        let mut pt_builder = self.transaction_builder()?;
        pt_builder.delete_blob(blob_object_id.into()).await?;
        let (ptb, _sui_cost) = pt_builder.finish().await?;
        self.sign_and_send_ptb(ptb).await?;
        Ok(())
    }

    /// Returns a new [`WalrusPtbBuilder`] for the client.
    pub fn transaction_builder(&mut self) -> SuiClientResult<WalrusPtbBuilder> {
        Ok(WalrusPtbBuilder::new(
            self.read_client.clone(),
            self.wallet.active_address()?,
        ))
    }

    /// Signs and sends a programmable transaction with no additional gas coin balance.
    ///
    /// This is the default case for any transactions that only use sui for paying gas. If the
    /// transaction uses sui for other purposes, the function
    /// [`Self::sign_and_send_ptb_with_additional_gas_coin_balance`] should be used instead.
    pub async fn sign_and_send_ptb(
        &mut self,
        programmable_transaction: ProgrammableTransaction,
    ) -> SuiClientResult<SuiTransactionBlockResponse> {
        self.sign_and_send_ptb_inner(programmable_transaction, 0, 0)
            .await
    }

    /// Signs and sends a programmable transaction with an additional gas coin balance.
    ///
    /// This is useful for transactions that use sui in the transaction which is split off
    /// from the gas coin. The `additional_gas_coin_balance` is the amount of sui that is
    /// used in the transaction for anything except gas.
    pub async fn sign_and_send_ptb_with_additional_gas_coin_balance(
        &mut self,
        programmable_transaction: ProgrammableTransaction,
        additional_gas_coin_balance: u64,
    ) -> SuiClientResult<SuiTransactionBlockResponse> {
        self.sign_and_send_ptb_inner(programmable_transaction, additional_gas_coin_balance, 0)
            .await
    }

    /// Signs and sends a programmable transaction with a minimum gas coin balance.
    ///
    /// This is useful mainly for merging sui coins, since it allows to set the full balance as
    /// minimum gas coin balance but still have the gas budget be estimated.
    async fn sign_and_send_ptb_with_min_gas_coin_balance(
        &mut self,
        programmable_transaction: ProgrammableTransaction,
        minimum_gas_coin_balance: u64,
    ) -> SuiClientResult<SuiTransactionBlockResponse> {
        self.sign_and_send_ptb_inner(programmable_transaction, 0, minimum_gas_coin_balance)
            .await
    }

    async fn sign_and_send_ptb_inner(
        &mut self,
        programmable_transaction: ProgrammableTransaction,
        additional_gas_coin_balance: u64,
        minimum_gas_coin_balance: u64,
    ) -> SuiClientResult<SuiTransactionBlockResponse> {
        // Get the current gas price from the network
        let gas_price = self.wallet.get_reference_gas_price().await?;
        let wallet_address = self.wallet.active_address()?;

        // Estimate the gas budget unless explicitly set.
        let gas_budget = if let Some(budget) = self.gas_budget {
            budget
        } else {
            let tx_kind =
                TransactionKind::ProgrammableTransaction(programmable_transaction.clone());
            self.read_client
                .sui_client()
                .estimate_gas_budget(wallet_address, tx_kind, gas_price)
                .await?
        };

        let min_gas_coin_balance =
            minimum_gas_coin_balance.max(gas_budget + additional_gas_coin_balance);

        // Construct the transaction with gas coins that meet the minimum balance requirement
        let transaction = TransactionData::new_programmable(
            wallet_address,
            self.get_compatible_gas_coins(min_gas_coin_balance).await?,
            programmable_transaction,
            gas_budget,
            gas_price,
        );

        // Sign the transaction with the wallet's keys
        let signed_transaction = self.wallet.sign_transaction(&transaction);

        // Execute the transaction and wait for response
        let response = self
            .sui_client()
            .execute_transaction(signed_transaction)
            .await?;

        // Check transaction execution status from effects
        match response
            .effects
            .as_ref()
            .ok_or_else(|| anyhow!("No transaction effects in response"))?
            .status()
        {
            SuiExecutionStatus::Success => Ok(response),
            SuiExecutionStatus::Failure { error } => {
                // Convert execution error into client error
                // Try parsing congestion error first, fallback to general execution error
                Err(
                    SuiClientError::parse_congestion_error(error.as_str()).unwrap_or_else(|_| {
                        SuiClientError::TransactionExecutionError(error.as_str().into())
                    }),
                )
            }
        }
    }

    async fn get_compatible_gas_coins(
        &mut self,
        min_balance: u64,
    ) -> SuiClientResult<Vec<ObjectRef>> {
        Ok(self
            .read_client
            .get_coins_with_total_balance(
                self.wallet.active_address()?,
                CoinType::Sui,
                min_balance,
                vec![],
            )
            .await?
            .iter()
            .map(Coin::object_ref)
            .collect())
    }

    /// Merges the WAL and SUI coins owned by the wallet of the contract client.
    pub async fn merge_coins(&mut self) -> SuiClientResult<()> {
        let mut tx_builder = self.transaction_builder()?;
        let address = self.wallet.active_address()?;
        let sui_balance = self.sui_client().get_balance(address, None).await?;
        let wal_balance = self
            .sui_client()
            .get_balance(address, Some(self.read_client().wal_coin_type().to_owned()))
            .await?;

        if wal_balance.coin_object_count > 1 {
            tx_builder
                .fill_wal_balance(wal_balance.total_balance as u64)
                .await?;
        }

        if sui_balance.coin_object_count > 1 || wal_balance.coin_object_count > 1 {
            self.sign_and_send_ptb_with_min_gas_coin_balance(
                tx_builder.finish().await?.0,
                sui_balance.total_balance as u64,
            )
            .await?;
        }

        Ok(())
    }

    /// Sends the `amount` gas to the provided `address`.
    pub async fn send_sui(&mut self, amount: u64, address: SuiAddress) -> SuiClientResult<()> {
        let mut pt_builder = ProgrammableTransactionBuilder::new();

        pt_builder.pay_sui(vec![address], vec![amount])?;
        self.sign_and_send_ptb_with_additional_gas_coin_balance(pt_builder.finish(), amount)
            .await?;
        Ok(())
    }

    /// Sends the `amount` WAL to the provided `address`.
    pub async fn send_wal(&mut self, amount: u64, address: SuiAddress) -> SuiClientResult<()> {
        tracing::debug!(%address, "sending WAL to address");
        let mut pt_builder = self.transaction_builder()?;

        pt_builder.pay_wal(address, amount).await?;
        let (ptb, _) = pt_builder.finish().await?;
        self.sign_and_send_ptb(ptb).await?;
        Ok(())
    }

    /// Burns the blob objects with the given object IDs.
    ///
    /// May use multiple PTBs in sequence to burn all the given object IDs.
    pub async fn burn_blobs(&mut self, blob_object_ids: &[ObjectID]) -> SuiClientResult<()> {
        tracing::debug!(n_blobs = blob_object_ids.len(), "burning blobs");

        for id_block in blob_object_ids.chunks(MAX_BURNS_PER_PTB) {
            let mut pt_builder = self.transaction_builder()?;
            for id in id_block {
                pt_builder.burn_blob(id.into()).await?;
            }
            let (ptb, _) = pt_builder.finish().await?;
            self.sign_and_send_ptb(ptb).await?;
        }

        Ok(())
    }

    /// Funds the shared blob object.
    pub async fn fund_shared_blob(
        &mut self,
        shared_blob_obj_id: ObjectID,
        amount: u64,
    ) -> SuiClientResult<()> {
        let mut pt_builder = self.transaction_builder()?;
        pt_builder
            .fund_shared_blob(shared_blob_obj_id, amount)
            .await?;
        let (ptb, _) = pt_builder.finish().await?;
        self.sign_and_send_ptb(ptb).await?;
        Ok(())
    }

    /// Extends the shared object epoch.
    pub async fn extend_shared_blob(
        &mut self,
        shared_blob_obj_id: ObjectID,
        epochs_ahead: u32,
    ) -> SuiClientResult<()> {
        let mut pt_builder = self.transaction_builder()?;
        pt_builder
            .extend_shared_blob(shared_blob_obj_id, epochs_ahead)
            .await?;
        let (ptb, _) = pt_builder.finish().await?;
        self.sign_and_send_ptb(ptb).await?;
        Ok(())
    }

    /// Shares the blob object with the given object ID. If amount is specified, also fund the blob.
    pub async fn share_and_maybe_fund_blob(
        &mut self,
        blob_obj_id: ObjectID,
        amount: Option<u64>,
    ) -> SuiClientResult<ObjectID> {
        let blob: Blob = self
            .read_client
            .sui_client()
            .get_sui_object(blob_obj_id)
            .await?;
        let mut pt_builder = self.transaction_builder()?;

        if let Some(amount) = amount {
            ensure!(amount > 0, "must fund with non-zero amount");
            pt_builder
                .new_funded_shared_blob(blob.id.into(), amount)
                .await?;
        } else {
            pt_builder.new_shared_blob(blob.id.into()).await?;
        }

        let (ptb, _) = pt_builder.finish().await?;
        let res = self.sign_and_send_ptb(ptb).await?;
        let shared_blob_obj_id = get_created_sui_object_ids_by_type(
            &res,
            &contracts::shared_blob::SharedBlob
                .to_move_struct_tag_with_type_map(&self.read_client.type_origin_map(), &[])?,
        )?;
        ensure!(
            shared_blob_obj_id.len() == 1,
            "unexpected number of `SharedBlob`s created: {}",
            shared_blob_obj_id.len()
        );
        Ok(shared_blob_obj_id[0])
    }

    /// Extends the owned blob object with given epochs_ahead.
    pub async fn extend_blob(
        &mut self,
        blob_obj_id: ObjectID,
        epochs_ahead: EpochCount,
    ) -> SuiClientResult<()> {
        let blob: Blob = self
            .read_client
            .sui_client()
            .get_sui_object(blob_obj_id)
            .await?;
        let mut pt_builder = self.transaction_builder()?;
        pt_builder
            .extend_blob(blob_obj_id.into(), epochs_ahead, blob.storage.storage_size)
            .await?;
        let (ptb, _) = pt_builder.finish().await?;
        self.sign_and_send_ptb(ptb).await?;
        Ok(())
    }

    /// Updates the parameters for a storage node.
    pub async fn update_node_params(
        &mut self,
        node_parameters: NodeUpdateParams,
        node_capability_object_id: ObjectID,
    ) -> SuiClientResult<()> {
        let wallet_address = self.wallet.active_address()?;

        tracing::debug!(
            ?wallet_address,
            network_address = ?node_parameters.network_address,
            "updating node parameters"
        );

        let mut pt_builder = self.transaction_builder()?;
        pt_builder
            .update_node_params(node_capability_object_id.into(), node_parameters)
            .await?;
        let (ptb, _sui_cost) = pt_builder.finish().await?;
        self.sign_and_send_ptb(ptb).await?;
        Ok(())
    }

    #[cfg(any(test, feature = "test-utils"))]
    pub async fn multiple_pay_wal(
        &mut self,
        address: SuiAddress,
        amount: u64,
        n: u64,
    ) -> SuiClientResult<()> {
        let mut pt_builder = self.transaction_builder()?;
        for _ in 0..n {
            pt_builder.pay_wal(address, amount).await?;
        }
        let (ptb, _) = pt_builder.finish().await?;
        self.sign_and_send_ptb(ptb).await?;
        Ok(())
    }
}

impl ReadClient for SuiContractClient {
    async fn storage_price_per_unit_size(&self) -> SuiClientResult<u64> {
        self.read_client.storage_price_per_unit_size().await
    }

    async fn write_price_per_unit_size(&self) -> SuiClientResult<u64> {
        self.read_client.write_price_per_unit_size().await
    }

    async fn storage_and_write_price_per_unit_size(&self) -> SuiClientResult<(u64, u64)> {
        self.read_client
            .storage_and_write_price_per_unit_size()
            .await
    }

    async fn event_stream(
        &self,
        polling_interval: Duration,
        cursor: Option<EventID>,
    ) -> SuiClientResult<impl Stream<Item = ContractEvent>> {
        self.read_client
            .event_stream(polling_interval, cursor)
            .await
    }

    async fn get_blob_event(&self, event_id: EventID) -> SuiClientResult<BlobEvent> {
        self.read_client.get_blob_event(event_id).await
    }

    async fn current_committee(&self) -> SuiClientResult<Committee> {
        self.read_client.current_committee().await
    }

    async fn previous_committee(&self) -> SuiClientResult<Committee> {
        self.read_client.previous_committee().await
    }

    async fn next_committee(&self) -> SuiClientResult<Option<Committee>> {
        self.read_client.next_committee().await
    }

    async fn get_storage_nodes_from_active_set(&self) -> Result<Vec<StorageNode>> {
        self.read_client.get_storage_nodes_from_active_set().await
    }

    async fn get_storage_nodes_from_committee(&self) -> SuiClientResult<Vec<StorageNode>> {
        self.read_client.get_storage_nodes_from_committee().await
    }

    async fn get_storage_nodes_by_ids(&self, node_ids: &[ObjectID]) -> Result<Vec<StorageNode>> {
        self.read_client.get_storage_nodes_by_ids(node_ids).await
    }

    async fn get_blob_attribute(
        &self,
        blob_obj_id: ObjectID,
    ) -> SuiClientResult<Option<BlobAttribute>> {
        self.read_client.get_blob_attribute(blob_obj_id).await
    }

    async fn get_blob_with_attribute(
        &self,
        blob_obj_id: ObjectID,
    ) -> SuiClientResult<BlobWithAttribute> {
        self.read_client.get_blob_with_attribute(blob_obj_id).await
    }

    async fn epoch_state(&self) -> SuiClientResult<EpochState> {
        self.read_client.epoch_state().await
    }

    async fn current_epoch(&self) -> SuiClientResult<Epoch> {
        self.read_client.current_epoch().await
    }

    async fn get_committees_and_state(&self) -> SuiClientResult<CommitteesAndState> {
        self.read_client.get_committees_and_state().await
    }

    async fn fixed_system_parameters(&self) -> SuiClientResult<FixedSystemParameters> {
        self.read_client.fixed_system_parameters().await
    }

    async fn stake_assignment(&self) -> SuiClientResult<HashMap<ObjectID, u64>> {
        self.read_client.stake_assignment().await
    }

    async fn last_certified_event_blob(&self) -> SuiClientResult<Option<EventBlob>> {
        self.read_client.last_certified_event_blob().await
    }

    async fn refresh_package_id(&self) -> SuiClientResult<()> {
        self.read_client.refresh_package_id().await
    }
}

impl fmt::Debug for SuiContractClient {
    fn fmt(&self, f: &mut fmt::Formatter<'_>) -> fmt::Result {
        f.debug_struct("SuiContractClient")
            .field("wallet", &"<redacted>")
            .field("read_client", &self.read_client)
            .field("wallet_address", &self.wallet_address)
            .field("gas_budget", &self.gas_budget)
            .finish()
    }
}

#[cfg(test)]
mod tests {
    use super::*;

    #[test]
    fn test_parse_congestion_error() {
        let error_string = "ExecutionCancelledDueToSharedObjectCongestion { \
            congested_objects: \
            CongestedObjects([0x98ebc47370603fe81d9e15491b2f1443d619d1dab720d586e429ed233e1255c1]) \
        }";

        let error = SuiClientError::parse_congestion_error(error_string);
        assert!(error.is_ok());
        let congestion_error = error.unwrap();
        assert!(matches!(
            congestion_error,
            SuiClientError::SharedObjectCongestion(obj_ids)
                if obj_ids[0] == ObjectID::from_hex_literal(
                    "0x98ebc47370603fe81d9e15491b2f1443d619d1dab720d586e429ed233e1255c1"
                ).unwrap()
        ));
    }
}<|MERGE_RESOLUTION|>--- conflicted
+++ resolved
@@ -762,7 +762,6 @@
             .await
     }
 
-<<<<<<< HEAD
     /// Adds attribute to a blob object.
     ///
     /// If attribute does not exist, it is created with the given key-value pairs.
@@ -836,7 +835,8 @@
             .await
             .remove_blob_attribute_pairs(blob_obj_id, keys)
             .await
-=======
+    }
+
     /// Returns a mutable reference to the wallet.
     ///
     /// This is mainly useful for deployment code where a wallet is used to provide
@@ -844,7 +844,6 @@
     /// operations.
     pub fn wallet_mut(&mut self) -> &mut WalletContext {
         &mut self.inner.get_mut().wallet
->>>>>>> cc48e8f6
     }
 
     /// Sends `n` WAL coins of `amount` to the specified `address`.
