// Copyright (c) Mysten Labs, Inc.
// SPDX-License-Identifier: Apache-2.0

//! Test utilities for `walrus-sui`.

pub mod system_setup;

#[cfg(not(msim))]
use std::sync::mpsc;
use std::{
    collections::BTreeSet,
    fmt::{self, Debug, Formatter},
    path::PathBuf,
    sync::Arc,
};

#[cfg(msim)]
use sui_config::local_ip_utils;
use sui_sdk::{sui_client_config::SuiEnv, wallet_context::WalletContext};
#[cfg(msim)]
use sui_simulator::runtime::NodeHandle;
use sui_types::{
    base_types::{ObjectID, SuiAddress},
    digests::TransactionDigest,
    event::EventID,
    programmable_transaction_builder::ProgrammableTransactionBuilder,
    transaction::TransactionData,
};
use test_cluster::{FullNodeHandle, TestCluster, TestClusterBuilder};
#[cfg(not(msim))]
use tokio::runtime::Runtime;
#[cfg(msim)]
use tokio::sync::mpsc;
use tokio::sync::Mutex;
use walrus_core::{
    keys::{NetworkKeyPair, ProtocolKeyPair},
    BlobId,
    DEFAULT_ENCODING,
};
use walrus_test_utils::WithTempDir;

use crate::{
    client::SuiContractClient,
    config::load_wallet_context_from_path,
    types::{
        BlobCertified,
        BlobDeleted,
        BlobRegistered,
        InvalidBlobId,
        NetworkAddress,
        StorageNode,
    },
    utils::{create_wallet, request_sui_from_faucet, SuiNetwork},
};

/// Default gas budget for some transactions in tests and benchmarks.
const DEFAULT_GAS_BUDGET: u64 = 500_000_000;
const DEFAULT_FUNDING_PER_COIN: u64 = 10_000_000_000;

/// Returns a random `EventID` for testing.
pub fn event_id_for_testing() -> EventID {
    EventID {
        tx_digest: TransactionDigest::random(),
        event_seq: 0,
    }
}

/// Returns an arbitrary (fixed) `EventID` for testing with a variable sequence number.
pub fn fixed_event_id_for_testing(event_seq: u64) -> EventID {
    EventID {
        tx_digest: TransactionDigest::new([42; 32]),
        event_seq,
    }
}

/// Returns an arbitrary (fixed) `ObjectID` for testing.
pub fn object_id_for_testing() -> ObjectID {
    ObjectID::from_single_byte(42)
}

/// Represents a test cluster running within this process or as a separate process.
pub enum LocalOrExternalTestCluster {
    /// A test cluster running within this process.
    Local {
        /// The local test cluster.
        cluster: TestCluster,
    },
    /// A test running in another process.
    External {
        /// The RPC URL of the external test cluster.
        rpc_url: String,
    },
}
impl Debug for LocalOrExternalTestCluster {
    fn fmt(&self, f: &mut Formatter<'_>) -> fmt::Result {
        match self {
            Self::Local { .. } => f.debug_struct("Local").finish(),
            Self::External { rpc_url } => f
                .debug_struct("External")
                .field("rpc_url", rpc_url)
                .finish(),
        }
    }
}

impl LocalOrExternalTestCluster {
    /// Returns the URL of the RPC node.
    pub fn rpc_url(&self) -> String {
        match self {
            LocalOrExternalTestCluster::Local { cluster } => {
                cluster.fullnode_handle.rpc_url.clone()
            }
            LocalOrExternalTestCluster::External { rpc_url, .. } => rpc_url.clone(),
        }
    }
}

/// Handle for the global Sui test cluster.
pub struct TestClusterHandle {
    wallet_path: Mutex<PathBuf>,
    cluster: LocalOrExternalTestCluster,
    additional_fullnodes: Vec<FullNodeHandle>,

    #[cfg(msim)]
    node_handle: NodeHandle,
}

impl Debug for TestClusterHandle {
    fn fmt(&self, f: &mut Formatter<'_>) -> fmt::Result {
        f.debug_struct("TestClusterHandle").finish()
    }
}

#[cfg(not(msim))]
impl TestClusterHandle {
    // Creates a test Sui cluster using tokio runtime.
    fn new(runtime: &Runtime) -> Self {
        Self::from_env().unwrap_or_else(|| Self::new_on_runtime(runtime, None))
    }

    // Creates a test Sui cluster using tokio runtime.
<<<<<<< HEAD
    #[cfg(not(msim))]
    fn new_on_runtime(runtime: &Runtime, num_additional_fullnodes: Option<usize>) -> Self {
=======
    fn new_on_runtime(runtime: &Runtime) -> Self {
>>>>>>> 6678065e
        tracing::debug!("building global Sui test cluster");
        let (tx, rx) = mpsc::channel();
        runtime.spawn(async move {
            let mut test_cluster = sui_test_cluster().await;
            let wallet_path = test_cluster.wallet().config.path().to_path_buf();

            let mut full_node_handles = vec![];
            if let Some(num_additional_fullnodes) = num_additional_fullnodes {
                for _ in 0..num_additional_fullnodes {
                    let full_node_handle = test_cluster.spawn_new_fullnode().await;
                    full_node_handles.push(full_node_handle);
                }
            }

            tx.send((test_cluster, wallet_path, full_node_handles))
                .expect("can send test cluster");
        });

        let (cluster, wallet_path, full_node_handles) =
            rx.recv().expect("should receive test_cluster");

        Self {
            wallet_path: Mutex::new(wallet_path),
            cluster: LocalOrExternalTestCluster::Local { cluster },
            additional_fullnodes: full_node_handles,
        }
    }

    /// Attempts to construct a handle to an externally running sui cluster.
    ///
    /// If the environment variable `SUI_TEST_CONFIG_DIR` is defined, then the wallet and network
    /// configuration information taken from the the associated Sui files in the specified
    /// directory.
    ///
    /// Returns None if the environment variable is not set.
    fn from_env() -> Option<Self> {
        let config_path = std::env::var("SUI_TEST_CONFIG_DIR").ok()?;
        tracing::debug!("using external Sui test cluster");
        let wallet_path = std::path::Path::new(&config_path)
            .join("client.yaml")
            .into();
        let rpc_url = "http://127.0.0.1:9000".into();
        Some(Self {
            cluster: LocalOrExternalTestCluster::External { rpc_url },
            wallet_path,
            additional_fullnodes: Vec::new(),
        })
    }

<<<<<<< HEAD
    /// Creates a test Sui cluster using deterministic MSIM runtime.
    #[cfg(msim)]
=======
    /// Returns the test cluster reference.
    pub fn cluster(&self) -> &LocalOrExternalTestCluster {
        &self.cluster
    }
}

#[cfg(msim)]
impl TestClusterHandle {
    // Creates a test Sui cluster using deterministic MSIM runtime.
>>>>>>> 6678065e
    async fn new() -> Self {
        Self::new_with_additional_fullnodes(None).await
    }

    /// Creates a test Sui cluster using deterministic MSIM runtime
    /// with the specified number of fullnodes.
    #[cfg(msim)]
    async fn new_with_additional_fullnodes(num_additional_fullnodes: Option<usize>) -> Self {
        let (tx, mut rx) = mpsc::channel(10);
        let handle = sui_simulator::runtime::Handle::current();
        let builder = handle.create_node();
        let node_handle = builder
            .ip(local_ip_utils::get_new_ip().parse().unwrap())
            .init(move || {
                let tx = tx.clone();
                async move {
                    let mut test_cluster = sui_test_cluster().await;
                    let wallet_path = test_cluster.wallet().config.path().to_path_buf();
                    let mut full_node_handles = vec![];
                    if let Some(num_additional_fullnodes) = num_additional_fullnodes {
                        for _ in 0..num_additional_fullnodes {
                            let full_node_handle = test_cluster.spawn_new_fullnode().await;
                            full_node_handles.push(full_node_handle);
                        }
                    }
                    tx.send((test_cluster, wallet_path, full_node_handles))
                        .await
                        .expect("Notifying cluster creation must succeed");
                }
            })
            .build();
        let Some((cluster, wallet_path, full_node_handles)) = rx.recv().await else {
            panic!("Unexpected end of channel");
        };
        Self {
            wallet_path: Mutex::new(wallet_path),
            cluster: LocalOrExternalTestCluster::Local { cluster },
            node_handle,
            additional_fullnodes: full_node_handles,
        }
    }

    /// Returns the local test cluster reference for simtests.
    pub fn cluster(&self) -> &TestCluster {
        let LocalOrExternalTestCluster::Local { ref cluster } = self.cluster else {
            unreachable!("always use a local test cluster in simtests")
        };
        cluster
    }

<<<<<<< HEAD
    /// Returns the URL of the RPC node.
    pub fn rpc_url(&self) -> String {
        self.cluster.rpc_url()
    }

    /// Returns the additional fullnodes.
    pub fn additional_rpc_urls(&self) -> Vec<String> {
        self.additional_fullnodes
            .iter()
            .map(|node| node.rpc_url.clone())
            .collect()
    }

=======
>>>>>>> 6678065e
    /// Returns the simulator node handle for the Sui test cluster.
    pub fn sim_node_handle(&self) -> &NodeHandle {
        &self.node_handle
    }

    /// Returns the additional fullnodes.
    pub fn additional_fullnodes(&self) -> &[FullNodeHandle] {
        &self.additional_fullnodes
    }
}

impl TestClusterHandle {
    /// Returns the path to the wallet config file.
    pub async fn wallet_path(&self) -> PathBuf {
        self.wallet_path.lock().await.clone()
    }

    /// Returns the URL of the RPC node.
    pub fn rpc_url(&self) -> String {
        self.cluster.rpc_url()
    }
}

/// Handler for the global Sui test cluster using the tokio runtime.
#[cfg(not(msim))]
pub mod using_tokio {
    use std::{
        sync::{Arc, OnceLock, Weak},
        thread,
    };

    use tokio::{
        runtime::{Builder, Runtime},
        sync::Mutex as TokioMutex,
    };

    use super::TestClusterHandle;

    struct GlobalTestClusterHandler {
        inner: Weak<TokioMutex<TestClusterHandle>>,
        runtime: Runtime,
    }

    impl GlobalTestClusterHandler {
        fn new() -> Self {
            let runtime = thread::spawn(move || {
                Builder::new_multi_thread()
                    .enable_all()
                    .build()
                    .expect("should be able to build runtime")
            })
            .join()
            .expect("should be able to wait for thread to finish");
            Self {
                inner: Weak::new(),
                runtime,
            }
        }

        fn get_test_cluster_handle(&mut self) -> Arc<TokioMutex<TestClusterHandle>> {
            if let Some(handle) = self.inner.upgrade() {
                handle
            } else {
                let handle = Arc::new(tokio::sync::Mutex::new(TestClusterHandle::new(
                    &self.runtime,
                )));
                self.inner = Arc::downgrade(&handle);
                handle
            }
        }
    }

    /// Returns a handle to the global instance of a Sui test cluster and the wallet config path.
    ///
    /// Initializes the test cluster if it doesn't exist yet.
    ///
    /// Wrap the test cluster handle in an `Arc<Mutex<>>` so that the test body can change the
    /// Sui cluster internals.
    pub fn global_sui_test_cluster() -> Arc<TokioMutex<TestClusterHandle>> {
        static CLUSTER: OnceLock<std::sync::Mutex<GlobalTestClusterHandler>> = OnceLock::new();
        CLUSTER
            .get_or_init(|| std::sync::Mutex::new(GlobalTestClusterHandler::new()))
            .lock()
            .unwrap()
            .get_test_cluster_handle()
    }
}

/// Creates a wallet for testing funded with 2 coins by the faucet of the provided network.
pub async fn wallet_for_testing_from_faucet(
    network: &SuiNetwork,
) -> anyhow::Result<WithTempDir<WalletContext>> {
    let mut wallet = temp_dir_wallet(network.env())?;
    let address = wallet.as_mut().active_address()?;
    let sui_client = wallet.as_ref().get_client().await?;
    request_sui_from_faucet(address, network, &sui_client).await?;
    request_sui_from_faucet(address, network, &sui_client).await?;
    Ok(wallet)
}

/// Creates a wallet for testing in a temporary directory.
pub fn temp_dir_wallet(env: SuiEnv) -> anyhow::Result<WithTempDir<WalletContext>> {
    let temp_dir = tempfile::tempdir().expect("temporary directory creation must succeed");
    let wallet = create_wallet(&temp_dir.path().join("wallet_config.yaml"), env, None)?;

    Ok(WithTempDir {
        inner: wallet,
        temp_dir,
    })
}

/// Handler for the global Sui test cluster using the deterministic msim runtime.
#[cfg(msim)]
pub mod using_msim {
    use std::sync::{Arc, Mutex};

    use super::TestClusterHandle;

    /// Returns a handle to a newly created global instance of a Sui test cluster and the wallet
    /// config path.
    ///
    /// Wrap the test cluster handle in an `Arc<Mutex<>>` so that the test body can change the
    /// Sui cluster internals.
    pub async fn global_sui_test_cluster() -> Arc<tokio::sync::Mutex<TestClusterHandle>> {
        Arc::new(tokio::sync::Mutex::new(TestClusterHandle::new().await))
    }

    /// Returns a handle to a newly created global instance of a Sui test cluster with the specified
    /// number of fullnodes.
    pub async fn global_sui_test_cluster_with_additional_fullnodes(
        num_additional_fullnodes: Option<usize>,
    ) -> Arc<TestClusterHandle> {
        Arc::new(TestClusterHandle::new_with_additional_fullnodes(num_additional_fullnodes).await)
    }
}

/// Creates `n_wallets` wallets and funds them with the cluster's initial wallet.
///
/// Funds all the wallets with a single transaction, so as to avoid contention on the cluster's
/// wallet.
///
/// See [`new_wallet_on_sui_test_cluster`] for a similar method that funds a single wallet at a
/// time.
pub async fn create_and_fund_wallets_on_cluster(
    sui_cluster: Arc<tokio::sync::Mutex<TestClusterHandle>>,
    n_wallets: usize,
) -> anyhow::Result<Vec<WithTempDir<WalletContext>>> {
    let sui_cluster = sui_cluster.lock().await;
    let path_guard = sui_cluster.wallet_path.lock().await;
    // Load the cluster's wallet from file instead of using the wallet stored in the cluster.
    // This prevents tasks from being spawned in the current runtime that are expected by
    // the wallet to continue running.
    let mut cluster_wallet = load_wallet_context_from_path(Some(path_guard.as_path()))?;

    let mut wallets = vec![];
    let mut addresses = vec![];
    for _ in 0..n_wallets {
        let mut wallet = wallet_for_testing(&mut cluster_wallet, false).await?;
        addresses.push(
            wallet
                .inner
                .active_address()
                .expect("newly created wallet has an active address"),
        );
        wallets.push(wallet);
    }

    fund_addresses(&mut cluster_wallet, addresses).await?;

    drop(path_guard);
    Ok(wallets)
}

/// Returns a new wallet on the global Sui test cluster.
pub async fn new_wallet_on_sui_test_cluster(
    sui_cluster: Arc<tokio::sync::Mutex<TestClusterHandle>>,
) -> anyhow::Result<WithTempDir<WalletContext>> {
    let sui_cluster = sui_cluster.lock().await;
    let path_guard = sui_cluster.wallet_path.lock().await;
    // Load the cluster's wallet from file instead of using the wallet stored in the cluster.
    // This prevents tasks from being spawned in the current runtime that are expected by
    // the wallet to continue running.
    let mut cluster_wallet = load_wallet_context_from_path(Some(path_guard.as_path()))?;
    let wallet = wallet_for_testing(&mut cluster_wallet, true).await?;
    drop(path_guard);
    Ok(wallet)
}

/// Returns a new `SuiContractClient` on the global Sui test cluster.
pub async fn new_contract_client_on_sui_test_cluster(
    sui_cluster_handle: Arc<tokio::sync::Mutex<TestClusterHandle>>,
    existing_client: &SuiContractClient,
) -> anyhow::Result<WithTempDir<SuiContractClient>> {
    let contract_config = existing_client.read_client().contract_config();
    let walrus_client = new_wallet_on_sui_test_cluster(sui_cluster_handle)
        .await?
        .and_then_async(|wallet| {
            SuiContractClient::new(
                wallet,
                &contract_config,
                existing_client.read_client().backoff_config().clone(),
                None,
            )
        })
        .await?;
    Ok(walrus_client)
}

/// Creates and returns a Sui test cluster.
pub async fn sui_test_cluster() -> TestCluster {
    TestClusterBuilder::new()
        .with_num_validators(1)
        .disable_fullnode_pruning()
        .build()
        .await
}

/// Creates a wallet for testing in the same network as `funding_wallet`, funded by
/// `funding_wallet` by transferring at least two gas objects.
pub async fn wallet_for_testing(
    funding_wallet: &mut WalletContext,
    funded: bool,
) -> anyhow::Result<WithTempDir<WalletContext>> {
    let temp_dir = tempfile::tempdir().expect("temporary directory creation must succeed");

    let mut wallet = create_wallet(
        &temp_dir.path().join("wallet_config.yaml"),
        funding_wallet.config.get_active_env()?.to_owned(),
        None,
    )?;

    if funded {
        fund_addresses(funding_wallet, vec![wallet.active_address()?]).await?;
    }

    Ok(WithTempDir {
        inner: wallet,
        temp_dir,
    })
}

/// Funds the `recipients` with gas objects with [`DEFAULT_FUNDING_PER_COIN`] SUI each.
async fn fund_addresses(
    funding_wallet: &mut WalletContext,
    recipients: Vec<SuiAddress>,
) -> anyhow::Result<()> {
    let sender = funding_wallet.active_address()?;

    let gas_coin = funding_wallet
        .gas_for_owner_budget(sender, DEFAULT_GAS_BUDGET, BTreeSet::new())
        .await?
        .1
        .object_ref();

    let mut ptb = ProgrammableTransactionBuilder::new();

    let amounts = vec![DEFAULT_FUNDING_PER_COIN; recipients.len()];
    ptb.pay_sui(recipients, amounts)?;

    let transaction = TransactionData::new_programmable(
        sender,
        vec![gas_coin],
        ptb.finish(),
        DEFAULT_GAS_BUDGET,
        funding_wallet.get_reference_gas_price().await?,
    );
    funding_wallet
        .execute_transaction_may_fail(funding_wallet.sign_transaction(&transaction))
        .await?;

    Ok(())
}

/// Trait to provide an event with the specified `blob_id` for testing.
pub trait EventForTesting {
    /// Returns an event with the specified `blob_id` for testing.
    fn for_testing(blob_id: BlobId) -> Self;
}

impl EventForTesting for BlobRegistered {
    fn for_testing(blob_id: BlobId) -> Self {
        Self {
            epoch: 1,
            blob_id,
            size: 10000,
            encoding_type: DEFAULT_ENCODING,
            end_epoch: 42,
            deletable: false,
            object_id: ObjectID::random(),
            event_id: event_id_for_testing(),
        }
    }
}

impl EventForTesting for BlobCertified {
    fn for_testing(blob_id: BlobId) -> Self {
        Self {
            epoch: 1,
            blob_id,
            end_epoch: 42,
            deletable: false,
            object_id: ObjectID::random(),
            is_extension: false,
            event_id: event_id_for_testing(),
        }
    }
}

impl EventForTesting for BlobDeleted {
    fn for_testing(blob_id: BlobId) -> Self {
        Self {
            epoch: 1,
            blob_id,
            end_epoch: 42,
            object_id: ObjectID::random(),
            was_certified: true,
            event_id: event_id_for_testing(),
        }
    }
}

impl EventForTesting for InvalidBlobId {
    fn for_testing(blob_id: BlobId) -> Self {
        Self {
            epoch: 1,
            blob_id,
            event_id: event_id_for_testing(),
        }
    }
}

/// Creates a new StorageNode object representing on chain storage node for testing.
pub fn new_move_storage_node_for_testing() -> StorageNode {
    StorageNode {
        name: "test".to_string(),
        node_id: ObjectID::random(),
        network_address: NetworkAddress("127.0.0.1:8080".to_string()),
        public_key: ProtocolKeyPair::generate().public().clone(),
        next_epoch_public_key: None,
        network_public_key: NetworkKeyPair::generate().public().clone(),
        metadata: ObjectID::random(),
        shard_ids: vec![],
    }
}<|MERGE_RESOLUTION|>--- conflicted
+++ resolved
@@ -139,12 +139,8 @@
     }
 
     // Creates a test Sui cluster using tokio runtime.
-<<<<<<< HEAD
     #[cfg(not(msim))]
     fn new_on_runtime(runtime: &Runtime, num_additional_fullnodes: Option<usize>) -> Self {
-=======
-    fn new_on_runtime(runtime: &Runtime) -> Self {
->>>>>>> 6678065e
         tracing::debug!("building global Sui test cluster");
         let (tx, rx) = mpsc::channel();
         runtime.spawn(async move {
@@ -194,10 +190,6 @@
         })
     }
 
-<<<<<<< HEAD
-    /// Creates a test Sui cluster using deterministic MSIM runtime.
-    #[cfg(msim)]
-=======
     /// Returns the test cluster reference.
     pub fn cluster(&self) -> &LocalOrExternalTestCluster {
         &self.cluster
@@ -207,7 +199,6 @@
 #[cfg(msim)]
 impl TestClusterHandle {
     // Creates a test Sui cluster using deterministic MSIM runtime.
->>>>>>> 6678065e
     async fn new() -> Self {
         Self::new_with_additional_fullnodes(None).await
     }
@@ -258,7 +249,18 @@
         cluster
     }
 
-<<<<<<< HEAD
+    /// Returns the simulator node handle for the Sui test cluster.
+    pub fn sim_node_handle(&self) -> &NodeHandle {
+        &self.node_handle
+    }
+}
+
+impl TestClusterHandle {
+    /// Returns the path to the wallet config file.
+    pub async fn wallet_path(&self) -> PathBuf {
+        self.wallet_path.lock().await.clone()
+    }
+
     /// Returns the URL of the RPC node.
     pub fn rpc_url(&self) -> String {
         self.cluster.rpc_url()
@@ -272,28 +274,9 @@
             .collect()
     }
 
-=======
->>>>>>> 6678065e
-    /// Returns the simulator node handle for the Sui test cluster.
-    pub fn sim_node_handle(&self) -> &NodeHandle {
-        &self.node_handle
-    }
-
     /// Returns the additional fullnodes.
     pub fn additional_fullnodes(&self) -> &[FullNodeHandle] {
         &self.additional_fullnodes
-    }
-}
-
-impl TestClusterHandle {
-    /// Returns the path to the wallet config file.
-    pub async fn wallet_path(&self) -> PathBuf {
-        self.wallet_path.lock().await.clone()
-    }
-
-    /// Returns the URL of the RPC node.
-    pub fn rpc_url(&self) -> String {
-        self.cluster.rpc_url()
     }
 }
 
@@ -388,7 +371,7 @@
 /// Handler for the global Sui test cluster using the deterministic msim runtime.
 #[cfg(msim)]
 pub mod using_msim {
-    use std::sync::{Arc, Mutex};
+    use std::sync::Arc;
 
     use super::TestClusterHandle;
 
@@ -405,8 +388,10 @@
     /// number of fullnodes.
     pub async fn global_sui_test_cluster_with_additional_fullnodes(
         num_additional_fullnodes: Option<usize>,
-    ) -> Arc<TestClusterHandle> {
-        Arc::new(TestClusterHandle::new_with_additional_fullnodes(num_additional_fullnodes).await)
+    ) -> Arc<tokio::sync::Mutex<TestClusterHandle>> {
+        Arc::new(tokio::sync::Mutex::new(
+            TestClusterHandle::new_with_additional_fullnodes(num_additional_fullnodes).await,
+        ))
     }
 }
 
