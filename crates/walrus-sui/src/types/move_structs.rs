--- conflicted
+++ resolved
@@ -455,13 +455,8 @@
     const CONTRACT_STRUCT: StructTag<'static> = contracts::system_state_inner::SystemStateInnerV1;
 }
 
-<<<<<<< HEAD
 #[tracing::instrument(err, skip_all)]
-fn deserialize_table<'de, D>(deserializer: D) -> Result<ObjectID, D::Error>
-=======
-#[instrument(err, skip_all)]
 fn deserialize_bag_or_table<'de, D>(deserializer: D) -> Result<ObjectID, D::Error>
->>>>>>> 2ced143a
 where
     D: Deserializer<'de>,
 {
