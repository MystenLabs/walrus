--- conflicted
+++ resolved
@@ -131,15 +131,6 @@
         }
     }
 
-<<<<<<< HEAD
-    /// Get a value from the metadata by key.
-    pub fn get<K: AsRef<str>>(&self, key: K) -> Option<&String> {
-        self.metadata
-            .contents
-            .iter()
-            .find(|e| e.key == key.as_ref())
-            .map(|e| &e.value)
-=======
     /// Get a cloned copy of the value associated with a key. Returns `None` if
     /// the key doesn't exist. Accepts any type that implements `AsRef<str>`.
     pub fn get<Q: AsRef<str>>(&self, key: &Q) -> Option<String> {
@@ -176,7 +167,6 @@
 
     fn size_hint(&self) -> (usize, Option<usize>) {
         self.inner.size_hint()
->>>>>>> 17c93c48
     }
 }
 
