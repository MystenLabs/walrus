// Copyright (c) Walrus Foundation
// SPDX-License-Identifier: Apache-2.0

//! Infrastructure for retrying RPC calls with backoff, in case there are network errors.
//!
//! Wraps the [`SuiClient`] to introduce retries.

use std::{
    collections::BTreeMap,
    fmt::Debug,
    future::Future,
    str::FromStr,
    sync::Arc,
    time::Duration,
};

use futures::{
    future::{self},
    stream,
    Stream,
    StreamExt,
};
use rand::{
    rngs::{StdRng, ThreadRng},
    Rng as _,
};
use reqwest::Url;
use serde::{de::DeserializeOwned, Serialize};
#[cfg(msim)]
use sui_macros::fail_point_if;
use sui_rpc_api::{client::ResponseExt as _, Client as RpcClient};
use sui_sdk::{
    apis::{EventApi, GovernanceApi},
    error::SuiRpcResult,
    rpc_types::{
        Balance,
        Coin,
        DryRunTransactionBlockResponse,
        ObjectsPage,
        SuiCommittee,
        SuiMoveNormalizedModule,
        SuiMoveNormalizedType,
        SuiObjectDataOptions,
        SuiObjectResponse,
        SuiObjectResponseQuery,
        SuiRawData,
        SuiTransactionBlockEffectsAPI,
        SuiTransactionBlockResponse,
        SuiTransactionBlockResponseOptions,
    },
    wallet_context::WalletContext,
    SuiClient,
    SuiClientBuilder,
};
use sui_storage::blob::Blob;
#[cfg(msim)]
use sui_types::transaction::TransactionDataAPI;
use sui_types::{
    base_types::{ObjectID, SuiAddress, TransactionDigest},
    dynamic_field::derive_dynamic_field_id,
    full_checkpoint_content::CheckpointData,
    messages_checkpoint::CertifiedCheckpointSummary,
    object::Object,
    quorum_driver_types::ExecuteTransactionRequestType::WaitForLocalExecution,
    sui_serde::BigInt,
    transaction::{Transaction, TransactionData, TransactionKind},
    TypeTag,
};
use thiserror::Error;
use tokio::time::Instant;
use tracing::Level;
use url::ParseError;
use walrus_core::ensure;
use walrus_utils::backoff::{BackoffStrategy, ExponentialBackoff, ExponentialBackoffConfig};

use super::{rpc_config::RpcFallbackConfig, SuiClientError, SuiClientResult};
use crate::{
    client::SuiClientMetricSet,
    contracts::{self, AssociatedContractStruct, TypeOriginMap},
    types::move_structs::{Key, Subsidies, SuiDynamicField, SystemObjectForDeserialization},
    utils::get_sui_object_from_object_response,
};

/// The list of HTTP status codes that are retriable.
const RETRIABLE_RPC_ERRORS: &[&str] = &["429", "500", "502"];
/// The list of gRPC status codes that are retriable.
const RETRIABLE_GRPC_ERRORS: &[tonic::Code] = &[
    tonic::Code::ResourceExhausted,
    tonic::Code::Internal,
    tonic::Code::Unavailable,
    tonic::Code::DeadlineExceeded,
];

/// The gas overhead to add to the gas budget to ensure that the transaction will succeed.
/// Set based on `GAS_SAFE_OVERHEAD` in the sui CLI. Used for gas budget estimation.
const GAS_SAFE_OVERHEAD: u64 = 1000;

/// The maximum gas allowed in a transaction, in MIST (50 SUI). Used for gas budget estimation.
const MAX_GAS_BUDGET: u64 = 50_000_000_000;

/// The maximum number of objects to get in a single RPC call.
pub(crate) const MULTI_GET_OBJ_LIMIT: usize = 50;

/// Trait to test if an error is produced by a temporary RPC failure and can be retried.
pub trait RetriableRpcError: Debug {
    /// Returns `true` if the error is a retriable network error.
    fn is_retriable_rpc_error(&self) -> bool;
}

/// Trait to convert an error to a string.
pub trait ToErrorType {
    /// Returns the error type as a string.
    fn to_error_type(&self) -> String;
}

impl RetriableRpcError for anyhow::Error {
    fn is_retriable_rpc_error(&self) -> bool {
        self.downcast_ref::<sui_sdk::error::Error>()
            .map(|error| error.is_retriable_rpc_error())
            .unwrap_or(false)
    }
}

impl RetriableRpcError for sui_sdk::error::Error {
    fn is_retriable_rpc_error(&self) -> bool {
        if let sui_sdk::error::Error::RpcError(rpc_error) = self {
            let error_string = rpc_error.to_string();
            if RETRIABLE_RPC_ERRORS
                .iter()
                .any(|&s| error_string.contains(s))
            {
                return true;
            }
        }
        false
    }
}

impl RetriableRpcError for SuiClientError {
    fn is_retriable_rpc_error(&self) -> bool {
        match self {
            SuiClientError::SuiSdkError(error) => error.is_retriable_rpc_error(),
            SuiClientError::Internal(error) => error.is_retriable_rpc_error(),
            _ => false,
        }
    }
}

impl RetriableRpcError for tonic::Status {
    fn is_retriable_rpc_error(&self) -> bool {
        RETRIABLE_GRPC_ERRORS.contains(&self.code())
    }
}

impl RetriableRpcError for CheckpointDownloadError {
    fn is_retriable_rpc_error(&self) -> bool {
        match self {
            CheckpointDownloadError::RequestFailed(error) => error
                .status()
                .map(|status| status.is_server_error() || status.as_u16() == 429)
                .unwrap_or(false),
            _ => false,
        }
    }
}

impl RetriableRpcError for RetriableClientError {
    fn is_retriable_rpc_error(&self) -> bool {
        match self {
            Self::RpcError(status) => status.is_retriable_rpc_error(),
            Self::TimeoutError(_) => true,
            Self::FallbackError(fallback_error) => fallback_error.is_retriable_rpc_error(),
            Self::Other(_) => false,
        }
    }
}

/// A guard that records the number of retries and the result of an RPC call.
struct RetryCountGuard {
    method: String,
    count: u64,
    metrics: Arc<SuiClientMetricSet>,
    status: String,
}

impl RetryCountGuard {
    fn new(metrics: Arc<SuiClientMetricSet>, method: &str) -> Self {
        Self {
            method: method.to_string(),
            count: 0,
            metrics,
            status: "success".to_string(),
        }
    }

    pub fn record_result<T, E>(&mut self, value: Result<&T, &E>)
    where
        E: ToErrorType,
    {
        match value {
            Ok(_) => self.status = "success".to_string(),
            Err(e) => self.status = e.to_error_type(),
        }
        self.count += 1;
    }
}

impl Drop for RetryCountGuard {
    fn drop(&mut self) {
        if self.count > 1 {
            self.metrics
                .record_rpc_retry_count(self.method.as_str(), self.count, &self.status);
        }
    }
}

/// Retries the given function while it returns retriable errors.[
async fn retry_rpc_errors<S, F, T, E, Fut>(
    mut strategy: S,
    mut func: F,
    metrics: Option<Arc<SuiClientMetricSet>>,
    method: &str,
) -> Result<T, E>
where
    S: BackoffStrategy,
    F: FnMut() -> Fut,
    Fut: Future<Output = Result<T, E>>,
    E: RetriableRpcError + ToErrorType,
{
    let mut retry_guard = metrics
        .as_ref()
        .map(|m| RetryCountGuard::new(m.clone(), method));

    loop {
        let start = Instant::now();
        let value = func().await;

        if let Some(metrics) = &metrics {
            metrics.record_rpc_call(
                method,
                &match value.as_ref() {
                    Ok(_) => "success".to_string(),
                    Err(e) => e.to_error_type(),
                },
                start.elapsed(),
            );
        }

        if let Some(retry_guard) = &mut retry_guard {
            retry_guard.record_result(value.as_ref());
        }

        match value {
            Ok(value) => return Ok(value),
            Err(error) if error.is_retriable_rpc_error() => {
                if let Some(delay) = strategy.next_delay() {
                    tracing::debug!(
                        ?delay,
                        ?error,
                        "attempt failed with retriable RPC error, waiting before retrying"
                    );
                    tokio::time::sleep(delay).await;
                } else {
                    tracing::debug!(
                        "last attempt failed with retriable RPC error, returning last failure value"
                    );
                    return Err(error);
                }
            }
            Err(error) => {
                tracing::debug!("non-retriable error, returning last failure value");
                return Err(error);
            }
        }
    }
}

/// A [`SuiClient`] that retries RPC calls with backoff in case of network errors.
///
/// This retriable client wraps functions from the [`CoinReadApi`][sui_sdk::apis::CoinReadApi] and
/// the [`ReadApi`][sui_sdk::apis::ReadApi] of the [`SuiClient`], and
/// additionally provides some convenience methods.
#[allow(missing_debug_implementations)]
#[derive(Clone)]
pub struct RetriableSuiClient {
    sui_client: SuiClient,
    backoff_config: ExponentialBackoffConfig,
    metrics: Option<Arc<SuiClientMetricSet>>,
}

impl RetriableSuiClient {
    /// Creates a new retriable client.
    ///
    /// NB: If you are creating the sui client from a wallet context, you should use
    /// [`RetriableSuiClient::new_from_wallet`] instead. This is because the wallet context will
    /// make a call to the RPC server in [`WalletContext::get_client`], which may fail without any
    /// retries. `new_from_wallet` will handle this case correctly.
    pub fn new(sui_client: SuiClient, backoff_config: ExponentialBackoffConfig) -> Self {
        RetriableSuiClient {
            sui_client,
            backoff_config,
            metrics: None,
        }
    }

    /// Sets the metrics for the client.
    pub fn with_metrics(mut self, metrics: Option<Arc<SuiClientMetricSet>>) -> Self {
        self.metrics = metrics;
        self
    }

    /// Returns a reference to the inner backoff configuration.
    pub fn backoff_config(&self) -> &ExponentialBackoffConfig {
        &self.backoff_config
    }

    /// Creates a new retriable client from an RCP address.
    pub async fn new_for_rpc<S: AsRef<str>>(
        rpc_address: S,
        backoff_config: ExponentialBackoffConfig,
    ) -> SuiClientResult<Self> {
        let client = SuiClientBuilder::default().build(rpc_address).await?;
        Ok(Self::new(client, backoff_config))
    }

    /// Creates a new retriable client from a wallet context.
    #[tracing::instrument(level = Level::DEBUG, skip_all)]
    pub async fn new_from_wallet(
        wallet: &WalletContext,
        backoff_config: ExponentialBackoffConfig,
    ) -> SuiClientResult<Self> {
        let strategy = backoff_config.get_strategy(ThreadRng::default().gen());
        let client = retry_rpc_errors(
            strategy,
            || async { wallet.get_client().await },
            None,
            "get_client",
        )
        .await?;
        Ok(Self::new(client, backoff_config))
    }

    /// Creates a new retriable client from a wallet context with metrics.
    pub async fn new_from_wallet_with_metrics(
        wallet: &WalletContext,
        backoff_config: ExponentialBackoffConfig,
        metrics: Arc<SuiClientMetricSet>,
    ) -> SuiClientResult<Self> {
        let client = Self::new_from_wallet(wallet, backoff_config).await?;
        Ok(client.with_metrics(Some(metrics)))
    }
    // Reimplementation of the `SuiClient` methods.

    /// Return a list of coins for the given address, or an error upon failure.
    ///
    /// Reimplements the functionality of [`sui_sdk::apis::CoinReadApi::select_coins`] with the
    /// addition of retries on network errors.
    #[tracing::instrument(level = Level::DEBUG, skip_all)]
    pub async fn select_coins(
        &self,
        address: SuiAddress,
        coin_type: Option<String>,
        amount: u128,
        exclude: Vec<ObjectID>,
    ) -> SuiRpcResult<Vec<Coin>> {
        retry_rpc_errors(
            self.get_strategy(),
            || async {
                self.select_coins_inner(address, coin_type.clone(), amount, exclude.clone())
                    .await
            },
            self.metrics.clone(),
            "select_coins",
        )
        .await
    }

    /// Returns a list of coins for the given address, or an error upon failure.
    ///
    /// This is a reimplementation of the [`sui_sdk::apis::CoinReadApi::select_coins`] method, but
    /// using [`get_coins_stream_retry`] to handle retriable failures.
    async fn select_coins_inner(
        &self,
        address: SuiAddress,
        coin_type: Option<String>,
        amount: u128,
        exclude: Vec<ObjectID>,
    ) -> SuiRpcResult<Vec<Coin>> {
        let mut total = 0u128;
        let coins = self
            .get_coins_stream_retry(address, coin_type)
            .filter(|coin: &Coin| future::ready(!exclude.contains(&coin.coin_object_id)))
            .take_while(|coin: &Coin| {
                let ready = future::ready(total < amount);
                total += coin.balance as u128;
                ready
            })
            .collect::<Vec<_>>()
            .await;

        if total < amount {
            return Err(sui_sdk::error::Error::InsufficientFund { address, amount });
        }
        Ok(coins)
    }

    /// Returns a stream of coins for the given address.
    ///
    /// This is a reimplementation of the [`sui_sdk::apis::CoinReadApi:::get_coins_stream`] method
    /// in the `SuiClient` struct. Unlike the original implementation, this version will retry
    /// failed RPC calls.
    fn get_coins_stream_retry(
        &self,
        owner: SuiAddress,
        coin_type: Option<String>,
    ) -> impl Stream<Item = Coin> + '_ {
        stream::unfold(
            (
                vec![],
                /* cursor */ None,
                /* has_next_page */ true,
                coin_type,
            ),
            move |(mut data, cursor, has_next_page, coin_type)| async move {
                if let Some(item) = data.pop() {
                    Some((item, (data, cursor, /* has_next_page */ true, coin_type)))
                } else if has_next_page {
                    let page = retry_rpc_errors(
                        self.get_strategy(),
                        || async {
                            self.sui_client
                                .coin_read_api()
                                .get_coins(owner, coin_type.clone(), cursor.clone(), Some(100))
                                .await
                        },
                        self.metrics.clone(),
                        "get_coins",
                    )
                    .await
                    .inspect_err(
                        |error| tracing::warn!(%error, "failed to get coins after retries"),
                    )
                    .ok()?;

                    let mut data = page.data;
                    data.reverse();
                    data.pop().map(|item| {
                        (
                            item,
                            (data, page.next_cursor, page.has_next_page, coin_type),
                        )
                    })
                } else {
                    None
                }
            },
        )
    }

    /// Returns the balance for the given coin type owned by address.
    ///
    /// Calls [`sui_sdk::apis::CoinReadApi::get_balance`] internally.
    #[tracing::instrument(level = Level::DEBUG, skip_all)]
    pub async fn get_balance(
        &self,
        owner: SuiAddress,
        coin_type: Option<String>,
    ) -> SuiRpcResult<Balance> {
        retry_rpc_errors(
            self.get_strategy(),
            || async {
                self.sui_client
                    .coin_read_api()
                    .get_balance(owner, coin_type.clone())
                    .await
            },
            self.metrics.clone(),
            "get_balance",
        )
        .await
    }

    /// Return a paginated response with the objects owned by the given address.
    ///
    /// Calls [`sui_sdk::apis::ReadApi::get_owned_objects`] internally.
    #[tracing::instrument(level = Level::DEBUG, skip_all)]
    pub async fn get_owned_objects(
        &self,
        address: SuiAddress,
        query: Option<SuiObjectResponseQuery>,
        cursor: Option<ObjectID>,
        limit: Option<usize>,
    ) -> SuiRpcResult<ObjectsPage> {
        retry_rpc_errors(
            self.get_strategy(),
            || async {
                self.sui_client
                    .read_api()
                    .get_owned_objects(address, query.clone(), cursor, limit)
                    .await
            },
            self.metrics.clone(),
            "get_owned_objects",
        )
        .await
    }

    /// Returns a [`SuiObjectResponse`] based on the provided [`ObjectID`].
    ///
    /// Calls [`sui_sdk::apis::ReadApi::get_object_with_options`] internally.
    #[tracing::instrument(level = Level::DEBUG, skip_all)]
    pub async fn get_object_with_options(
        &self,
        object_id: ObjectID,
        options: SuiObjectDataOptions,
    ) -> SuiRpcResult<SuiObjectResponse> {
        retry_rpc_errors(
            self.get_strategy(),
            || async {
                self.sui_client
                    .read_api()
                    .get_object_with_options(object_id, options.clone())
                    .await
            },
            self.metrics.clone(),
            "get_object",
        )
        .await
    }

    /// Returns a [`SuiTransactionBlockResponse`] based on the provided [`TransactionDigest`].
    ///
    /// Calls [`sui_sdk::apis::ReadApi::get_transaction_with_options`] internally.
    pub async fn get_transaction_with_options(
        &self,
        digest: TransactionDigest,
        options: SuiTransactionBlockResponseOptions,
    ) -> SuiRpcResult<SuiTransactionBlockResponse> {
        retry_rpc_errors(
            self.get_strategy(),
            || async {
                self.sui_client
                    .read_api()
                    .get_transaction_with_options(digest, options.clone())
                    .await
            },
            self.metrics.clone(),
            "get_transaction",
        )
        .await
    }

    /// Return a list of [SuiObjectResponse] from the given vector of [ObjectID]s.
    ///
    /// Calls [`sui_sdk::apis::ReadApi::multi_get_object_with_options`] internally.
    #[tracing::instrument(level = Level::DEBUG, skip_all)]
    pub async fn multi_get_object_with_options(
        &self,
        object_ids: Vec<ObjectID>,
        options: SuiObjectDataOptions,
    ) -> SuiRpcResult<Vec<SuiObjectResponse>> {
        retry_rpc_errors(
            self.get_strategy(),
            || async {
                self.sui_client
                    .read_api()
                    .multi_get_object_with_options(object_ids.clone(), options.clone())
                    .await
            },
            self.metrics.clone(),
            "multi_get_object",
        )
        .await
    }

    /// Returns a map consisting of the move package name and the normalized module.
    ///
    /// Calls [`sui_sdk::apis::ReadApi::get_normalized_move_modules_by_package`] internally.
    #[tracing::instrument(level = Level::DEBUG, skip_all)]
    pub async fn get_normalized_move_modules_by_package(
        &self,
        package_id: ObjectID,
    ) -> SuiRpcResult<BTreeMap<String, SuiMoveNormalizedModule>> {
        retry_rpc_errors(
            self.get_strategy(),
            || async {
                self.sui_client
                    .read_api()
                    .get_normalized_move_modules_by_package(package_id)
                    .await
            },
            self.metrics.clone(),
            "get_normalized_move_modules_by_package",
        )
        .await
    }

    /// Returns the committee information for the given epoch.
    ///
    /// Calls [`sui_sdk::apis::GovernanceApi::get_committee_info`] internally.
    pub async fn get_committee_info(
        &self,
        epoch: Option<BigInt<u64>>,
    ) -> SuiRpcResult<SuiCommittee> {
        retry_rpc_errors(
            self.get_strategy(),
            || async {
                self.sui_client
                    .governance_api()
                    .get_committee_info(epoch)
                    .await
            },
            self.metrics.clone(),
            "get_committee_info",
        )
        .await
    }

    /// Returns the reference gas price.
    ///
    /// Calls [`sui_sdk::apis::ReadApi::get_reference_gas_price`] internally.
    pub async fn get_reference_gas_price(&self) -> SuiRpcResult<u64> {
        retry_rpc_errors(
            self.get_strategy(),
            || async { self.sui_client.read_api().get_reference_gas_price().await },
            self.metrics.clone(),
            "get_reference_gas_price",
        )
        .await
    }

    /// Executes a transaction dry run.
    ///
    /// Calls [`sui_sdk::apis::ReadApi::dry_run_transaction_block`] internally.
    pub async fn dry_run_transaction_block(
        &self,
        transaction: TransactionData,
    ) -> SuiRpcResult<DryRunTransactionBlockResponse> {
        retry_rpc_errors(
            self.get_strategy(),
            || async {
                self.sui_client
                    .read_api()
                    .dry_run_transaction_block(transaction.clone())
                    .await
            },
            self.metrics.clone(),
            "dry_run_transaction_block",
        )
        .await
    }

    /// Returns a reference to the [`EventApi`].
    ///
    /// Internally calls the [`SuiClient::event_api`] function. Note that no retries are
    /// implemented for this function.
    pub fn event_api(&self) -> &EventApi {
        self.sui_client.event_api()
    }

    /// Returns a reference to the [`GovernanceApi`].
    ///
    /// Internally calls the [`SuiClient::governance_api`] function. Note that no retries are
    /// implemented for this function.
    pub fn governance_api(&self) -> &GovernanceApi {
        self.sui_client.governance_api()
    }

    /// Returns a [`SuiObjectResponse`] based on the provided [`ObjectID`].
    ///
    /// Calls [`sui_sdk::apis::ReadApi::get_object_with_options`] internally.
    #[tracing::instrument(level = Level::DEBUG, skip_all)]
    pub async fn get_sui_object<U>(&self, object_id: ObjectID) -> SuiClientResult<U>
    where
        U: AssociatedContractStruct,
    {
        retry_rpc_errors(
            self.get_strategy(),
            || async {
                get_sui_object_from_object_response(
                    &self
                        .get_object_with_options(
                            object_id,
                            SuiObjectDataOptions::new().with_bcs().with_type(),
                        )
                        .await?,
                )
            },
            self.metrics.clone(),
            "get_sui_object",
        )
        .await
    }

    /// Returns the chain identifier.
    ///
    /// Calls [`sui_sdk::apis::ReadApi::get_chain_identifier`] internally.
    pub async fn get_chain_identifier(&self) -> SuiRpcResult<String> {
        retry_rpc_errors(
            self.get_strategy(),
            || async { self.sui_client.read_api().get_chain_identifier().await },
            self.metrics.clone(),
            "get_chain_identifier",
        )
        .await
    }

    // Other wrapper methods.

    #[tracing::instrument(level = Level::DEBUG, skip_all)]
    pub(crate) async fn get_sui_objects<U>(
        &self,
        object_ids: &[ObjectID],
    ) -> SuiClientResult<Vec<U>>
    where
        U: AssociatedContractStruct,
    {
        let mut responses = vec![];
        for obj_id_batch in object_ids.chunks(MULTI_GET_OBJ_LIMIT) {
            responses.extend(
                self.multi_get_object_with_options(
                    obj_id_batch.to_vec(),
                    SuiObjectDataOptions::new().with_bcs().with_type(),
                )
                .await?,
            );
        }

        responses
            .iter()
            .map(|r| get_sui_object_from_object_response(r))
            .collect::<Result<Vec<_>, _>>()
    }

    pub(crate) async fn get_extended_field<V>(
        &self,
        object_id: ObjectID,
        type_origin_map: &TypeOriginMap,
    ) -> SuiClientResult<V>
    where
        V: DeserializeOwned,
    {
        let key_tag = contracts::extended_field::Key
            .to_move_struct_tag_with_type_map(type_origin_map, &[])?;
        self.get_dynamic_field::<Key, V>(object_id, key_tag.into(), Key { dummy_field: false })
            .await
    }

    #[allow(unused)]
    pub(crate) async fn get_dynamic_field_object<K, V>(
        &self,
        parent: ObjectID,
        key_type: TypeTag,
        key: K,
    ) -> SuiClientResult<V>
    where
        V: AssociatedContractStruct,
        K: DeserializeOwned + Serialize,
    {
        let key_tag = key_type.to_canonical_string(true);
        let key_tag =
            TypeTag::from_str(&format!("0x2::dynamic_object_field::Wrapper<{}>", key_tag))
                .expect("valid type tag");
        let inner_object_id = self.get_dynamic_field(parent, key_tag, key).await?;
        let inner = self.get_sui_object(inner_object_id).await?;
        Ok(inner)
    }

    pub(crate) async fn get_dynamic_field<K, V>(
        &self,
        parent: ObjectID,
        key_type: TypeTag,
        key: K,
    ) -> SuiClientResult<V>
    where
        K: DeserializeOwned + Serialize,
        V: DeserializeOwned,
    {
        let object_id = derive_dynamic_field_id(
            parent,
            &key_type,
            &bcs::to_bytes(&key).expect("key should be serializable"),
        )
        .map_err(|err| SuiClientError::Internal(err.into()))?;

        let field: SuiDynamicField<K, V> = self.get_sui_object(object_id).await?;
        Ok(field.value)
    }

    /// Checks if the Walrus system object exist on chain and returns the Walrus package ID.
    pub(crate) async fn get_system_package_id_from_system_object(
        &self,
        system_object_id: ObjectID,
    ) -> SuiClientResult<ObjectID> {
        let system_object = self
            .get_sui_object::<SystemObjectForDeserialization>(system_object_id)
            .await?;

        let pkg_id = system_object.package_id;
        Ok(pkg_id)
    }

    /// Checks if the Walrus subsidies object exist on chain and returns the subsidies package ID.
    pub(crate) async fn get_subsidies_package_id_from_subsidies_object(
        &self,
        subsidies_object_id: ObjectID,
    ) -> SuiClientResult<ObjectID> {
        let subsidies_object = self
            .get_sui_object::<Subsidies>(subsidies_object_id)
            .await?;

        let pkg_id = subsidies_object.package_id;
        Ok(pkg_id)
    }

    /// Returns the package ID from the type of the given object.
    ///
    /// Note: This returns the package address from the object type, not the newest package ID.
    pub async fn get_package_id_from_object(
        &self,
        object_id: ObjectID,
    ) -> SuiClientResult<ObjectID> {
        let response = self
            .get_object_with_options(
                object_id,
                SuiObjectDataOptions::default().with_type().with_bcs(),
            )
            .await
            .inspect_err(|error| {
                tracing::debug!(%error, %object_id, "unable to get the object");
            })?;

        let pkg_id =
            crate::utils::get_package_id_from_object_response(&response).inspect_err(|error| {
                tracing::debug!(%error, %object_id, "unable to get the package ID from the object");
            })?;
        Ok(pkg_id)
    }

    /// Gets the type origin map for a given package.
    pub(crate) async fn type_origin_map_for_package(
        &self,
        package_id: ObjectID,
    ) -> SuiClientResult<TypeOriginMap> {
        let Ok(Some(SuiRawData::Package(raw_package))) = self
            .get_object_with_options(
                package_id,
                SuiObjectDataOptions::default().with_type().with_bcs(),
            )
            .await?
            .into_object()
            .map(|object| object.bcs)
        else {
            return Err(SuiClientError::WalrusPackageNotFound(package_id));
        };
        Ok(raw_package
            .type_origin_table
            .into_iter()
            .map(|origin| ((origin.module_name, origin.datatype_name), origin.package))
            .collect())
    }

    /// Retrieves the WAL type from the walrus package by getting the type tag of the `Balance`
    /// in the `StakedWal` Move struct.
    #[tracing::instrument(err, skip(self))]
    pub(crate) async fn wal_type_from_package(
        &self,
        package_id: ObjectID,
    ) -> SuiClientResult<String> {
        let normalized_move_modules = self
            .get_normalized_move_modules_by_package(package_id)
            .await?;

        let staked_wal_struct = normalized_move_modules
            .get("staked_wal")
            .and_then(|module| module.structs.get("StakedWal"))
            .ok_or_else(|| SuiClientError::WalTypeNotFound(package_id))?;
        let principal_field_type = staked_wal_struct.fields.iter().find_map(|field| {
            if field.name == "principal" {
                Some(&field.type_)
            } else {
                None
            }
        });
        let Some(SuiMoveNormalizedType::Struct {
            ref type_arguments, ..
        }) = principal_field_type
        else {
            return Err(SuiClientError::WalTypeNotFound(package_id));
        };
        let wal_type = type_arguments
            .first()
            .ok_or_else(|| SuiClientError::WalTypeNotFound(package_id))?;
        let SuiMoveNormalizedType::Struct {
            address,
            module,
            name,
            ..
        } = wal_type
        else {
            return Err(SuiClientError::WalTypeNotFound(package_id));
        };
        ensure!(
            module == "wal" && name == "WAL",
            SuiClientError::WalTypeNotFound(package_id)
        );
        let wal_type = format!("{address}::{module}::{name}");

        tracing::debug!(?wal_type, "WAL type");
        Ok(wal_type)
    }

    /// Calls a dry run with the transaction data to estimate the gas budget.
    ///
    /// This performs the same calculation as the Sui CLI and the TypeScript SDK.
    pub(crate) async fn estimate_gas_budget(
        &self,
        signer: SuiAddress,
        kind: TransactionKind,
        gas_price: u64,
    ) -> SuiClientResult<u64> {
        let dry_run_tx_data = self
            .sui_client
            .transaction_builder()
            .tx_data_for_dry_run(signer, kind, MAX_GAS_BUDGET, gas_price, None, None)
            .await;
        let effects = self
            .dry_run_transaction_block(dry_run_tx_data)
            .await
            .inspect_err(|error| {
                tracing::debug!(%error, "transaction dry run failed");
            })?
            .effects;
        let gas_cost_summary = effects.gas_cost_summary();

        let safe_overhead = GAS_SAFE_OVERHEAD * gas_price;
        let computation_cost_with_overhead = gas_cost_summary.computation_cost + safe_overhead;
        let gas_usage_with_overhead = gas_cost_summary.net_gas_usage() + safe_overhead as i64;
        Ok(computation_cost_with_overhead.max(gas_usage_with_overhead.max(0) as u64))
    }

    /// Executes a transaction.
    #[tracing::instrument(err, skip(self))]
    pub(crate) async fn execute_transaction(
        &self,
        transaction: Transaction,
        method: &str,
    ) -> anyhow::Result<SuiTransactionBlockResponse> {
        // Retry here must use the exact same transaction to avoid locked objects.
        retry_rpc_errors(
            self.get_strategy(),
            || async {
                #[cfg(msim)]
                {
                    maybe_return_injected_error_in_stake_pool_transaction(&transaction)?;
                }
                Ok(self
                    .sui_client
                    .quorum_driver_api()
                    .execute_transaction_block(
                        transaction.clone(),
                        SuiTransactionBlockResponseOptions::new()
                            .with_effects()
                            .with_input()
                            .with_events()
                            .with_object_changes()
                            .with_balance_changes(),
                        Some(WaitForLocalExecution),
                    )
                    .await?)
            },
            self.metrics.clone(),
            method,
        )
        .await
    }

    /// Gets a backoff strategy, seeded from the internal RNG.
    fn get_strategy(&self) -> ExponentialBackoff<StdRng> {
        self.backoff_config.get_strategy(ThreadRng::default().gen())
    }
}

/// Error type for checkpoint download errors.
#[derive(Error, Debug)]
pub enum CheckpointDownloadError {
    /// Failed to construct URL.
    #[error("failed to construct URL: {0}")]
    UrlConstruction(#[from] ParseError),

    /// HTTP request failed.
    #[error("HTTP request failed: {0}")]
    RequestFailed(#[from] reqwest::Error),

    /// Failed to deserialize checkpoint data.
    #[error("failed to deserialize checkpoint data: {0}")]
    DeserializationError(String),
}

/// A client for downloading checkpoint data from a remote server.
#[derive(Clone, Debug)]
pub struct CheckpointBucketClient {
    client: reqwest::Client,
    base_url: Url,
}

impl CheckpointBucketClient {
    /// Creates a new checkpoint download client.
    pub fn new(base_url: Url, timeout: Duration) -> Self {
        let client = reqwest::Client::builder()
            .timeout(timeout)
            .build()
            .expect("should be able to build reqwest client");
        Self { client, base_url }
    }

    /// Downloads a checkpoint from the remote server.
    pub async fn get_full_checkpoint(
        &self,
        sequence_number: u64,
    ) -> Result<CheckpointData, CheckpointDownloadError> {
        let url = self.base_url.join(&format!("{}.chk", sequence_number))?;
        tracing::debug!(%url, "downloading checkpoint from fallback bucket");
        let response = self.client.get(url).send().await?.error_for_status()?;
        let bytes = response.bytes().await?;
        let checkpoint = Blob::from_bytes::<CheckpointData>(&bytes)
            .map_err(|e| CheckpointDownloadError::DeserializationError(e.to_string()))?;
        tracing::debug!(sequence_number, "checkpoint download successful");
        Ok(checkpoint)
    }
}

/// Custom error type for RetriableRpcClient operations
#[derive(Error, Debug)]
pub enum RetriableClientError {
    /// RPC error from the primary client.
    #[error("RPC error: {0}")]
    RpcError(#[from] tonic::Status),

    /// Timeout error from the primary client.
    #[error("primary RPC timeout")]
    TimeoutError(#[from] tokio::time::error::Elapsed),

    /// Error from the fallback client.
    #[error("fallback error: {0}")]
    FallbackError(#[from] CheckpointDownloadError),

    /// Generic error
    #[error("client error: {0}")]
    Other(#[from] anyhow::Error),
}

impl RetriableClientError {
    /// Returns `true` if the error should be handled by the fallback client immediately instead of
    /// retrying the primary client.
    fn should_use_fallback_directly(&self, next_checkpoint: u64) -> bool {
        match self {
            Self::TimeoutError(_) => true,
            Self::RpcError(status) => {
                (status.code() == tonic::Code::NotFound
                    && status
                        .checkpoint_height()
                        .is_some_and(|height| next_checkpoint < height))
                    || (status.code() == tonic::Code::Internal
                        && status.message().contains("missing event"))
            }
            _ => false,
        }
    }
}

/// A [`sui_rpc_api::Client`] that retries RPC calls with backoff in case of network errors.
/// RpcClient is used primarily for retrieving checkpoint data from the Sui RPC server while
/// SuiClient is used for all other RPC calls.
#[derive(Clone)]
pub struct RetriableRpcClient {
    client: RpcClient,
    request_timeout: Duration,
    main_backoff_config: ExponentialBackoffConfig,
    fallback_client: Option<CheckpointBucketClient>,
    quick_retry_config: ExponentialBackoffConfig,
    metrics: Option<Arc<SuiClientMetricSet>>,
}

impl std::fmt::Debug for RetriableRpcClient {
    fn fmt(&self, f: &mut std::fmt::Formatter<'_>) -> std::fmt::Result {
        f.debug_struct("RetriableRpcClient")
            .field("main_backoff_config", &self.main_backoff_config)
            // Skip detailed client debug info since it's not typically useful
            .field("client", &"RpcClient")
            .field("fallback_client", &"CheckpointDownloadClient")
            .finish()
    }
}

impl RetriableRpcClient {
    // TODO(WAL-718): The timeout should ideally be set directly on the tonic client.

    /// Creates a new retriable client.
    pub fn new(
        client: RpcClient,
        request_timeout: Duration,
        backoff_config: ExponentialBackoffConfig,
        fallback_config: Option<RpcFallbackConfig>,
    ) -> Self {
        let fallback_client = fallback_config.as_ref().map(|config| {
            let url = config.checkpoint_bucket.clone();
            CheckpointBucketClient::new(url, request_timeout)
        });

        Self {
            client,
            request_timeout,
            main_backoff_config: backoff_config,
            fallback_client,
            quick_retry_config: fallback_config
                .map(|config| config.quick_retry_config)
                .unwrap_or_else(|| {
                    ExponentialBackoffConfig::new(
                        Duration::from_millis(100),
                        Duration::from_millis(300),
                        Some(5),
                    )
                }),
            metrics: None,
        }
    }

    /// Gets a backoff strategy, seeded from the internal RNG.
    fn get_strategy(&self) -> ExponentialBackoff<StdRng> {
        self.main_backoff_config
            .get_strategy(ThreadRng::default().gen())
    }

    /// Gets a quick retry strategy, seeded from the internal RNG.
    fn get_quick_strategy(&self) -> ExponentialBackoff<StdRng> {
        self.quick_retry_config
            .get_strategy(ThreadRng::default().gen())
    }

    async fn get_full_checkpoint_from_primary(
        &self,
        sequence_number: u64,
    ) -> Result<CheckpointData, RetriableClientError> {
        Ok(tokio::time::timeout(
            self.request_timeout,
            self.client.get_full_checkpoint(sequence_number),
        )
        .await??)
    }

    /// Gets the full checkpoint data for the given sequence number.
    ///
    /// This function will first try to fetch the checkpoint from the primary client. If that fails,
    /// it will try to fetch the checkpoint from the fallback client if configured. If that also
    /// fails, it will return the error from the primary client.
    ///
    /// When the primary client returns a "not found" or "missing event" error, it will use the
    /// fallback client to fetch the checkpoint immediately. For all other errors, it will first
    /// try a quick retry on the primary client before falling back to the fallback client.
    ///
    /// If fallback is not configured, it will retry the primary client with the main retry
    /// strategy.
    #[tracing::instrument(skip(self))]
    pub async fn get_full_checkpoint(
        &self,
        sequence_number: u64,
    ) -> Result<CheckpointData, RetriableClientError> {
        let error = match self.get_full_checkpoint_from_primary(sequence_number).await {
            Ok(checkpoint) => return Ok(checkpoint),
            Err(error) => error,
        };

        tracing::debug!(?error, "primary client error while fetching checkpoint");
        let Some(ref fallback) = self.fallback_client else {
            tracing::debug!("no fallback client configured, retrying primary client");
<<<<<<< HEAD
            return retry_rpc_errors(
                self.get_strategy(),
                || async { self.get_full_checkpoint_from_primary(sequence).await },
                self.metrics.clone(),
                "get_full_checkpoint",
            )
=======
            return retry_rpc_errors(self.get_strategy(), || async {
                self.get_full_checkpoint_from_primary(sequence_number).await
            })
>>>>>>> 6345df33
            .await;
        };

        // For "not found" (pruned) and "missing event" errors, use fallback immediately as the
        // events in full node get pruned by event digest and checkpoint sequence number and newer
        // transactions could have events with the same digest (as the already pruned ones).
<<<<<<< HEAD
        if err.should_use_fallback_directly(sequence) {
            tracing::debug!(
                "using fallback client to fetch checkpoint as error: {:?}",
                err
            );
            return retry_rpc_errors(
                self.get_strategy(),
                || async {
                    fallback
                        .get_full_checkpoint(sequence)
                        .await
                        .map_err(RetriableClientError::from)
                },
                self.metrics.clone(),
                "get_full_checkpoint_fallback",
            )
            .await;
=======
        if error.should_use_fallback_directly(sequence_number) {
            return self
                .get_full_checkpoint_from_fallback_with_retries(fallback, sequence_number)
                .await;
>>>>>>> 6345df33
        }

        // Try a quick retry on the primary client before falling back
        tracing::debug!("performing a quick retry on primary client");
<<<<<<< HEAD
        let quick_retry_result = retry_rpc_errors(
            self.get_quick_strategy(),
            || async { self.get_full_checkpoint_from_primary(sequence).await },
            self.metrics.clone(),
            "get_full_checkpoint_quick_retry",
        )
=======
        let quick_retry_result = retry_rpc_errors(self.get_quick_strategy(), || async {
            self.get_full_checkpoint_from_primary(sequence_number).await
        })
>>>>>>> 6345df33
        .await;

        let Err(quick_retry_error) = quick_retry_result else {
            tracing::debug!("quick retry on primary client succeeded");
            return quick_retry_result;
        };

        // Fall back to the fallback client with the main retry strategy.
        tracing::debug!("falling back to fallback client after quick retry failed");
<<<<<<< HEAD
        retry_rpc_errors(
            self.get_strategy(),
            || async {
                fallback
                    .get_full_checkpoint(sequence)
                    .await
                    .map_err(RetriableClientError::from)
            },
            self.metrics.clone(),
            "get_full_checkpoint_final_fallback",
        )
        .await
        // If fallback fails as well, return the error from the quick retry.
        .map_err(|_| quick_retry_error)
=======
        self.get_full_checkpoint_from_fallback_with_retries(fallback, sequence_number)
            .await
            // If fallback fails as well, return the error from the quick retry.
            .map_err(|_| quick_retry_error)
    }

    async fn get_full_checkpoint_from_fallback_with_retries(
        &self,
        fallback: &CheckpointBucketClient,
        sequence_number: u64,
    ) -> Result<CheckpointData, RetriableClientError> {
        tracing::info!(sequence_number, "fetching checkpoint from fallback client");
        return retry_rpc_errors(self.get_strategy(), || async {
            fallback
                .get_full_checkpoint(sequence_number)
                .await
                .map_err(RetriableClientError::from)
        })
        .await;
>>>>>>> 6345df33
    }

    /// Gets the checkpoint summary for the given sequence number.
    pub async fn get_checkpoint_summary(
        &self,
        sequence: u64,
    ) -> Result<CertifiedCheckpointSummary, RetriableClientError> {
<<<<<<< HEAD
        retry_rpc_errors(
            self.get_strategy(),
            || async {
                Ok(tokio::time::timeout(
                    self.request_timeout,
                    self.client.get_checkpoint_summary(sequence),
                )
                .await??)
            },
            self.metrics.clone(),
            "get_checkpoint_summary",
        )
=======
        let primary_error = match retry_rpc_errors(self.get_strategy(), || async {
            Ok(tokio::time::timeout(
                self.request_timeout,
                self.client.get_checkpoint_summary(sequence),
            )
            .await??)
        })
>>>>>>> 6345df33
        .await
        {
            Ok(summary) => return Ok(summary),
            Err(error) => error,
        };

        let Some(ref fallback) = self.fallback_client else {
            return Err(primary_error);
        };

        tracing::info!("falling back to fallback client to fetch checkpoint summary");
        let checkpoint = self
            .get_full_checkpoint_from_fallback_with_retries(fallback, sequence)
            .await
            // If fallback fails as well, return the error from the quick retry.
            .map_err(|_| primary_error)?;
        Ok(checkpoint.checkpoint_summary)
    }

    /// Gets the latest checkpoint sequence number.
    pub async fn get_latest_checkpoint_summary(
        &self,
    ) -> Result<CertifiedCheckpointSummary, RetriableClientError> {
        retry_rpc_errors(
            self.get_strategy(),
            || async {
                Ok(
                    tokio::time::timeout(self.request_timeout, self.client.get_latest_checkpoint())
                        .await??,
                )
            },
            self.metrics.clone(),
            "get_latest_checkpoint",
        )
        .await
    }

    /// Gets the object with the given ID.
    pub async fn get_object(&self, id: ObjectID) -> Result<Object, RetriableClientError> {
        retry_rpc_errors(
            self.get_strategy(),
            || async {
                Ok(
                    tokio::time::timeout(self.request_timeout, self.client.get_object(id))
                        .await??,
                )
            },
            self.metrics.clone(),
            "get_object",
        )
        .await
    }
}

/// Injects a simulated error for testing retry behavior executing sui transactions.
/// We use stake_with_pool as an example here to incorporate with the test logic in
/// `test_ptb_executor_retriable_error` in `test_client.rs`.
#[cfg(msim)]
fn maybe_return_injected_error_in_stake_pool_transaction(
    transaction: &Transaction,
) -> anyhow::Result<()> {
    // Check if this transaction contains a stake_with_pool operation
    let is_stake_pool_tx = transaction
        .transaction_data()
        .move_calls()
        .iter()
        .any(|(_, _, function_name)| *function_name == contracts::staking::stake_with_pool.name);

    // Early return if this isn't a stake pool transaction
    if !is_stake_pool_tx {
        return Ok(());
    }

    // Check if we should inject an error via the fail point
    let mut should_inject_error = false;
    fail_point_if!("ptb_executor_stake_pool_retriable_error", || {
        should_inject_error = true;
    });

    if should_inject_error {
        tracing::warn!("injecting a retriable RPC error for stake pool transaction");

        // Simulate a retriable RPC error (502 Bad Gateway)
        Err(sui_sdk::error::Error::RpcError(
            jsonrpsee::core::ClientError::Custom(
                "server returned an error status code: 502".into(),
            ),
        ))?;
    }

    Ok(())
}

impl ToErrorType for anyhow::Error {
    fn to_error_type(&self) -> String {
        self.downcast_ref::<sui_sdk::error::Error>()
            .map(|error| error.to_error_type())
            .unwrap_or_else(|| "other".to_string())
    }
}

impl ToErrorType for sui_sdk::error::Error {
    fn to_error_type(&self) -> String {
        match self {
            Self::RpcError(e) => {
                let err_str = e.to_string();
                if err_str.contains("Call") {
                    "rpc_call"
                } else if err_str.contains("Transport") {
                    "rpc_transport"
                } else if err_str.contains("RequestTimeout") {
                    "rpc_timeout"
                } else {
                    "rpc_other"
                }
                .to_string()
            }
            Self::JsonRpcError(_) => "json_rpc".to_string(),
            Self::BcsSerialisationError(_) => "bcs_ser".to_string(),
            Self::JsonSerializationError(_) => "json_ser".to_string(),
            Self::UserInputError(_) => "user_input".to_string(),
            Self::Subscription(_) => "subscription".to_string(),
            Self::FailToConfirmTransactionStatus(_, _) => "tx_confirm".to_string(),
            Self::DataError(_) => "data_error".to_string(),
            Self::ServerVersionMismatch { .. } => "version_mismatch".to_string(),
            Self::InsufficientFund { .. } => "insufficient_fund".to_string(),
            Self::InvalidSignature => "invalid_sig".to_string(),
        }
    }
}

impl ToErrorType for SuiClientError {
    fn to_error_type(&self) -> String {
        match self {
            Self::SuiSdkError(error) => error.to_error_type(),
            _ => "sui_client_error_other".to_string(),
        }
    }
}

impl ToErrorType for tonic::Status {
    fn to_error_type(&self) -> String {
        "other".to_string()
    }
}

impl ToErrorType for RetriableClientError {
    fn to_error_type(&self) -> String {
        match self {
            Self::RpcError(status) => status.to_error_type(),
            Self::FallbackError(_) => "fallback_error".to_string(),
            Self::Other(_) => "other".to_string(),
            Self::TimeoutError(_) => "timeout".to_string(),
        }
    }
}<|MERGE_RESOLUTION|>--- conflicted
+++ resolved
@@ -1174,64 +1174,32 @@
         tracing::debug!(?error, "primary client error while fetching checkpoint");
         let Some(ref fallback) = self.fallback_client else {
             tracing::debug!("no fallback client configured, retrying primary client");
-<<<<<<< HEAD
             return retry_rpc_errors(
                 self.get_strategy(),
-                || async { self.get_full_checkpoint_from_primary(sequence).await },
+                || async { self.get_full_checkpoint_from_primary(sequence_number).await },
                 self.metrics.clone(),
                 "get_full_checkpoint",
             )
-=======
-            return retry_rpc_errors(self.get_strategy(), || async {
-                self.get_full_checkpoint_from_primary(sequence_number).await
-            })
->>>>>>> 6345df33
             .await;
         };
 
         // For "not found" (pruned) and "missing event" errors, use fallback immediately as the
         // events in full node get pruned by event digest and checkpoint sequence number and newer
         // transactions could have events with the same digest (as the already pruned ones).
-<<<<<<< HEAD
-        if err.should_use_fallback_directly(sequence) {
-            tracing::debug!(
-                "using fallback client to fetch checkpoint as error: {:?}",
-                err
-            );
-            return retry_rpc_errors(
-                self.get_strategy(),
-                || async {
-                    fallback
-                        .get_full_checkpoint(sequence)
-                        .await
-                        .map_err(RetriableClientError::from)
-                },
-                self.metrics.clone(),
-                "get_full_checkpoint_fallback",
-            )
-            .await;
-=======
         if error.should_use_fallback_directly(sequence_number) {
             return self
                 .get_full_checkpoint_from_fallback_with_retries(fallback, sequence_number)
                 .await;
->>>>>>> 6345df33
         }
 
         // Try a quick retry on the primary client before falling back
         tracing::debug!("performing a quick retry on primary client");
-<<<<<<< HEAD
         let quick_retry_result = retry_rpc_errors(
             self.get_quick_strategy(),
-            || async { self.get_full_checkpoint_from_primary(sequence).await },
+            || async { self.get_full_checkpoint_from_primary(sequence_number).await },
             self.metrics.clone(),
             "get_full_checkpoint_quick_retry",
         )
-=======
-        let quick_retry_result = retry_rpc_errors(self.get_quick_strategy(), || async {
-            self.get_full_checkpoint_from_primary(sequence_number).await
-        })
->>>>>>> 6345df33
         .await;
 
         let Err(quick_retry_error) = quick_retry_result else {
@@ -1241,22 +1209,6 @@
 
         // Fall back to the fallback client with the main retry strategy.
         tracing::debug!("falling back to fallback client after quick retry failed");
-<<<<<<< HEAD
-        retry_rpc_errors(
-            self.get_strategy(),
-            || async {
-                fallback
-                    .get_full_checkpoint(sequence)
-                    .await
-                    .map_err(RetriableClientError::from)
-            },
-            self.metrics.clone(),
-            "get_full_checkpoint_final_fallback",
-        )
-        .await
-        // If fallback fails as well, return the error from the quick retry.
-        .map_err(|_| quick_retry_error)
-=======
         self.get_full_checkpoint_from_fallback_with_retries(fallback, sequence_number)
             .await
             // If fallback fails as well, return the error from the quick retry.
@@ -1269,14 +1221,18 @@
         sequence_number: u64,
     ) -> Result<CheckpointData, RetriableClientError> {
         tracing::info!(sequence_number, "fetching checkpoint from fallback client");
-        return retry_rpc_errors(self.get_strategy(), || async {
-            fallback
-                .get_full_checkpoint(sequence_number)
-                .await
-                .map_err(RetriableClientError::from)
-        })
+        return retry_rpc_errors(
+            self.get_strategy(),
+            || async {
+                fallback
+                    .get_full_checkpoint(sequence_number)
+                    .await
+                    .map_err(RetriableClientError::from)
+            },
+            self.metrics.clone(),
+            "get_full_checkpoint_from_fallback_with_retries",
+        )
         .await;
->>>>>>> 6345df33
     }
 
     /// Gets the checkpoint summary for the given sequence number.
@@ -1284,8 +1240,7 @@
         &self,
         sequence: u64,
     ) -> Result<CertifiedCheckpointSummary, RetriableClientError> {
-<<<<<<< HEAD
-        retry_rpc_errors(
+        let primary_error = match retry_rpc_errors(
             self.get_strategy(),
             || async {
                 Ok(tokio::time::timeout(
@@ -1297,15 +1252,6 @@
             self.metrics.clone(),
             "get_checkpoint_summary",
         )
-=======
-        let primary_error = match retry_rpc_errors(self.get_strategy(), || async {
-            Ok(tokio::time::timeout(
-                self.request_timeout,
-                self.client.get_checkpoint_summary(sequence),
-            )
-            .await??)
-        })
->>>>>>> 6345df33
         .await
         {
             Ok(summary) => return Ok(summary),
