// Copyright (c) Mysten Labs, Inc.
// SPDX-License-Identifier: Apache-2.0

//! A transaction builder for programmable transactions containing Walrus-related calls.

use std::{
    collections::{BTreeSet, HashSet},
    fmt::Debug,
    str::FromStr,
    sync::Arc,
};

use fastcrypto::traits::ToFromBytes;
use sui_sdk::rpc_types::SuiObjectDataOptions;
use sui_types::{
    base_types::{ObjectID, ObjectType, SuiAddress},
    collection_types::Entry,
    programmable_transaction_builder::ProgrammableTransactionBuilder,
    transaction::{Argument, Command, ObjectArg, ProgrammableTransaction},
    Identifier,
    SUI_CLOCK_OBJECT_ID,
    SUI_CLOCK_OBJECT_SHARED_VERSION,
};
use tokio::sync::OnceCell;
use tracing::instrument;
use walrus_core::{
    messages::{ConfirmationCertificate, InvalidBlobCertificate, ProofOfPossession},
    Epoch,
    EpochCount,
    NetworkPublicKey,
};

use super::{
    read_client::Mutability,
    BlobObjectMetadata,
    BlobPersistence,
    CoinType,
    ReadClient,
    SuiClientError,
    SuiClientResult,
    SuiReadClient,
};
use crate::{
    contracts::{self, FunctionTag},
    types::{
<<<<<<< HEAD
        move_structs::{Authorized, Metadata, WalExchange},
=======
        move_structs::{Authorized, BlobAttribute, WalExchange},
>>>>>>> a8e5dbf0
        NetworkAddress,
        NodeMetadata,
        NodeRegistrationParams,
        NodeUpdateParams,
        SystemObject,
        UpdatePublicKeyParams,
    },
    utils::{price_for_encoded_length, write_price_for_encoded_length},
};

const CLOCK_OBJECT_ARG: ObjectArg = ObjectArg::SharedObject {
    id: SUI_CLOCK_OBJECT_ID,
    initial_shared_version: SUI_CLOCK_OBJECT_SHARED_VERSION,
    mutable: false,
};

/// The maximum number of blobs that can be burned in a single PTB.
/// This number is chosen just below the maximum number of commands in a PTB (1024).
// NB: this should be kept in sync with the maximum number of commands in the Sui `ProtocolConfig`.
pub const MAX_BURNS_PER_PTB: usize = 1000;

#[derive(Debug, Clone, Copy)]
/// A wrapper around an [`Argument`] or an [`ObjectID`] for use in [`WalrusPtbBuilder`].
pub enum ArgumentOrOwnedObject {
    /// An [`Argument`].
    Argument(Argument),
    /// An [`ObjectID`].
    Object(ObjectID),
}

impl From<Argument> for ArgumentOrOwnedObject {
    fn from(arg: Argument) -> Self {
        Self::Argument(arg)
    }
}

impl From<&Argument> for ArgumentOrOwnedObject {
    fn from(arg: &Argument) -> Self {
        Self::Argument(*arg)
    }
}

impl From<ObjectID> for ArgumentOrOwnedObject {
    fn from(obj: ObjectID) -> Self {
        Self::Object(obj)
    }
}

impl From<&ObjectID> for ArgumentOrOwnedObject {
    fn from(obj: &ObjectID) -> Self {
        Self::Object(*obj)
    }
}

/// A PTB builder for Walrus transactions.
pub struct WalrusPtbBuilder {
    pt_builder: ProgrammableTransactionBuilder,
    read_client: Arc<SuiReadClient>,
    tx_wal_balance: u64,
    tx_sui_cost: u64,
    used_wal_coins: BTreeSet<ObjectID>,
    wal_coin_arg: Option<Argument>,
    sender_address: SuiAddress,
    args_to_consume: HashSet<Argument>,
    // TODO(WAL-512): revisit caching system/staking objects in the read client
    // TODO(WAL-514): potentially remove if no longer needed
    /// Caches the system object to allow reading information about e.g. the committee size.
    /// Since the Ptb builder is not long-lived (i.e. transactions may anyway fail across epoch
    /// boundaries), we can cache it for the builder's lifetime.
    system_object: OnceCell<SystemObject>,
}

impl Debug for WalrusPtbBuilder {
    fn fmt(&self, f: &mut std::fmt::Formatter<'_>) -> std::fmt::Result {
        f.debug_struct("WalrusPtbBuilder")
            .field("read_client", &self.read_client)
            .field("tx_wal_balance", &self.tx_wal_balance)
            .field("tx_sui_cost", &self.tx_sui_cost)
            .field("used_wal_coins", &self.used_wal_coins)
            .field("wal_coin_arg", &self.wal_coin_arg)
            .field("sender_address", &self.sender_address)
            .field("args_to_consume", &self.args_to_consume)
            .finish()
    }
}

impl WalrusPtbBuilder {
    /// Constructor for [`WalrusPtbBuilder`].
    pub fn new(read_client: Arc<SuiReadClient>, sender_address: SuiAddress) -> Self {
        Self {
            pt_builder: ProgrammableTransactionBuilder::new(),
            read_client,
            tx_wal_balance: 0,
            tx_sui_cost: 0,
            used_wal_coins: BTreeSet::new(),
            wal_coin_arg: None,
            sender_address,
            args_to_consume: HashSet::new(),
            system_object: OnceCell::new(),
        }
    }

    /// Fills up the WAL coin argument of the PTB to at least `min_balance`.
    ///
    /// This function merges additional coins if necessary and is a no-op if the current available
    /// balance (that has already been added to the PTB and hasn't been consumed yet) is larger than
    /// `min_balance`.
    ///
    /// # Errors
    ///
    /// Returns a [`SuiClientError::NoCompatibleWalCoins`] if no WAL coins with sufficient balance
    /// can be found.
    pub async fn fill_wal_balance(&mut self, min_balance: u64) -> SuiClientResult<()> {
        if min_balance <= self.tx_wal_balance {
            return Ok(());
        }
        let additional_balance = min_balance - self.tx_wal_balance;
        let mut coins = self
            .read_client
            .get_coins_with_total_balance(
                self.sender_address,
                CoinType::Wal,
                additional_balance,
                self.used_wal_coins.iter().cloned().collect(),
            )
            .await?;
        let mut added_balance = 0;
        let main_coin = if let Some(coin_arg) = self.wal_coin_arg {
            coin_arg
        } else {
            let coin = coins
                .pop()
                .ok_or_else(|| SuiClientError::NoCompatibleWalCoins)?;
            // Make sure that we don't select the same coin later again.
            self.used_wal_coins.insert(coin.coin_object_id);
            added_balance += coin.balance;
            let coin_arg = self.pt_builder.input(coin.object_ref().into())?;
            self.wal_coin_arg = Some(coin_arg);
            coin_arg
        };
        if !coins.is_empty() {
            let coin_args = coins
                .into_iter()
                .map(|coin| {
                    // Make sure that we don't select the same coin later again.
                    self.used_wal_coins.insert(coin.coin_object_id);
                    added_balance += coin.balance;
                    self.pt_builder.input(coin.object_ref().into())
                })
                .collect::<Result<Vec<_>, _>>()?;
            self.pt_builder
                .command(Command::MergeCoins(main_coin, coin_args));
        }
        self.tx_wal_balance += added_balance;
        Ok(())
    }

    fn reduce_wal_balance(&mut self, amount: u64) -> SuiClientResult<()> {
        if amount > self.tx_wal_balance {
            return Err(SuiClientError::Internal(anyhow::anyhow!(
                "trying to reduce WAL balance below 0"
            )));
        }
        self.tx_wal_balance -= amount;
        Ok(())
    }

    /// Adds a move call to a function in the Walrus package to the PTB.
    ///
    /// Always returns an [`Argument::Result`] if no error is returned.
    pub(crate) fn walrus_move_call(
        &mut self,
        function: FunctionTag<'_>,
        arguments: Vec<Argument>,
    ) -> SuiClientResult<Argument> {
        self.move_call(
            self.read_client.get_system_package_id(),
            function,
            arguments,
        )
    }

    /// Adds a move call to the PTB.
    ///
    /// Always returns an [`Argument::Result`] if no error is returned.
    pub(crate) fn move_call(
        &mut self,
        package_id: ObjectID,
        function: FunctionTag<'_>,
        arguments: Vec<Argument>,
    ) -> SuiClientResult<Argument> {
        tracing::info!("package_id: {:?}", package_id);
        tracing::info!("function: {:?}", function);
        tracing::info!("arguments: {:?}", arguments);
        Ok(self.pt_builder.programmable_move_call(
            package_id,
            Identifier::from_str(function.module)?,
            Identifier::from_str(function.name)?,
            function.type_params,
            arguments,
        ))
    }

    /// Adds a call to `reserve_space` to the `pt_builder` and returns the result [`Argument`].
    pub async fn reserve_space(
        &mut self,
        encoded_size: u64,
        epochs_ahead: EpochCount,
    ) -> SuiClientResult<Argument> {
        let price = self
            .storage_price_for_encoded_length(encoded_size, epochs_ahead)
            .await?;
        self.fill_wal_balance(price).await?;

        let reserve_arguments = vec![
            self.system_arg(Mutability::Mutable).await?,
            self.pt_builder.pure(encoded_size)?,
            self.pt_builder.pure(epochs_ahead)?,
            self.wal_coin_arg()?,
        ];
        let result_arg =
            self.walrus_move_call(contracts::system::reserve_space, reserve_arguments)?;
        self.reduce_wal_balance(price)?;
        self.add_result_to_be_consumed(result_arg);
        Ok(result_arg)
    }

    /// Adds a call to `register_blob` to the `pt_builder` and returns the result [`Argument`].
    pub async fn register_blob(
        &mut self,
        storage_resource: ArgumentOrOwnedObject,
        blob_metadata: BlobObjectMetadata,
        persistence: BlobPersistence,
    ) -> SuiClientResult<Argument> {
        let price = self
            .write_price_for_encoded_length(blob_metadata.encoded_size)
            .await?;
        self.fill_wal_balance(price).await?;

        let storage_resource_arg = self.argument_from_arg_or_obj(storage_resource).await?;

        let register_arguments = vec![
            self.system_arg(Mutability::Mutable).await?,
            storage_resource_arg,
            self.pt_builder.pure(blob_metadata.blob_id)?,
            self.pt_builder.pure(blob_metadata.root_hash.bytes())?,
            self.pt_builder.pure(blob_metadata.unencoded_size)?,
            self.pt_builder
                .pure(u8::from(blob_metadata.encoding_type))?,
            self.pt_builder.pure(persistence.is_deletable())?,
            self.wal_coin_arg()?,
        ];
        let result_arg =
            self.walrus_move_call(contracts::system::register_blob, register_arguments)?;
        self.reduce_wal_balance(price)?;
        self.mark_arg_as_consumed(&storage_resource_arg);
        self.add_result_to_be_consumed(result_arg);
        Ok(result_arg)
    }

    /// Adds a call to `certify_blob` to the `pt_builder`.
    pub async fn certify_blob(
        &mut self,
        blob_object: ArgumentOrOwnedObject,
        certificate: &ConfirmationCertificate,
    ) -> SuiClientResult<()> {
        let signers = self.signers_to_bitmap(&certificate.signers).await?;

        let certify_args = vec![
            self.system_arg(Mutability::Immutable).await?,
            self.argument_from_arg_or_obj(blob_object).await?,
            self.pt_builder.pure(certificate.signature.as_bytes())?,
            self.pt_builder.pure(&signers)?,
            self.pt_builder.pure(&certificate.serialized_message)?,
        ];
        self.walrus_move_call(contracts::system::certify_blob, certify_args)?;
        Ok(())
    }

    // TODO(WAL-514): simplify and remove rpc call
    async fn signers_to_bitmap(&self, signers: &[u16]) -> SuiClientResult<Vec<u8>> {
        let committee_size = self.system_object().await?.committee_size() as usize;
        let mut bitmap = vec![0; committee_size.div_ceil(8)];
        for signer in signers {
            let byte_index = signer / 8;
            let bit_index = signer % 8;
            bitmap[byte_index as usize] |= 1 << bit_index;
        }
        Ok(bitmap)
    }

    /// Adds a call to `certify_event_blob` to the `pt_builder`.
    pub async fn certify_event_blob(
        &mut self,
        blob_metadata: BlobObjectMetadata,
        storage_node_cap: ArgumentOrOwnedObject,
        ending_checkpoint_seq_num: u64,
        epoch: u32,
    ) -> SuiClientResult<()> {
        let arguments = vec![
            self.system_arg(Mutability::Mutable).await?,
            self.argument_from_arg_or_obj(storage_node_cap).await?,
            self.pt_builder.pure(blob_metadata.blob_id)?,
            self.pt_builder.pure(blob_metadata.root_hash.bytes())?,
            self.pt_builder.pure(blob_metadata.unencoded_size)?,
            self.pt_builder
                .pure(u8::from(blob_metadata.encoding_type))?,
            self.pt_builder.pure(ending_checkpoint_seq_num)?,
            self.pt_builder.pure(epoch)?,
        ];
        self.walrus_move_call(contracts::system::certify_event_blob, arguments)?;
        Ok(())
    }

    /// Adds a call to `delete_blob` to the `pt_builder` and returns the result [`Argument`].
    pub async fn delete_blob(
        &mut self,
        blob_object: ArgumentOrOwnedObject,
    ) -> SuiClientResult<Argument> {
        let blob_arg = self.argument_from_arg_or_obj(blob_object).await?;
        let delete_arguments = vec![self.system_arg(Mutability::Mutable).await?, blob_arg];
        let result_arg = self.walrus_move_call(contracts::system::delete_blob, delete_arguments)?;
        self.mark_arg_as_consumed(&blob_arg);
        self.add_result_to_be_consumed(result_arg);
        Ok(result_arg)
    }

    /// Adds a call to `burn` the blob to the `pt_builder`.
    pub async fn burn_blob(&mut self, blob_object: ArgumentOrOwnedObject) -> SuiClientResult<()> {
        let blob_arg = self.argument_from_arg_or_obj(blob_object).await?;
        self.walrus_move_call(contracts::blob::burn, vec![blob_arg])?;
        self.mark_arg_as_consumed(&blob_arg);
        Ok(())
    }

    /// Adds a call to create a new instance of Metadata and returns the result [`Argument`].
    pub async fn new_metadata(&mut self) -> SuiClientResult<Argument> {
        let result_arg = self.walrus_move_call(contracts::metadata::new, vec![])?;
        self.add_result_to_be_consumed(result_arg);
        Ok(result_arg)
    }

    /// Adds a call to insert or update a key-value pair in a Metadata object.
<<<<<<< HEAD
    pub async fn insert_or_update_metadata(
        &mut self,
        metadata: ArgumentOrOwnedObject,
        key: String,
        value: String,
    ) -> SuiClientResult<()> {
        let metadata_arg = self.argument_from_arg_or_obj(metadata).await?;
=======
    pub async fn insert_or_update_blob_attribute(
        &mut self,
        blob_attribute: ArgumentOrOwnedObject,
        key: String,
        value: String,
    ) -> SuiClientResult<()> {
        let metadata_arg = self.argument_from_arg_or_obj(blob_attribute).await?;
>>>>>>> a8e5dbf0
        let key_arg = self.pt_builder.pure(key)?;
        let value_arg = self.pt_builder.pure(value)?;
        self.walrus_move_call(
            contracts::metadata::insert_or_update,
            vec![metadata_arg, key_arg, value_arg],
        )?;
        Ok(())
    }

    /// Adds a call to add metadata to a blob.
<<<<<<< HEAD
    pub async fn add_metadata(
        &mut self,
        blob_object: ArgumentOrOwnedObject,
        metadata: Metadata,
=======
    pub async fn add_blob_attribute(
        &mut self,
        blob_object: ArgumentOrOwnedObject,
        blob_attribute: BlobAttribute,
>>>>>>> a8e5dbf0
    ) -> SuiClientResult<()> {
        // Create a new metadata object
        let metadata_arg = self.new_metadata().await?;

        // Iterate through the passed-in metadata and populate the move metadata
<<<<<<< HEAD
        for Entry { key, value } in metadata.metadata.contents {
            self.insert_or_update_metadata(metadata_arg.into(), key.clone(), value.clone())
=======
        for (key, value) in blob_attribute.iter() {
            self.insert_or_update_blob_attribute(metadata_arg.into(), key.clone(), value.clone())
>>>>>>> a8e5dbf0
                .await?;
        }
        let blob_arg = self.argument_from_arg_or_obj(blob_object).await?;
        self.walrus_move_call(contracts::blob::add_metadata, vec![blob_arg, metadata_arg])?;
        self.mark_arg_as_consumed(&metadata_arg);
        Ok(())
    }

<<<<<<< HEAD
    /// Adds a call to take metadata from a blob and returns the result [`Argument`].
    pub async fn take_metadata(
=======
    /// Adds a call to remove metadata dynamic field from a blob and returns the
    /// result [`Argument`].
    ///
    /// Note the [`BlobAttribute`] corresponds to the `metadata::Metadata` in the contract.
    pub async fn remove_blob_attribute(
>>>>>>> a8e5dbf0
        &mut self,
        blob_object: ArgumentOrOwnedObject,
    ) -> SuiClientResult<Argument> {
        let blob_arg = self.argument_from_arg_or_obj(blob_object).await?;
        let result_arg = self.walrus_move_call(contracts::blob::take_metadata, vec![blob_arg])?;
        Ok(result_arg)
    }

<<<<<<< HEAD
    /// Adds a call to insert or update a metadata key-value pair in a blob.
    pub async fn insert_or_update_metadata_pair(
        &mut self,
        blob_object: ArgumentOrOwnedObject,
        key: String,
        value: String,
    ) -> SuiClientResult<()> {
        let blob_arg = self.argument_from_arg_or_obj(blob_object).await?;
        let key_arg = self.pt_builder.pure(key)?;
        let value_arg = self.pt_builder.pure(value)?;
        self.walrus_move_call(
            contracts::blob::insert_or_update_metadata_pair,
            vec![blob_arg, key_arg, value_arg],
        )?;
        Ok(())
    }

    /// Adds a call to remove a metadata key-value pair from a blob.
    pub async fn remove_metadata_pair(
        &mut self,
        blob_id: ObjectID,
        key: String,
    ) -> SuiClientResult<Argument> {
        let blob_arg = self.argument_from_arg_or_obj(blob_id.into()).await?;
        let key_arg = self.pt_builder.pure(key)?;
        let result_arg = self.walrus_move_call(
            contracts::blob::remove_metadata_pair,
            vec![blob_arg, key_arg],
        )?;
        Ok(result_arg)
=======
    /// Adds calls to insert or update multiple metadata key-value pairs in a blob.
    pub async fn insert_or_update_blob_attribute_pairs<I, T>(
        &mut self,
        blob_object: ArgumentOrOwnedObject,
        pairs: I,
    ) -> SuiClientResult<()>
    where
        I: IntoIterator<Item = (T, T)>,
        T: Into<String>,
    {
        let blob_arg = self.argument_from_arg_or_obj(blob_object).await?;

        for (key, value) in pairs {
            let key_arg = self.pt_builder.pure(key.into())?;
            let value_arg = self.pt_builder.pure(value.into())?;
            self.walrus_move_call(
                contracts::blob::insert_or_update_metadata_pair,
                vec![blob_arg, key_arg, value_arg],
            )?;
        }
        Ok(())
    }

    /// Adds calls to remove multiple metadata key-value pairs from a blob.
    pub async fn remove_blob_attribute_pairs<I, K>(
        &mut self,
        blob_object: ArgumentOrOwnedObject,
        keys: I,
    ) -> SuiClientResult<()>
    where
        I: IntoIterator<Item = K>,
        K: AsRef<str>,
    {
        let blob_arg = self.argument_from_arg_or_obj(blob_object).await?;

        for key in keys {
            let key_arg = self.pt_builder.pure(key.as_ref().to_string())?;
            self.walrus_move_call(
                contracts::blob::remove_metadata_pair,
                vec![blob_arg, key_arg],
            )?;
        }
        Ok(())
>>>>>>> a8e5dbf0
    }

    /// Adds a call to create a new shared blob from the blob.
    pub async fn new_shared_blob(
        &mut self,
        blob_object: ArgumentOrOwnedObject,
    ) -> SuiClientResult<()> {
        let blob_arg = self.argument_from_arg_or_obj(blob_object).await?;
        self.walrus_move_call(contracts::shared_blob::new, vec![blob_arg])?;
        self.mark_arg_as_consumed(&blob_arg);
        Ok(())
    }

    /// Adds a call to create a new shared blob and fund it.
    pub async fn new_funded_shared_blob(
        &mut self,
        blob_object: ArgumentOrOwnedObject,
        amount: u64,
    ) -> SuiClientResult<()> {
        let blob_arg = self.argument_from_arg_or_obj(blob_object).await?;
        // Split the amount from the main WAL coin.
        self.fill_wal_balance(amount).await?;
        let split_main_coin_arg = self.wal_coin_arg()?;
        let split_amount_arg = self.pt_builder.pure(amount)?;
        let split_coin = self.pt_builder.command(Command::SplitCoins(
            split_main_coin_arg,
            vec![split_amount_arg],
        ));
        self.walrus_move_call(
            contracts::shared_blob::new_funded,
            vec![blob_arg, split_coin],
        )?;
        self.mark_arg_as_consumed(&blob_arg);
        self.reduce_wal_balance(amount)?;
        Ok(())
    }

    /// Adds a call to fund a shared blob.
    pub async fn fund_shared_blob(
        &mut self,
        shared_blob_object_id: ObjectID,
        amount: u64,
    ) -> SuiClientResult<()> {
        let shared_blob_arg = self.pt_builder.obj(
            self.read_client
                .object_arg_for_shared_obj(shared_blob_object_id, Mutability::Mutable)
                .await?,
        )?;
        // Split the amount from the main WAL coin.
        self.fill_wal_balance(amount).await?;
        let split_main_coin_arg = self.wal_coin_arg()?;
        let split_amount_arg = self.pt_builder.pure(amount)?;
        let split_coin = self.pt_builder.command(Command::SplitCoins(
            split_main_coin_arg,
            vec![split_amount_arg],
        ));

        let args = vec![shared_blob_arg, split_coin];
        self.walrus_move_call(contracts::shared_blob::fund, args)?;
        self.reduce_wal_balance(amount)?;
        Ok(())
    }

    /// Adds a call to extend a shared blob.
    pub async fn extend_shared_blob(
        &mut self,
        shared_blob_object_id: ObjectID,
        epochs_ahead: Epoch,
    ) -> SuiClientResult<()> {
        let shared_blob_arg = self.pt_builder.obj(
            self.read_client
                .object_arg_for_shared_obj(shared_blob_object_id, Mutability::Mutable)
                .await?,
        )?;
        let args = vec![
            shared_blob_arg,
            self.system_arg(Mutability::Mutable).await?,
            self.pt_builder.pure(epochs_ahead)?,
        ];
        self.walrus_move_call(contracts::shared_blob::extend, args)?;
        Ok(())
    }

    /// Adds a call to extend an owned blob.
    pub async fn extend_blob(
        &mut self,
        blob_object: ArgumentOrOwnedObject,
        epochs_ahead: EpochCount,
        encoded_size: u64,
    ) -> SuiClientResult<()> {
        let price = self
            .storage_price_for_encoded_length(encoded_size, epochs_ahead)
            .await?;

        self.fill_wal_balance(price).await?;

        let args = vec![
            self.system_arg(Mutability::Mutable).await?,
            self.argument_from_arg_or_obj(blob_object).await?,
            self.pt_builder.pure(epochs_ahead)?,
            self.wal_coin_arg()?,
        ];
        self.walrus_move_call(contracts::system::extend_blob, args)?;
        self.reduce_wal_balance(price)?;
        Ok(())
    }
    /// Adds a transfer to the PTB. If the recipient is `None`, the sender address is used.
    pub async fn transfer<I: IntoIterator<Item = ArgumentOrOwnedObject>>(
        &mut self,
        recipient: Option<SuiAddress>,
        to_transfer: I,
    ) -> SuiClientResult<()> {
        let mut args = vec![];
        for arg_or_obj in to_transfer {
            args.push(self.argument_from_arg_or_obj(arg_or_obj).await?);
        }
        args.iter().for_each(|arg| self.mark_arg_as_consumed(arg));
        self.pt_builder
            .transfer_args(recipient.unwrap_or(self.sender_address), args);
        Ok(())
    }

    /// Transfers all outputs that have not been consumed yet by another command in the PTB.
    ///
    /// If the recipient is `None`, the sender address is used.
    pub async fn transfer_remaining_outputs(
        &mut self,
        recipient: Option<SuiAddress>,
    ) -> SuiClientResult<()> {
        if self.args_to_consume.is_empty() {
            return Ok(());
        }
        let args: Vec<_> = self.args_to_consume.iter().map(|arg| arg.into()).collect();
        self.transfer(recipient, args).await
    }

    /// Splits off `amount` from the gas coin, adds a call to `exchange_all_for_wal` to the PTB
    /// and merges the WAL coins into the payment coin of the PTB.
    pub async fn exchange_sui_for_wal(
        &mut self,
        exchange_id: ObjectID,
        amount: u64,
    ) -> SuiClientResult<()> {
        let exchange: WalExchange = self
            .read_client
            .sui_client()
            .get_sui_object(exchange_id)
            .await?;
        // We can get the package ID from the exchange object because we only use it in testnet
        // and the exchange is currently not designed for upgrades.
        let exchange_package = self
            .read_client
            .sui_client()
            .get_package_id_from_object(exchange_id)
            .await?;
        let exchange_arg = self.pt_builder.obj(
            self.read_client
                .object_arg_for_shared_obj(exchange_id, Mutability::Mutable)
                .await?,
        )?;
        self.tx_sui_cost += amount;
        let amount_arg = self.pt_builder.pure(amount)?;

        let split_coin = self
            .pt_builder
            .command(Command::SplitCoins(Argument::GasCoin, vec![amount_arg]));

        let result_arg = self.move_call(
            exchange_package,
            contracts::wal_exchange::exchange_all_for_wal,
            vec![exchange_arg, split_coin],
        )?;
        let wal_amount = exchange.exchange_rate.sui_to_wal(amount);
        self.tx_wal_balance += wal_amount;
        match self.wal_coin_arg {
            Some(wal_coin_arg) => {
                self.pt_builder
                    .command(Command::MergeCoins(wal_coin_arg, vec![result_arg]));
            }
            None => {
                // This coin needs to be consumed by another function or transferred at the end.
                self.add_result_to_be_consumed(result_arg);
                self.wal_coin_arg = Some(result_arg);
            }
        }
        Ok(())
    }

    /// Adds a call to create a new exchange, funded with `amount` WAL, to the PTB.
    pub async fn create_and_fund_exchange(
        &mut self,
        exchange_package: ObjectID,
        amount: u64,
    ) -> SuiClientResult<Argument> {
        self.fill_wal_balance(amount).await?;
        let args = vec![self.wal_coin_arg()?, self.pt_builder.pure(amount)?];
        let result_arg =
            self.move_call(exchange_package, contracts::wal_exchange::new_funded, args)?;
        self.reduce_wal_balance(amount)?;
        self.add_result_to_be_consumed(result_arg);
        Ok(result_arg)
    }

    /// Adds a call to `invalidate_blob_id` to the PTB.
    pub async fn invalidate_blob_id(
        &mut self,
        certificate: &InvalidBlobCertificate,
    ) -> SuiClientResult<()> {
        let signers = self.signers_to_bitmap(&certificate.signers).await?;

        let invalidate_args = vec![
            self.system_arg(Mutability::Immutable).await?,
            self.pt_builder.pure(certificate.signature.as_bytes())?,
            self.pt_builder.pure(&signers)?,
            self.pt_builder.pure(&certificate.serialized_message)?,
        ];
        self.walrus_move_call(contracts::system::invalidate_blob_id, invalidate_args)?;
        Ok(())
    }

    /// Adds a call to `epoch_sync_done` to the PTB.
    pub async fn epoch_sync_done(
        &mut self,
        storage_node_cap: ArgumentOrOwnedObject,
        epoch: Epoch,
    ) -> SuiClientResult<()> {
        let args = vec![
            self.staking_arg(Mutability::Mutable).await?,
            self.argument_from_arg_or_obj(storage_node_cap).await?,
            self.pt_builder.pure(epoch)?,
            self.pt_builder.obj(CLOCK_OBJECT_ARG)?,
        ];
        self.walrus_move_call(contracts::staking::epoch_sync_done, args)?;
        Ok(())
    }

    /// Adds a call to initiate epoch change to the PTB.
    pub async fn initiate_epoch_change(&mut self) -> SuiClientResult<()> {
        let args = vec![
            self.staking_arg(Mutability::Mutable).await?,
            self.system_arg(Mutability::Mutable).await?,
            self.pt_builder.obj(CLOCK_OBJECT_ARG)?,
        ];
        self.walrus_move_call(contracts::staking::initiate_epoch_change, args)?;
        Ok(())
    }

    /// Adds a call to `voting_end` to the PTB.
    pub async fn voting_end(&mut self) -> SuiClientResult<()> {
        let args = vec![
            self.staking_arg(Mutability::Mutable).await?,
            self.pt_builder.obj(CLOCK_OBJECT_ARG)?,
        ];
        self.walrus_move_call(contracts::staking::voting_end, args)?;
        Ok(())
    }

    /// Adds a call to `stake_with_pool` to the PTB.
    pub async fn stake_with_pool(
        &mut self,
        amount: u64,
        node_id: ObjectID,
    ) -> SuiClientResult<Argument> {
        self.fill_wal_balance(amount).await?;

        // Split the amount to stake from the main WAL coin.
        let split_main_coin_arg = self.wal_coin_arg()?;
        let split_amount_arg = self.pt_builder.pure(amount)?;
        let split_coin = self.pt_builder.command(Command::SplitCoins(
            split_main_coin_arg,
            vec![split_amount_arg],
        ));

        // Stake the split coin.
        let staking_args = vec![
            self.staking_arg(Mutability::Mutable).await?,
            split_coin,
            self.pt_builder.pure(node_id)?,
        ];
        let result_arg =
            self.walrus_move_call(contracts::staking::stake_with_pool, staking_args)?;
        self.reduce_wal_balance(amount)?;
        self.add_result_to_be_consumed(result_arg);
        Ok(result_arg)
    }

    /// Adds a call to `register_candidate` to the PTB.
    pub async fn register_candidate(
        &mut self,
        node_parameters: &NodeRegistrationParams,
        proof_of_possession: ProofOfPossession,
    ) -> SuiClientResult<Argument> {
        let node_metadata_arg = self.create_node_metadata(&node_parameters.metadata).await?;
        let args = vec![
            self.staking_arg(Mutability::Mutable).await?,
            self.pt_builder.pure(&node_parameters.name)?,
            self.pt_builder
                .pure(node_parameters.network_address.to_string())?,
            node_metadata_arg,
            self.pt_builder
                .pure(node_parameters.public_key.as_bytes())?,
            self.pt_builder
                .pure(node_parameters.network_public_key.as_bytes())?,
            self.pt_builder
                .pure(proof_of_possession.signature.as_bytes())?,
            self.pt_builder.pure(node_parameters.commission_rate)?,
            self.pt_builder.pure(node_parameters.storage_price)?,
            self.pt_builder.pure(node_parameters.write_price)?,
            self.pt_builder.pure(node_parameters.node_capacity)?,
        ];
        let result_arg = self.walrus_move_call(contracts::staking::register_candidate, args)?;
        self.add_result_to_be_consumed(result_arg);
        Ok(result_arg)
    }

    /// Adds a call to `create_node_metadata` to the PTB and returns the result [`Argument`].
    pub async fn create_node_metadata(
        &mut self,
        node_metadata: &NodeMetadata,
    ) -> SuiClientResult<Argument> {
        let args = vec![
            self.pt_builder.pure(&node_metadata.image_url)?,
            self.pt_builder
                .pure(node_metadata.project_url.to_string())?,
            self.pt_builder
                .pure(node_metadata.description.to_string())?,
        ];
        let result_arg = self.walrus_move_call(contracts::node_metadata::new, args)?;
        Ok(result_arg)
    }

    /// Adds a call to update the node metadata by first creating the metadata and then calling
    /// `set_node_metadata` with the metadata argument.
    pub async fn set_node_metadata(
        &mut self,
        storage_node_cap: ArgumentOrOwnedObject,
        node_metadata: &NodeMetadata,
    ) -> SuiClientResult<()> {
        let metadata_arg = self.create_node_metadata(node_metadata).await?;
        let args = vec![
            self.staking_arg(Mutability::Mutable).await?,
            self.argument_from_arg_or_obj(storage_node_cap).await?,
            metadata_arg,
        ];
        self.walrus_move_call(contracts::staking::set_node_metadata, args)?;
        Ok(())
    }

    /// Sends `amount` WAL to `recipient`.
    pub async fn pay_wal(&mut self, recipient: SuiAddress, amount: u64) -> SuiClientResult<()> {
        self.fill_wal_balance(amount).await?;
        let amount_arg = self.pt_builder.pure(amount)?;
        let wal_coin_arg = self.wal_coin_arg()?;
        let split_coin = self
            .pt_builder
            .command(Command::SplitCoins(wal_coin_arg, vec![amount_arg]));
        self.transfer(Some(recipient), vec![split_coin.into()])
            .await?;
        self.reduce_wal_balance(amount)?;
        Ok(())
    }

    /// Authenticates the sender address. Returns an `Authenticated` Move type as result argument.
    pub fn authenticate_sender(&mut self) -> SuiClientResult<Argument> {
        let result_arg = self.walrus_move_call(contracts::auth::authenticate_sender, vec![])?;
        Ok(result_arg)
    }

    /// Authenticates using an object as capability. Returns an `Authenticated` Move type as result
    /// argument.
    ///
    /// Since the move call is generic, we need the object ID here to determine the correct type
    /// argument (instead of allowing an `ArgumentOrOwnedObject`).
    pub async fn authenticate_with_object(
        &mut self,
        object: ObjectID,
    ) -> SuiClientResult<Argument> {
        let object_data = self
            .read_client
            .sui_client()
            .get_object_with_options(object, SuiObjectDataOptions::new().with_type())
            .await?
            .data
            .ok_or_else(|| anyhow::anyhow!("no object data returned"))?;
        let ObjectType::Struct(object_type) = object_data.object_type()? else {
            return Err(anyhow::anyhow!("object is not a struct").into());
        };
        let object_ref = object_data.object_ref();
        let object_arg = self
            .pt_builder
            .obj(ObjectArg::ImmOrOwnedObject(object_ref))?;
        let result_arg = self.walrus_move_call(
            contracts::auth::authenticate_with_object.with_type_params(&[object_type.into()]),
            vec![object_arg],
        )?;
        Ok(result_arg)
    }

    /// Creates an `Authorized` Move type for the given address and returns it as result argument.
    pub fn authorized_address(&mut self, address: SuiAddress) -> SuiClientResult<Argument> {
        let address_arg = self.pt_builder.pure(address)?;
        let result_arg =
            self.walrus_move_call(contracts::auth::authorized_address, vec![address_arg])?;
        Ok(result_arg)
    }

    /// Creates an `Authorized` Move type for the given object and returns it as result argument.
    pub fn authorized_object(&mut self, object_id: ObjectID) -> SuiClientResult<Argument> {
        let object_id_arg = self.pt_builder.pure(object_id)?;
        let result_arg =
            self.walrus_move_call(contracts::auth::authorized_object, vec![object_id_arg])?;
        Ok(result_arg)
    }

    #[instrument(err, skip(self))]
    /// Creates an `Authorized` Move type for the given address or object and returns it as result
    /// argument.
    pub fn authorized_address_or_object(
        &mut self,
        authorized: Authorized,
    ) -> SuiClientResult<Argument> {
        match authorized {
            Authorized::Address(address) => self.authorized_address(address),
            Authorized::Object(object_id) => self.authorized_object(object_id),
        }
    }

    #[instrument(err, skip(self))]
    /// Sets the commission receiver for the node.
    pub async fn set_commission_receiver(
        &mut self,
        node_id: ObjectID,
        authenticated: Argument,
        receiver: Argument,
    ) -> SuiClientResult<()> {
        let args = vec![
            self.staking_arg(Mutability::Mutable).await?,
            self.pt_builder.pure(node_id)?,
            authenticated,
            receiver,
        ];
        self.walrus_move_call(contracts::staking::set_commission_receiver, args)?;
        Ok(())
    }

    #[instrument(err, skip(self))]
    /// Sets the governance authorized object for the pool.
    pub async fn set_governance_authorized(
        &mut self,
        node_id: ObjectID,
        authenticated: Argument,
        authorized: Argument,
    ) -> SuiClientResult<()> {
        let args = vec![
            self.staking_arg(Mutability::Mutable).await?,
            self.pt_builder.pure(node_id)?,
            authenticated,
            authorized,
        ];
        self.walrus_move_call(contracts::staking::set_governance_authorized, args)?;
        Ok(())
    }

    /// Updates node parameters based on the provided NodeUpdateParams
    pub async fn update_node_params(
        &mut self,
        storage_node_cap: ArgumentOrOwnedObject,
        params: NodeUpdateParams,
    ) -> SuiClientResult<()> {
        if let Some(name) = params.name {
            self.update_node_name(&storage_node_cap, name).await?;
        }

        if let Some(update_public_key) = params.update_public_key {
            self.update_next_public_key(&storage_node_cap, update_public_key)
                .await?;
        }

        if let Some(network_public_key) = params.network_public_key {
            self.update_network_public_key(&storage_node_cap, network_public_key)
                .await?;
        }

        if let Some(network_address) = params.network_address {
            self.update_network_address(&storage_node_cap, network_address)
                .await?;
        }

        if let Some(storage_price) = params.storage_price {
            self.update_storage_price(&storage_node_cap, storage_price)
                .await?;
        }

        if let Some(write_price) = params.write_price {
            self.update_write_price(&storage_node_cap, write_price)
                .await?;
        }

        if let Some(node_capacity) = params.node_capacity {
            self.update_node_capacity(&storage_node_cap, node_capacity)
                .await?;
        }

        Ok(())
    }

    /// Updates the node name.
    pub async fn update_node_name(
        &mut self,
        storage_node_cap: &ArgumentOrOwnedObject,
        name: String,
    ) -> SuiClientResult<()> {
        let args = vec![
            self.staking_arg(Mutability::Mutable).await?,
            self.argument_from_arg_or_obj(*storage_node_cap).await?,
            self.pt_builder.pure(name)?,
        ];
        self.walrus_move_call(contracts::staking::set_name, args)?;
        Ok(())
    }

    /// Updates the next public key of the node.
    pub async fn update_next_public_key(
        &mut self,
        storage_node_cap: &ArgumentOrOwnedObject,
        params: UpdatePublicKeyParams,
    ) -> SuiClientResult<()> {
        let args = vec![
            self.staking_arg(Mutability::Mutable).await?,
            self.argument_from_arg_or_obj(*storage_node_cap).await?,
            self.pt_builder.pure(params.next_public_key.as_bytes())?,
            self.pt_builder
                .pure(params.proof_of_possession.signature.as_bytes())?,
        ];
        self.walrus_move_call(contracts::staking::set_next_public_key, args)?;
        Ok(())
    }

    /// Updates the network public key of the node.
    pub async fn update_network_public_key(
        &mut self,
        storage_node_cap: &ArgumentOrOwnedObject,
        network_public_key: NetworkPublicKey,
    ) -> SuiClientResult<()> {
        let args = vec![
            self.staking_arg(Mutability::Mutable).await?,
            self.argument_from_arg_or_obj(*storage_node_cap).await?,
            self.pt_builder.pure(network_public_key.as_bytes())?,
        ];
        self.walrus_move_call(contracts::staking::set_network_public_key, args)?;
        Ok(())
    }

    /// Updates the network address of the node.
    pub async fn update_network_address(
        &mut self,
        storage_node_cap: &ArgumentOrOwnedObject,
        network_address: NetworkAddress,
    ) -> SuiClientResult<()> {
        let args = vec![
            self.staking_arg(Mutability::Mutable).await?,
            self.argument_from_arg_or_obj(*storage_node_cap).await?,
            self.pt_builder.pure(network_address.to_string())?,
        ];
        self.walrus_move_call(contracts::staking::set_network_address, args)?;
        Ok(())
    }

    /// Updates the storage price of the node.
    pub async fn update_storage_price(
        &mut self,
        storage_node_cap: &ArgumentOrOwnedObject,
        storage_price: u64,
    ) -> SuiClientResult<()> {
        let args = vec![
            self.staking_arg(Mutability::Mutable).await?,
            self.argument_from_arg_or_obj(*storage_node_cap).await?,
            self.pt_builder.pure(storage_price)?,
        ];
        self.walrus_move_call(contracts::staking::set_storage_price_vote, args)?;
        Ok(())
    }

    /// Updates the write price of the node.
    pub async fn update_write_price(
        &mut self,
        storage_node_cap: &ArgumentOrOwnedObject,
        write_price: u64,
    ) -> SuiClientResult<()> {
        let args = vec![
            self.staking_arg(Mutability::Mutable).await?,
            self.argument_from_arg_or_obj(*storage_node_cap).await?,
            self.pt_builder.pure(write_price)?,
        ];
        self.walrus_move_call(contracts::staking::set_write_price_vote, args)?;
        Ok(())
    }

    /// Updates the node capacity of the node.
    pub async fn update_node_capacity(
        &mut self,
        storage_node_cap: &ArgumentOrOwnedObject,
        node_capacity: u64,
    ) -> SuiClientResult<()> {
        let args = vec![
            self.staking_arg(Mutability::Mutable).await?,
            self.argument_from_arg_or_obj(*storage_node_cap).await?,
            self.pt_builder.pure(node_capacity)?,
        ];
        self.walrus_move_call(contracts::staking::set_node_capacity_vote, args)?;
        Ok(())
    }

    /// Transfers all remaining outputs and returns the PTB and the SUI balance needed in addition
    /// to the gas cost that needs to be covered by the gas coin.
    pub async fn finish(mut self) -> SuiClientResult<(ProgrammableTransaction, u64)> {
        self.transfer_remaining_outputs(None).await?;
        let sui_cost = self.tx_sui_cost;
        Ok((self.pt_builder.finish(), sui_cost))
    }

    async fn storage_price_for_encoded_length(
        &self,
        encoded_size: u64,
        epochs_ahead: EpochCount,
    ) -> SuiClientResult<u64> {
        Ok(price_for_encoded_length(
            encoded_size,
            self.read_client.storage_price_per_unit_size().await?,
            epochs_ahead,
        ))
    }

    async fn write_price_for_encoded_length(&self, encoded_size: u64) -> SuiClientResult<u64> {
        Ok(write_price_for_encoded_length(
            encoded_size,
            self.read_client.write_price_per_unit_size().await?,
        ))
    }

    async fn argument_from_arg_or_obj(
        &mut self,
        arg_or_obj: ArgumentOrOwnedObject,
    ) -> SuiClientResult<Argument> {
        match arg_or_obj {
            ArgumentOrOwnedObject::Argument(arg) => Ok(arg),
            ArgumentOrOwnedObject::Object(obj) => Ok(self
                .pt_builder
                .obj(self.read_client.object_arg_for_object(obj).await?)?),
        }
    }

    async fn system_arg(&mut self, mutable: Mutability) -> SuiClientResult<Argument> {
        Ok(self
            .pt_builder
            .obj(self.read_client.object_arg_for_system_obj(mutable).await?)?)
    }

    async fn staking_arg(&mut self, mutable: Mutability) -> SuiClientResult<Argument> {
        Ok(self
            .pt_builder
            .obj(self.read_client.object_arg_for_staking_obj(mutable).await?)?)
    }

    fn wal_coin_arg(&mut self) -> SuiClientResult<Argument> {
        self.wal_coin_arg
            .ok_or_else(|| SuiClientError::NoCompatibleWalCoins)
    }

    fn mark_arg_as_consumed(&mut self, arg: &Argument) {
        self.args_to_consume.remove(arg);
    }

    fn add_result_to_be_consumed(&mut self, arg: Argument) {
        self.args_to_consume.insert(arg);
    }

    async fn system_object(&self) -> SuiClientResult<&SystemObject> {
        self.system_object
            .get_or_try_init(|| self.read_client.get_system_object())
            .await
    }
}<|MERGE_RESOLUTION|>--- conflicted
+++ resolved
@@ -14,7 +14,6 @@
 use sui_sdk::rpc_types::SuiObjectDataOptions;
 use sui_types::{
     base_types::{ObjectID, ObjectType, SuiAddress},
-    collection_types::Entry,
     programmable_transaction_builder::ProgrammableTransactionBuilder,
     transaction::{Argument, Command, ObjectArg, ProgrammableTransaction},
     Identifier,
@@ -43,11 +42,7 @@
 use crate::{
     contracts::{self, FunctionTag},
     types::{
-<<<<<<< HEAD
-        move_structs::{Authorized, Metadata, WalExchange},
-=======
         move_structs::{Authorized, BlobAttribute, WalExchange},
->>>>>>> a8e5dbf0
         NetworkAddress,
         NodeMetadata,
         NodeRegistrationParams,
@@ -391,15 +386,6 @@
     }
 
     /// Adds a call to insert or update a key-value pair in a Metadata object.
-<<<<<<< HEAD
-    pub async fn insert_or_update_metadata(
-        &mut self,
-        metadata: ArgumentOrOwnedObject,
-        key: String,
-        value: String,
-    ) -> SuiClientResult<()> {
-        let metadata_arg = self.argument_from_arg_or_obj(metadata).await?;
-=======
     pub async fn insert_or_update_blob_attribute(
         &mut self,
         blob_attribute: ArgumentOrOwnedObject,
@@ -407,7 +393,6 @@
         value: String,
     ) -> SuiClientResult<()> {
         let metadata_arg = self.argument_from_arg_or_obj(blob_attribute).await?;
->>>>>>> a8e5dbf0
         let key_arg = self.pt_builder.pure(key)?;
         let value_arg = self.pt_builder.pure(value)?;
         self.walrus_move_call(
@@ -418,29 +403,17 @@
     }
 
     /// Adds a call to add metadata to a blob.
-<<<<<<< HEAD
-    pub async fn add_metadata(
-        &mut self,
-        blob_object: ArgumentOrOwnedObject,
-        metadata: Metadata,
-=======
     pub async fn add_blob_attribute(
         &mut self,
         blob_object: ArgumentOrOwnedObject,
         blob_attribute: BlobAttribute,
->>>>>>> a8e5dbf0
     ) -> SuiClientResult<()> {
         // Create a new metadata object
         let metadata_arg = self.new_metadata().await?;
 
         // Iterate through the passed-in metadata and populate the move metadata
-<<<<<<< HEAD
-        for Entry { key, value } in metadata.metadata.contents {
-            self.insert_or_update_metadata(metadata_arg.into(), key.clone(), value.clone())
-=======
         for (key, value) in blob_attribute.iter() {
             self.insert_or_update_blob_attribute(metadata_arg.into(), key.clone(), value.clone())
->>>>>>> a8e5dbf0
                 .await?;
         }
         let blob_arg = self.argument_from_arg_or_obj(blob_object).await?;
@@ -449,16 +422,11 @@
         Ok(())
     }
 
-<<<<<<< HEAD
-    /// Adds a call to take metadata from a blob and returns the result [`Argument`].
-    pub async fn take_metadata(
-=======
     /// Adds a call to remove metadata dynamic field from a blob and returns the
     /// result [`Argument`].
     ///
     /// Note the [`BlobAttribute`] corresponds to the `metadata::Metadata` in the contract.
     pub async fn remove_blob_attribute(
->>>>>>> a8e5dbf0
         &mut self,
         blob_object: ArgumentOrOwnedObject,
     ) -> SuiClientResult<Argument> {
@@ -467,38 +435,6 @@
         Ok(result_arg)
     }
 
-<<<<<<< HEAD
-    /// Adds a call to insert or update a metadata key-value pair in a blob.
-    pub async fn insert_or_update_metadata_pair(
-        &mut self,
-        blob_object: ArgumentOrOwnedObject,
-        key: String,
-        value: String,
-    ) -> SuiClientResult<()> {
-        let blob_arg = self.argument_from_arg_or_obj(blob_object).await?;
-        let key_arg = self.pt_builder.pure(key)?;
-        let value_arg = self.pt_builder.pure(value)?;
-        self.walrus_move_call(
-            contracts::blob::insert_or_update_metadata_pair,
-            vec![blob_arg, key_arg, value_arg],
-        )?;
-        Ok(())
-    }
-
-    /// Adds a call to remove a metadata key-value pair from a blob.
-    pub async fn remove_metadata_pair(
-        &mut self,
-        blob_id: ObjectID,
-        key: String,
-    ) -> SuiClientResult<Argument> {
-        let blob_arg = self.argument_from_arg_or_obj(blob_id.into()).await?;
-        let key_arg = self.pt_builder.pure(key)?;
-        let result_arg = self.walrus_move_call(
-            contracts::blob::remove_metadata_pair,
-            vec![blob_arg, key_arg],
-        )?;
-        Ok(result_arg)
-=======
     /// Adds calls to insert or update multiple metadata key-value pairs in a blob.
     pub async fn insert_or_update_blob_attribute_pairs<I, T>(
         &mut self,
@@ -542,7 +478,6 @@
             )?;
         }
         Ok(())
->>>>>>> a8e5dbf0
     }
 
     /// Adds a call to create a new shared blob from the blob.
