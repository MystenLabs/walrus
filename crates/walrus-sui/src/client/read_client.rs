// Copyright (c) Mysten Labs, Inc.
// SPDX-License-Identifier: Apache-2.0

//! Client to call Walrus move functions from rust.

use std::{
    collections::HashMap,
    fmt::{self, Debug},
    future::Future,
    num::NonZeroU16,
    ops::ControlFlow,
    sync::{Arc, RwLock, RwLockReadGuard, RwLockWriteGuard},
    time::Duration,
};

use anyhow::{anyhow, bail, Context, Result};
use chrono::{DateTime, Utc};
use sui_sdk::{
    apis::EventApi,
    rpc_types::{
        Coin,
        EventFilter,
        SuiEvent,
        SuiObjectData,
        SuiObjectDataFilter,
        SuiObjectDataOptions,
        SuiObjectResponseQuery,
    },
    types::base_types::ObjectID,
};
use sui_types::{
    base_types::{ObjectRef, SequenceNumber, SuiAddress},
    event::EventID,
    object::Owner,
    transaction::ObjectArg,
    Identifier,
    TypeTag,
};
use tokio::sync::{mpsc, OnceCell};
use tokio_stream::{wrappers::ReceiverStream, Stream};
use tracing::Instrument as _;
use walrus_core::{ensure, Epoch};
use walrus_utils::backoff::ExponentialBackoffConfig;

use super::{
    contract_config::ContractConfig,
    retry_client::{RetriableSuiClient, MULTI_GET_OBJ_LIMIT},
    SuiClientError,
    SuiClientResult,
};
use crate::{
    contracts::{self, AssociatedContractStruct, TypeOriginMap},
    types::{
        move_structs::{
            Blob,
<<<<<<< HEAD
            BlobWithMetadata,
=======
            BlobAttribute,
            BlobWithAttribute,
>>>>>>> a8e5dbf0
            EpochState,
            EventBlob,
            Metadata,
            StakingInnerV1,
            StakingObjectForDeserialization,
            StakingPool,
            SystemObjectForDeserialization,
            SystemStateInnerV1,
        },
        BlobEvent,
        Committee,
        ContractEvent,
        StakingObject,
        StorageNode,
        StorageNodeCap,
        SystemObject,
    },
    utils::{get_sui_object_from_object_response, handle_pagination},
};

const EVENT_MODULE: &str = "events";

#[derive(Debug, Clone, Copy, PartialEq, Eq)]
/// The type of coin.
pub enum CoinType {
    /// The WAL coin type.
    Wal,
    /// The SUI coin type.
    Sui,
}

/// The current, previous, and next committee, and the current epoch state.
///
/// This struct is only used to pass the information on committees and state. No invariants are
/// checked here, but possibly enforced by the crators and consumers of the struct.
#[derive(Debug)]
pub struct CommitteesAndState {
    /// The current committee.
    pub current: Committee,
    /// The previous committee.
    pub previous: Option<Committee>,
    /// The next committee.
    pub next: Option<Committee>,
    /// The epoch state for the current epoch.
    pub epoch_state: EpochState,
}

/// Walrus parameters that do not change across epochs.
#[derive(Debug, Clone, PartialEq, Eq)]
pub struct FixedSystemParameters {
    /// The number of shards in the system.
    pub n_shards: NonZeroU16,
    /// The maximum number of epochs ahead that the system can account for, and therefore that blobs
    /// can be stored for.
    pub max_epochs_ahead: u32,
    /// The duration of an epoch for epochs 1 onwards.
    pub epoch_duration: Duration,
    /// The time at which the genesis epoch, epoch 0, can change to epoch 1.
    pub epoch_zero_end: DateTime<Utc>,
}

/// Trait to read system state information and events from chain.
pub trait ReadClient: Send + Sync {
    /// Returns the price for one unit of storage per epoch.
    fn storage_price_per_unit_size(&self) -> impl Future<Output = SuiClientResult<u64>> + Send;

    /// Returns the price to write one unit of storage.
    fn write_price_per_unit_size(&self) -> impl Future<Output = SuiClientResult<u64>> + Send;

    /// Returns the storage and write price for one unit of storage.
    fn storage_and_write_price_per_unit_size(
        &self,
    ) -> impl Future<Output = SuiClientResult<(u64, u64)>> + Send;

    /// Returns a stream of new blob events.
    ///
    /// The `polling_interval` defines how often the connected full node is polled for events.
    /// If a `cursor` is provided, the stream will contain only events that are emitted
    /// after the event with the provided [`EventID`]. Otherwise the event stream contains all
    /// events available from the connected full node. Since the full node may prune old
    /// events, the stream is not guaranteed to contain historic events.
    fn event_stream(
        &self,
        polling_interval: Duration,
        cursor: Option<EventID>,
    ) -> impl Future<Output = SuiClientResult<impl Stream<Item = ContractEvent> + Send>> + Send;

    /// Returns the blob event with the given Event ID.
    fn get_blob_event(
        &self,
        event_id: EventID,
    ) -> impl Future<Output = SuiClientResult<BlobEvent>> + Send;

    /// Returns the current committee.
    fn current_committee(&self) -> impl Future<Output = SuiClientResult<Committee>> + Send;

    /// Returns the previous committee.
    // INV: current_committee.epoch == previous_committee.epoch + 1
    fn previous_committee(&self) -> impl Future<Output = SuiClientResult<Committee>> + Send;

    /// Returns the committee that will become active in the next epoch.
    ///
    /// This committee is `None` until known.
    // INV: next_committee.epoch == current_committee.epoch + 1
    fn next_committee(&self) -> impl Future<Output = SuiClientResult<Option<Committee>>> + Send;

    /// Returns the storage nodes in the active set.
    fn get_storage_nodes_from_active_set(
        &self,
    ) -> impl Future<Output = Result<Vec<StorageNode>>> + Send;

    /// Returns the storage nodes in the current committee.
    fn get_storage_nodes_from_committee(
        &self,
    ) -> impl Future<Output = SuiClientResult<Vec<StorageNode>>> + Send;

    /// Returns the storage nodes with the given IDs.
    fn get_storage_nodes_by_ids(
        &self,
        node_ids: &[ObjectID],
    ) -> impl Future<Output = Result<Vec<StorageNode>>> + Send;

    /// Returns the metadata associated with a blob object.
<<<<<<< HEAD
    fn get_blob_metadata(
        &self,
        blob_id: ObjectID,
    ) -> impl Future<Output = SuiClientResult<Option<Metadata>>> + Send;

    /// Returns the blob object and its associated metadata.
    fn get_blob_with_metadata(
        &self,
        blob_id: ObjectID,
    ) -> impl Future<Output = SuiClientResult<BlobWithMetadata>> + Send;
=======
    fn get_blob_attribute(
        &self,
        blob_id: ObjectID,
    ) -> impl Future<Output = SuiClientResult<Option<BlobAttribute>>> + Send;

    /// Returns the blob object and its associated metadata.
    fn get_blob_with_attribute(
        &self,
        blob_id: ObjectID,
    ) -> impl Future<Output = SuiClientResult<BlobWithAttribute>> + Send;
>>>>>>> a8e5dbf0

    /// Returns the current epoch state.
    fn epoch_state(&self) -> impl Future<Output = SuiClientResult<EpochState>> + Send;

    /// Returns the current epoch.
    fn current_epoch(&self) -> impl Future<Output = SuiClientResult<Epoch>> + Send;

    /// Returns the current, previous, and next committee, along with the current epoch state.
    ///
    /// The order of the returned tuple is `(current, previous, Option<next>, epoch_state)`.
    fn get_committees_and_state(
        &self,
    ) -> impl Future<Output = SuiClientResult<CommitteesAndState>> + Send;

    /// Returns the non-variable system parameters.
    ///
    /// These include the number of shards, epoch duration, and the time at which epoch zero ends
    /// and epoch 1 can start.
    fn fixed_system_parameters(
        &self,
    ) -> impl Future<Output = SuiClientResult<FixedSystemParameters>> + Send;

    /// Returns the mapping between node IDs and stake in the staking object.
    fn stake_assignment(
        &self,
    ) -> impl Future<Output = SuiClientResult<HashMap<ObjectID, u64>>> + Send;

    /// Returns the last certified event blob.
    fn last_certified_event_blob(
        &self,
    ) -> impl Future<Output = SuiClientResult<Option<EventBlob>>> + Send;

    /// Refreshes the Walrus package ID.
    ///
    /// Should be called after the contract is upgraded.
    fn refresh_package_id(&self) -> impl Future<Output = SuiClientResult<()>> + Send;
}

/// The mutability of a shared object.
#[derive(Debug, Clone, Copy, PartialEq, Eq)]
pub(crate) enum Mutability {
    /// The object is mutable.
    Mutable,
    /// The object is immutable.
    Immutable,
}

impl From<bool> for Mutability {
    fn from(value: bool) -> Self {
        if value {
            Self::Mutable
        } else {
            Self::Immutable
        }
    }
}

impl From<Mutability> for bool {
    fn from(value: Mutability) -> Self {
        matches!(value, Mutability::Mutable)
    }
}

/// Client implementation for interacting with the Walrus smart contracts.
#[derive(Clone)]
pub struct SuiReadClient {
    walrus_package_id: Arc<RwLock<ObjectID>>,
    sui_client: RetriableSuiClient,
    system_object_id: ObjectID,
    staking_object_id: ObjectID,
    type_origin_map: Arc<RwLock<TypeOriginMap>>,
    sys_obj_initial_version: OnceCell<SequenceNumber>,
    staking_obj_initial_version: OnceCell<SequenceNumber>,
    wal_type: String,
}

const MAX_POLLING_INTERVAL: Duration = Duration::from_secs(5);
const EVENT_CHANNEL_CAPACITY: usize = 1024;

impl SuiReadClient {
    /// Constructor for `SuiReadClient`.
    pub async fn new(
        sui_client: RetriableSuiClient,
        contract_config: &ContractConfig,
    ) -> SuiClientResult<Self> {
        let walrus_package_id = sui_client
            .get_system_package_id_from_system_object(contract_config.system_object)
            .await?;
        let type_origin_map = sui_client
            .type_origin_map_for_package(walrus_package_id)
            .await?;
        let wal_type = sui_client.wal_type_from_package(walrus_package_id).await?;
        Ok(Self {
            walrus_package_id: Arc::new(RwLock::new(walrus_package_id)),
            sui_client,
            system_object_id: contract_config.system_object,
            staking_object_id: contract_config.staking_object,
            type_origin_map: Arc::new(RwLock::new(type_origin_map)),
            sys_obj_initial_version: OnceCell::new(),
            staking_obj_initial_version: OnceCell::new(),
            wal_type,
        })
    }

    /// Constructs a new `SuiReadClient` around a [`RetriableSuiClient`] constructed for the
    /// provided fullnode's RPC address.
    pub async fn new_for_rpc<S: AsRef<str>>(
        rpc_address: S,
        contract_config: &ContractConfig,
        backoff_config: ExponentialBackoffConfig,
    ) -> SuiClientResult<Self> {
        let client = RetriableSuiClient::new_for_rpc(rpc_address, backoff_config).await?;
        Self::new(client, contract_config).await
    }

    /// Gets the [`RetriableSuiClient`] from the associated read client.
    pub fn sui_client(&self) -> &RetriableSuiClient {
        &self.sui_client
    }

    pub(crate) async fn object_arg_for_shared_obj(
        &self,
        object_id: ObjectID,
        mutable: Mutability,
    ) -> SuiClientResult<ObjectArg> {
        let initial_shared_version = self.get_shared_object_initial_version(object_id).await?;
        Ok(ObjectArg::SharedObject {
            id: object_id,
            initial_shared_version,
            mutable: mutable.into(),
        })
    }

    pub(crate) async fn object_arg_for_system_obj(
        &self,
        mutable: Mutability,
    ) -> SuiClientResult<ObjectArg> {
        let initial_shared_version = self.system_object_initial_version().await?;
        Ok(ObjectArg::SharedObject {
            id: self.system_object_id,
            initial_shared_version,
            mutable: mutable.into(),
        })
    }

    async fn system_object_initial_version(&self) -> SuiClientResult<SequenceNumber> {
        let initial_shared_version = self
            .sys_obj_initial_version
            .get_or_try_init(|| self.get_shared_object_initial_version(self.system_object_id))
            .await?;
        Ok(*initial_shared_version)
    }

    pub(crate) async fn object_arg_for_staking_obj(
        &self,
        mutable: Mutability,
    ) -> SuiClientResult<ObjectArg> {
        let initial_shared_version = self.staking_object_initial_version().await?;
        Ok(ObjectArg::SharedObject {
            id: self.staking_object_id,
            initial_shared_version,
            mutable: mutable.into(),
        })
    }

    async fn staking_object_initial_version(&self) -> SuiClientResult<SequenceNumber> {
        let initial_shared_version = self
            .staking_obj_initial_version
            .get_or_try_init(|| self.get_shared_object_initial_version(self.staking_object_id))
            .await?;
        Ok(*initial_shared_version)
    }

    async fn get_shared_object_initial_version(
        &self,
        object_id: ObjectID,
    ) -> SuiClientResult<SequenceNumber> {
        let Some(Owner::Shared {
            initial_shared_version,
        }) = self
            .sui_client
            .get_object_with_options(object_id, SuiObjectDataOptions::new().with_owner())
            .await?
            .owner()
        else {
            return Err(anyhow!("trying to get the initial version of a non-shared object").into());
        };
        Ok(initial_shared_version)
    }

    /// Returns the system package ID.
    pub fn get_system_package_id(&self) -> ObjectID {
        *self.walrus_package_id()
    }

    /// Returns the system object ID.
    pub fn get_system_object_id(&self) -> ObjectID {
        self.system_object_id
    }

    /// Returns the staking object ID.
    pub fn get_staking_object_id(&self) -> ObjectID {
        self.staking_object_id
    }

    /// Returns the contract config.
    pub fn contract_config(&self) -> ContractConfig {
        ContractConfig::new(self.system_object_id, self.staking_object_id)
    }

    /// Returns the staking pool for the given node ID.
    pub async fn get_staking_pool(&self, node_id: ObjectID) -> SuiClientResult<StakingPool> {
        self.sui_client.get_sui_object(node_id).await
    }

    fn walrus_package_id(&self) -> RwLockReadGuard<ObjectID> {
        self.walrus_package_id
            .read()
            .expect("lock should not be poisoned")
    }

    fn walrus_package_id_mut(&self) -> RwLockWriteGuard<ObjectID> {
        self.walrus_package_id
            .write()
            .expect("lock should not be poisoned")
    }

    pub(crate) fn type_origin_map(&self) -> RwLockReadGuard<TypeOriginMap> {
        self.type_origin_map
            .read()
            .expect("lock should not be poisoned")
    }

    fn type_origin_map_mut(&self) -> RwLockWriteGuard<TypeOriginMap> {
        self.type_origin_map
            .write()
            .expect("lock should not be poisoned")
    }

    /// Returns the balance of the owner for the given coin type.
    pub(crate) async fn balance(
        &self,
        owner_address: SuiAddress,
        coin_type: CoinType,
    ) -> SuiClientResult<u64> {
        let coin_type_option = match coin_type {
            CoinType::Wal => Some(self.wal_coin_type().to_owned()),
            CoinType::Sui => None,
        };
        Ok(self
            .sui_client
            .get_balance(owner_address, coin_type_option)
            .await?
            .total_balance
            .try_into()
            .expect("balances should fit into a u64"))
    }

    /// Returns a vector of coins of provided `coin_type` whose total balance is at least `balance`.
    ///
    /// Returns a [`SuiClientError::NoCompatibleGasCoins`] or
    /// [`SuiClientError::NoCompatibleWalCoins`] error if no coins of sufficient total balance are
    /// found.
    pub async fn get_coins_with_total_balance(
        &self,
        owner_address: SuiAddress,
        coin_type: CoinType,
        min_balance: u64,
        exclude: Vec<ObjectID>,
    ) -> SuiClientResult<Vec<Coin>> {
        let coin_type_option = match coin_type {
            CoinType::Wal => Some(self.wal_coin_type().to_owned()),
            CoinType::Sui => None,
        };
        self.sui_client
            .select_coins(owner_address, coin_type_option, min_balance.into(), exclude)
            .await
            .map_err(|err| match err {
                sui_sdk::error::Error::InsufficientFund {
                    address: _,
                    amount: _,
                } => match coin_type {
                    CoinType::Wal => SuiClientError::NoCompatibleWalCoins,
                    CoinType::Sui => SuiClientError::NoCompatibleGasCoins,
                },
                err => SuiClientError::from(err),
            })
    }

    /// Get the [`StorageNodeCap`] object associated with the address.
    ///
    /// Returns an error if there is more than one [`StorageNodeCap`] object associated with the
    /// address.
    pub async fn get_address_capability_object(
        &self,
        owner: SuiAddress,
    ) -> SuiClientResult<Option<StorageNodeCap>> {
        let mut node_capabilities = self.get_owned_objects::<StorageNodeCap>(owner, &[]).await?;

        match node_capabilities.next() {
            Some(cap) => {
                if node_capabilities.next().is_some() {
                    return Err(SuiClientError::MultipleStorageNodeCapabilities);
                }
                Ok(Some(cap))
            }
            None => Ok(None),
        }
    }

    /// Get all the owned objects of the specified type for the specified owner.
    ///
    /// If some of the returned objects cannot be converted to the expected type, they are ignored.
    pub(crate) async fn get_owned_objects<'a, U>(
        &'a self,
        owner: SuiAddress,
        type_args: &'a [TypeTag],
    ) -> Result<impl Iterator<Item = U> + 'a>
    where
        U: AssociatedContractStruct,
    {
        let results = self
            .get_owned_object_data(owner, type_args, U::CONTRACT_STRUCT)
            .await?;

        Ok(results.filter_map(|object_data| {
            object_data.map_or_else(
                |error| {
                    tracing::warn!(?error, "failed to convert to local type");
                    None
                },
                |object_data| match U::try_from_object_data(&object_data) {
                    Result::Ok(value) => Some(value),
                    Result::Err(error) => {
                        tracing::warn!(?error, "failed to convert to local type");
                        None
                    }
                },
            )
        }))
    }

    /// Get all the [`SuiObjectData`] objects of the specified type for the specified owner.
    async fn get_owned_object_data<'a>(
        &'a self,
        owner: SuiAddress,
        type_args: &'a [TypeTag],
        object_type: contracts::StructTag<'a>,
    ) -> Result<impl Iterator<Item = Result<SuiObjectData>> + 'a> {
        let struct_tag =
            object_type.to_move_struct_tag_with_type_map(&self.type_origin_map(), type_args)?;
        Ok(handle_pagination(move |cursor| {
            self.sui_client.get_owned_objects(
                owner,
                Some(SuiObjectResponseQuery {
                    filter: Some(SuiObjectDataFilter::StructType(struct_tag.clone())),
                    options: Some(SuiObjectDataOptions::new().with_bcs().with_type()),
                }),
                cursor,
                None,
            )
        })
        .await?
        .map(|resp| {
            resp.data
                .ok_or_else(|| anyhow!("response does not contain object data"))
        }))
    }

    /// Get the latest object reference given an [`ObjectID`].
    pub(crate) async fn get_object_ref(
        &self,
        object_id: ObjectID,
    ) -> Result<ObjectRef, anyhow::Error> {
        Ok(self
            .sui_client
            .get_object_with_options(object_id, SuiObjectDataOptions::new())
            .await?
            .into_object()?
            .object_ref())
    }

    pub(crate) async fn object_arg_for_object(
        &self,
        object_id: ObjectID,
    ) -> SuiClientResult<ObjectArg> {
        Ok(ObjectArg::ImmOrOwnedObject(
            self.get_object_ref(object_id).await?,
        ))
    }

    /// Returns the type of the WAL coin.
    pub fn wal_coin_type(&self) -> &str {
        &self.wal_type
    }

    /// Returns the system object.
    pub async fn get_system_object(&self) -> SuiClientResult<SystemObject> {
        let SystemObjectForDeserialization {
            id,
            version,
            package_id,
            new_package_id,
        } = self
            .sui_client
            .get_sui_object(self.system_object_id)
            .await?;
        // Refresh the package ID if it is different from the current package ID.
        if package_id != *self.walrus_package_id() {
            self.refresh_package_id_with_id(package_id).await?;
        }
        let inner = self
            .sui_client
            .get_dynamic_field::<u64, SystemStateInnerV1>(
                self.system_object_id,
                TypeTag::U64,
                version,
            )
            .await?;
        Ok(SystemObject {
            id,
            version,
            package_id,
            new_package_id,
            inner,
        })
    }

    /// Returns the staking object.
    pub async fn get_staking_object(&self) -> SuiClientResult<StakingObject> {
        let StakingObjectForDeserialization {
            id,
            version,
            package_id,
            new_package_id,
        } = self
            .sui_client
            .get_sui_object(self.staking_object_id)
            .await?;
        // Refresh the package ID if it is different from the current package ID.
        if package_id != *self.walrus_package_id() {
            self.refresh_package_id_with_id(package_id).await?;
        }
        let inner = self
            .sui_client
            .get_dynamic_field::<u64, StakingInnerV1>(self.staking_object_id, TypeTag::U64, version)
            .await?;
        let staking_object = StakingObject {
            id,
            version,
            package_id,
            new_package_id,
            inner,
        };
        Ok(staking_object)
    }

    async fn refresh_package_id_with_id(&self, walrus_package_id: ObjectID) -> SuiClientResult<()> {
        let type_origin_map = self
            .sui_client
            .type_origin_map_for_package(walrus_package_id)
            .await?;
        *self.walrus_package_id_mut() = walrus_package_id;
        *self.type_origin_map_mut() = type_origin_map;
        Ok(())
    }

    async fn shard_assignment_to_committee(
        &self,
        epoch: Epoch,
        n_shards: NonZeroU16,
        shard_assignment: &[(ObjectID, Vec<u16>)],
    ) -> SuiClientResult<Committee> {
        let mut node_object_responses = vec![];
        for obj_id_batch in shard_assignment.chunks(MULTI_GET_OBJ_LIMIT) {
            node_object_responses.extend(
                self.sui_client
                    .multi_get_object_with_options(
                        obj_id_batch
                            .iter()
                            .map(|(obj_id, _shards)| *obj_id)
                            .collect(),
                        SuiObjectDataOptions::new().with_type().with_bcs(),
                    )
                    .await?,
            );
        }

        let nodes = shard_assignment
            .iter()
            .zip(node_object_responses)
            .map(|((obj_id, shards), obj_response)| {
                let mut storage_node =
                    get_sui_object_from_object_response::<StakingPool>(&obj_response)?.node_info;
                storage_node.shard_ids = shards.iter().map(|index| index.into()).collect();
                ensure!(
                    *obj_id == storage_node.node_id,
                    anyhow!("the object id of the staking pool does not match the node id")
                );
                Ok::<StorageNode, anyhow::Error>(storage_node)
            })
            .collect::<Result<Vec<_>>>()?;
        Committee::new(nodes, epoch, n_shards).map_err(|err| SuiClientError::Internal(err.into()))
    }

    /// Queries the full note and gets the requested committee from the staking object.
    async fn query_staking_for_committee(
        &self,
        which_committee: WhichCommittee,
    ) -> SuiClientResult<Option<Committee>> {
        let staking_object = self.get_staking_object().await?;
        let epoch = staking_object.inner.epoch;
        let n_shards = staking_object.inner.n_shards;

        let (committee, committee_epoch) = match which_committee {
            WhichCommittee::Current => (Some(staking_object.inner.committee), epoch),
            WhichCommittee::Previous => (Some(staking_object.inner.previous_committee), epoch - 1),
            WhichCommittee::Next => (staking_object.inner.next_committee, epoch + 1),
        };

        if let Some(shard_assignment) = committee {
            Ok(Some(
                self.shard_assignment_to_committee(committee_epoch, n_shards, &shard_assignment)
                    .await?,
            ))
        } else {
            Ok(None)
        }
    }

    /// Returns the backoff configuration for the inner client.
    pub(crate) fn backoff_config(&self) -> &ExponentialBackoffConfig {
        self.sui_client.backoff_config()
    }
}

enum WhichCommittee {
    Current,
    Previous,
    Next,
}

impl ReadClient for SuiReadClient {
    #[tracing::instrument(err, skip(self))]
    async fn storage_price_per_unit_size(&self) -> SuiClientResult<u64> {
        Ok(self
            .get_system_object()
            .await?
            .inner
            .storage_price_per_unit_size)
    }

    async fn write_price_per_unit_size(&self) -> SuiClientResult<u64> {
        Ok(self
            .get_system_object()
            .await?
            .inner
            .write_price_per_unit_size)
    }

    async fn storage_and_write_price_per_unit_size(&self) -> SuiClientResult<(u64, u64)> {
        let system_object = self.get_system_object().await?.inner;
        Ok((
            system_object.storage_price_per_unit_size,
            system_object.write_price_per_unit_size,
        ))
    }

    async fn event_stream(
        &self,
        polling_interval: Duration,
        cursor: Option<EventID>,
    ) -> SuiClientResult<impl Stream<Item = ContractEvent>> {
        let (tx_event, rx_event) = mpsc::channel::<ContractEvent>(EVENT_CHANNEL_CAPACITY);

        let event_api = self.sui_client.event_api().clone();

        let event_filter = EventFilter::MoveEventModule {
            package: *self
                .walrus_package_id
                .read()
                .expect("lock should not be poisoned"),
            module: Identifier::new(EVENT_MODULE)?,
        };
        tokio::spawn(async move {
            poll_for_events(tx_event, polling_interval, event_api, event_filter, cursor).await
        });
        Ok(ReceiverStream::new(rx_event))
    }

    async fn last_certified_event_blob(&self) -> SuiClientResult<Option<EventBlob>> {
        let blob = self
            .get_system_object()
            .await?
            .inner
            .event_blob_certification_state
            .latest_certified_blob;
        Ok(blob)
    }

    async fn get_blob_event(&self, event_id: EventID) -> SuiClientResult<BlobEvent> {
        self.sui_client
            .event_api()
            .get_events(event_id.tx_digest)
            .await?
            .into_iter()
            .find(|e| e.id == event_id)
            .and_then(|e| e.try_into().ok())
            .ok_or(SuiClientError::NoCorrespondingBlobEvent(event_id))
    }

    async fn current_committee(&self) -> SuiClientResult<Committee> {
        tracing::debug!("getting current committee from Sui");
        self.query_staking_for_committee(WhichCommittee::Current)
            .await
            .map(|committee| {
                committee.expect("the current committee is always defined in the staking object")
            })
    }

    async fn previous_committee(&self) -> SuiClientResult<Committee> {
        tracing::debug!("getting previous committee from Sui");
        self.query_staking_for_committee(WhichCommittee::Previous)
            .await
            .map(|committee| {
                committee.expect("the previous committee is always defined in the staking object")
            })
    }

    async fn next_committee(&self) -> SuiClientResult<Option<Committee>> {
        tracing::debug!("getting next committee from Sui");
        self.query_staking_for_committee(WhichCommittee::Next).await
    }

    async fn get_storage_nodes_from_active_set(&self) -> Result<Vec<StorageNode>> {
        let node_ids: Vec<ObjectID> = self.stake_assignment().await?.keys().copied().collect();
        self.get_storage_nodes_by_ids(&node_ids).await
    }

    async fn get_storage_nodes_from_committee(&self) -> SuiClientResult<Vec<StorageNode>> {
        let committee = self.current_committee().await?;
        Ok(committee.members().to_vec())
    }

    async fn get_storage_nodes_by_ids(&self, node_ids: &[ObjectID]) -> Result<Vec<StorageNode>> {
        Ok(self
            .sui_client
            .get_sui_objects::<StakingPool>(node_ids)
            .await
            .context("one or multiple node IDs were not found")?
            .into_iter()
            .map(|pool| pool.node_info)
            .collect())
    }

<<<<<<< HEAD
    async fn get_blob_metadata(&self, blob_id: ObjectID) -> SuiClientResult<Option<Metadata>> {
        self.sui_client
            .get_dynamic_field::<Vec<u8>, Metadata>(
=======
    async fn get_blob_attribute(
        &self,
        blob_id: ObjectID,
    ) -> SuiClientResult<Option<BlobAttribute>> {
        self.sui_client
            .get_dynamic_field::<Vec<u8>, BlobAttribute>(
>>>>>>> a8e5dbf0
                blob_id,
                TypeTag::Vector(Box::new(TypeTag::U8)),
                b"metadata".to_vec(),
            )
            .await
            .map(Some)
            .or_else(|_| Ok(None))
    }

<<<<<<< HEAD
    async fn get_blob_with_metadata(&self, blob_id: ObjectID) -> SuiClientResult<BlobWithMetadata> {
        Ok(BlobWithMetadata {
            blob: self.sui_client.get_sui_object::<Blob>(blob_id).await?,
            metadata: self.get_blob_metadata(blob_id).await?,
=======
    async fn get_blob_with_attribute(
        &self,
        blob_id: ObjectID,
    ) -> SuiClientResult<BlobWithAttribute> {
        Ok(BlobWithAttribute {
            blob: self.sui_client.get_sui_object::<Blob>(blob_id).await?,
            attribute: self.get_blob_attribute(blob_id).await?,
>>>>>>> a8e5dbf0
        })
    }

    async fn epoch_state(&self) -> SuiClientResult<EpochState> {
        self.get_staking_object()
            .await
            .map(|staking| staking.inner.epoch_state)
    }

    async fn current_epoch(&self) -> SuiClientResult<Epoch> {
        self.get_staking_object()
            .await
            .map(|staking| staking.inner.epoch)
    }

    async fn get_committees_and_state(&self) -> SuiClientResult<CommitteesAndState> {
        let staking_object = self.get_staking_object().await?;
        let epoch = staking_object.inner.epoch;
        let n_shards = staking_object.inner.n_shards;

        let current = self
            .shard_assignment_to_committee(epoch, n_shards, &staking_object.inner.committee)
            .await?;
        let previous = if epoch == 0 {
            // There is no previous epoch.
            None
        } else {
            Some(
                self.shard_assignment_to_committee(
                    epoch - 1,
                    n_shards,
                    &staking_object.inner.previous_committee,
                )
                .await?,
            )
        };
        let epoch_state = staking_object.inner.epoch_state;
        let next = if let Some(next_committee_assignment) = staking_object.inner.next_committee {
            Some(
                self.shard_assignment_to_committee(epoch + 1, n_shards, &next_committee_assignment)
                    .await?,
            )
        } else {
            None
        };

        Ok(CommitteesAndState {
            current,
            previous,
            next,
            epoch_state,
        })
    }

    async fn fixed_system_parameters(&self) -> SuiClientResult<FixedSystemParameters> {
        let staking_object = self.get_staking_object().await?.inner;
        let system_object = self.get_system_object().await?.inner;
        let first_epoch_start = i64::try_from(staking_object.first_epoch_start)
            .context("first-epoch start time does not fit in i64")?;

        Ok(FixedSystemParameters {
            n_shards: staking_object.n_shards,
            max_epochs_ahead: system_object.future_accounting.length(),
            epoch_duration: Duration::from_millis(staking_object.epoch_duration),
            epoch_zero_end: DateTime::<Utc>::from_timestamp_millis(first_epoch_start).ok_or_else(
                || anyhow!("invalid first_epoch_start timestamp received from contracts"),
            )?,
        })
    }

    async fn stake_assignment(&self) -> SuiClientResult<HashMap<ObjectID, u64>> {
        use crate::types::move_structs::ActiveSet;

        let staking_object = self.get_staking_object().await?;
        let active_set_id = staking_object.inner.active_set;
        let type_map = self.type_origin_map().clone();

        let active_set = self
            .sui_client
            .get_extended_field::<ActiveSet>(active_set_id, &type_map)
            .await?;
        Ok(active_set.nodes.into_iter().collect())
    }

    async fn refresh_package_id(&self) -> SuiClientResult<()> {
        let walrus_package_id = self
            .sui_client
            .get_system_package_id_from_system_object(self.system_object_id)
            .await?;
        self.refresh_package_id_with_id(walrus_package_id).await
    }
}

impl fmt::Debug for SuiReadClient {
    fn fmt(&self, f: &mut fmt::Formatter<'_>) -> fmt::Result {
        f.debug_struct("SuiReadClient")
            .field("system_pkg", &self.walrus_package_id)
            .field("sui_client", &"<redacted>")
            .field("system_object", &self.system_object_id)
            .finish()
    }
}

#[tracing::instrument(err, skip_all)]
async fn poll_for_events<U>(
    tx_event: mpsc::Sender<U>,
    initial_polling_interval: Duration,
    event_api: EventApi,
    event_filter: EventFilter,
    mut last_event: Option<EventID>,
) -> Result<()>
where
    U: TryFrom<SuiEvent> + Send + Sync + Debug + 'static,
{
    // The actual interval with which we poll, increases if there is an RPC error
    let mut polling_interval = initial_polling_interval;
    let mut page_available = false;
    while !tx_event.is_closed() {
        // only wait if no event pages were left in the last iteration
        if !page_available {
            tokio::time::sleep(polling_interval).await;
        }
        // Get the next page of events/newly emitted events
        match event_api
            .query_events(event_filter.clone(), last_event, None, false)
            .await
        {
            Ok(events) => {
                let tx_event_ref = &tx_event;
                page_available = events.has_next_page;
                polling_interval = initial_polling_interval;

                for event in events.data {
                    last_event = Some(event.id);
                    let span = tracing::error_span!(
                        "sui-event",
                        event_id = ?event.id,
                        event_type = ?event.type_
                    );

                    let continue_or_exit = async move {
                        let event_obj = match event.try_into() {
                            Ok(event_obj) => event_obj,
                            Err(_) => {
                                tracing::error!("could not convert event");
                                return ControlFlow::Continue(());
                            }
                        };

                        match tx_event_ref.send(event_obj).await {
                            Ok(()) => {
                                tracing::debug!("received event");
                                ControlFlow::Continue(())
                            }
                            Err(_) => {
                                tracing::debug!("channel was closed by receiver");
                                ControlFlow::Break(())
                            }
                        }
                    }
                    .instrument(span)
                    .await;

                    if continue_or_exit.is_break() {
                        return Ok(());
                    }
                }
            }
            Err(sui_sdk::error::Error::RpcError(e)) => {
                // We retry here, since this error generally (only?)
                // occurs if the cursor could not be found, but this is
                // resolved quickly after retrying.

                // Do an exponential backoff until `MAX_POLLING_INTERVAL` is reached
                // unless `initial_polling_interval` is larger
                // TODO(karl): Stop retrying and switch to a different full node.
                // Ideally, we cut off the stream after retrying
                // for a few times and then switch to a different full node.
                // This logic would need to be handled by a consumer of the
                // stream. Until that is in place, retry indefinitely.
                // See https://github.com/MystenLabs/walrus/issues/144.
                polling_interval = polling_interval
                    .saturating_mul(2)
                    .min(MAX_POLLING_INTERVAL)
                    .max(initial_polling_interval);
                page_available = false;
                tracing::warn!(
                    event_cursor = ?last_event,
                    backoff = ?polling_interval,
                    rpc_error = ?e,
                    "RPC error for otherwise valid RPC call, retrying event polling after backoff",
                );
                continue;
            }
            Err(e) => {
                bail!("unexpected error from event api: {}", e);
            }
        };
    }
    tracing::debug!("channel was closed by receiver");
    return Ok(());
}<|MERGE_RESOLUTION|>--- conflicted
+++ resolved
@@ -53,15 +53,10 @@
     types::{
         move_structs::{
             Blob,
-<<<<<<< HEAD
-            BlobWithMetadata,
-=======
             BlobAttribute,
             BlobWithAttribute,
->>>>>>> a8e5dbf0
             EpochState,
             EventBlob,
-            Metadata,
             StakingInnerV1,
             StakingObjectForDeserialization,
             StakingPool,
@@ -182,18 +177,6 @@
     ) -> impl Future<Output = Result<Vec<StorageNode>>> + Send;
 
     /// Returns the metadata associated with a blob object.
-<<<<<<< HEAD
-    fn get_blob_metadata(
-        &self,
-        blob_id: ObjectID,
-    ) -> impl Future<Output = SuiClientResult<Option<Metadata>>> + Send;
-
-    /// Returns the blob object and its associated metadata.
-    fn get_blob_with_metadata(
-        &self,
-        blob_id: ObjectID,
-    ) -> impl Future<Output = SuiClientResult<BlobWithMetadata>> + Send;
-=======
     fn get_blob_attribute(
         &self,
         blob_id: ObjectID,
@@ -204,7 +187,6 @@
         &self,
         blob_id: ObjectID,
     ) -> impl Future<Output = SuiClientResult<BlobWithAttribute>> + Send;
->>>>>>> a8e5dbf0
 
     /// Returns the current epoch state.
     fn epoch_state(&self) -> impl Future<Output = SuiClientResult<EpochState>> + Send;
@@ -860,18 +842,12 @@
             .collect())
     }
 
-<<<<<<< HEAD
-    async fn get_blob_metadata(&self, blob_id: ObjectID) -> SuiClientResult<Option<Metadata>> {
-        self.sui_client
-            .get_dynamic_field::<Vec<u8>, Metadata>(
-=======
     async fn get_blob_attribute(
         &self,
         blob_id: ObjectID,
     ) -> SuiClientResult<Option<BlobAttribute>> {
         self.sui_client
             .get_dynamic_field::<Vec<u8>, BlobAttribute>(
->>>>>>> a8e5dbf0
                 blob_id,
                 TypeTag::Vector(Box::new(TypeTag::U8)),
                 b"metadata".to_vec(),
@@ -881,12 +857,6 @@
             .or_else(|_| Ok(None))
     }
 
-<<<<<<< HEAD
-    async fn get_blob_with_metadata(&self, blob_id: ObjectID) -> SuiClientResult<BlobWithMetadata> {
-        Ok(BlobWithMetadata {
-            blob: self.sui_client.get_sui_object::<Blob>(blob_id).await?,
-            metadata: self.get_blob_metadata(blob_id).await?,
-=======
     async fn get_blob_with_attribute(
         &self,
         blob_id: ObjectID,
@@ -894,7 +864,6 @@
         Ok(BlobWithAttribute {
             blob: self.sui_client.get_sui_object::<Blob>(blob_id).await?,
             attribute: self.get_blob_attribute(blob_id).await?,
->>>>>>> a8e5dbf0
         })
     }
 
