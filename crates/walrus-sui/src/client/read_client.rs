--- conflicted
+++ resolved
@@ -837,7 +837,6 @@
         self.sui_client.backoff_config()
     }
 
-<<<<<<< HEAD
     /// Returns the node metadata for the given metadata ID.
     pub async fn get_node_metadata(&self, metadata_id: ObjectID) -> SuiClientResult<NodeMetadata> {
         let type_map = self.type_origin_map().clone();
@@ -846,13 +845,13 @@
             .get_extended_field::<NodeMetadata>(metadata_id, &type_map)
             .await?;
         Ok(metadata)
-=======
+    }
+
     /// Returns the system object for deserialization without querying the dynamic inner field.
     async fn system_object_for_deserialization(
         &self,
     ) -> SuiClientResult<SystemObjectForDeserialization> {
         self.sui_client.get_sui_object(self.system_object_id).await
->>>>>>> 20ba0d3a
     }
 }
 
