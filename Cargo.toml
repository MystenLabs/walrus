[workspace]
resolver = "2"
members = ["crates/*"]
default-members = [
<<<<<<< HEAD
    "crates/walrus-core",
    "crates/walrus-service",
    "crates/walrus-test-utils",
=======
  "crates/walrus-core",
  "crates/walrus-service",
  "crates/walrus-test-utils",
  "crates/walrus-sui",
>>>>>>> 9c960d0c
]

[workspace.package]
version = "0.1.0"
authors = ["Mysten Labs <build@mystenlabs.com>"]
edition = "2021"
license = "Apache-2.0"

[workspace.dependencies]
bcs = "0.1.6"
fastcrypto = "0.1"
tempfile = "3.10.1"
thiserror = "1.0.57"
walrus-core = { path = "crates/walrus-core" }
walrus-sui = { path = "crates/walrus-sui" }
walrus-service = { path = "crates/walrus-service" }
walrus-test-utils = { path = "crates/walrus-test-utils" }
typed-store = { git = "https://github.com/MystenLabs/sui", tag = "testnet-v1.20.0" }
sui-sdk = { git = "https://github.com/MystenLabs/sui", package = "sui-sdk", tag = "testnet-v1.20.0" }
test-cluster = { git = "https://github.com/MystenLabs/sui", package = "test-cluster", tag = "testnet-v1.20.0" }
sui_types = { git = "https://github.com/MystenLabs/sui", package = "sui-types", tag = "testnet-v1.20.0" }
move_core_types = { git = "https://github.com/MystenLabs/sui", package = "move-core-types", tag = "testnet-v1.20.0" }
sui-move-build = { git = "https://github.com/MystenLabs/sui", tag = "testnet-v1.20.0" }

[workspace.lints.rust]
missing_docs = "warn"<|MERGE_RESOLUTION|>--- conflicted
+++ resolved
@@ -2,16 +2,10 @@
 resolver = "2"
 members = ["crates/*"]
 default-members = [
-<<<<<<< HEAD
     "crates/walrus-core",
     "crates/walrus-service",
     "crates/walrus-test-utils",
-=======
-  "crates/walrus-core",
-  "crates/walrus-service",
-  "crates/walrus-test-utils",
-  "crates/walrus-sui",
->>>>>>> 9c960d0c
+    "crates/walrus-sui",
 ]
 
 [workspace.package]
