--- conflicted
+++ resolved
@@ -39,11 +39,7 @@
 bytes = { version = "1.10.1", default-features = false, features = ["serde"] }
 checkpoint-downloader = { path = "crates/checkpoint-downloader" }
 chrono = "0.4"
-<<<<<<< HEAD
 clap = { version = "4.5.38", features = ["derive", "deprecated"] }
-=======
-clap = { version = "4.5.38", features = ["derive"] }
->>>>>>> 202d7a23
 clap_complete = "4.5.50"
 collectable = "0.0.2"
 colored = "2.2.0"
