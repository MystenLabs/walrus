# Walrus

A decentralized blob store using [Sui](https://github.com/MystenLabs/sui) for coordination and governance.

## Documentation

Our main documentation is available [as a Walrus Site](https://docs.walrus.site) (see [the
documentation](https://docs.walrus.site/walrus-sites/intro.html) for further information on what
this means) and on [GitHub Pages](https://mystenlabs.github.io/walrus); it is generated using
[mdBook](https://rust-lang.github.io/mdBook/) from source files in the [`docs/book`](./docs/book)
directory.

You can also build and access the documentation locally (assuming you have Rust installed):

```sh
cargo install mdbook
cargo install mdbook-linkcheck
cargo install mdbook-admonish --locked
cargo install mdbook-katex --locked
<<<<<<< HEAD
cargo install mdbook-templates
=======
cargo install mdbook-tabs --locked
>>>>>>> ea532a65
mdbook serve
```

After this, you can browse the documentation at <http://localhost:3000>.

There are some additional documentation resources:

- Usage examples are available under [docs/examples](./docs/examples/).
- Our encoding system, which we call *Red Stuff*, is described in detail in
  [docs/red-stuff.md](docs/red-stuff.md).
- All our code is covered by Rust docs. You can build these and open them in your web browser by
  running the following:

  ```sh
  cargo doc --workspace --open # add `--no-deps` to prevent building docs of all dependencies
  ```

## Repository structure

This repository contains all Walrus-related code, tools, and documentation:

- [`contracts`](contracts) contains all smart contracts used by Walrus for coordination and governance.
- [`crates`](crates) contains all Rust crates related to Walrus including binaries for storage nodes
  and clients. See [below](#rust-crates) for further information about those.
- [`docker`](docker) contains Dockerfiles and docker-compose setups for building and running Walrus.
- [`docs`](docs) contains high-level technical and design documentation about Walrus.
- [`scripts`](docs) contains tools used for evaluating and testing the code. In particular, this
  contains a script to run a local testbed, see [below](#run-a-local-walrus-testbed).
- [`testnet-contracts`](testnet-contracts) contains the Walrus contracts deployed for Walrus Testnet.

### Rust crates

Our Rust code is split into several crates with different responsibilities. The main code for Walrus
is contained in the following crates:

- [walrus-core](crates/walrus-core/) contains core types and functionality, including encoding and
  authentication mechanisms.
- [walrus-sdk](crates/walrus-sdk/) contains (client) interactions with storage nodes.
- [walrus-service](crates/walrus-service/) contains client and server functionality including the
  storage backend. This crate also contains all main binaries, in particular `walrus` and
  `walrus-node`.
- [walrus-sui](crates/walrus-sui/) contains all types and interactions with the Sui smart contracts.
- [walrus-utils](crates/walrus-utils/) contains utility functions used in multiple crates.

The following crates contain additional tools that are not part of the main functionality of Walrus
and more extensive tests:

- [walrus-e2e-tests](crates/walrus-e2e-tests/) contains end-to-end tests, some of which are also
  run as simulation tests.
- [walrus-orchestrator](crates/walrus-orchestrator/) contains tools to deploy and benchmark
  distributed Walrus networks. This crate is not a default member of the workspace and therefore
  needs to be built explicitly by adding `-p walrus-orchestrator` or `--workspace` to the cargo
  commands.
- [walrus-proc-macros](crates/walrus-proc-macros/) contains procedural macros used in the other
  crates, notably to define simulation tests.
- [walrus-proxy](crates/walrus-proxy/) contains a metrics proxy that authenticates storage nodes and
  collects metrics from them. This crate is not a default member of the workspace and therefore
  needs to be built explicitly by adding `-p walrus-proxy` or `--workspace` to the cargo commands.
- [walrus-simtest](crates/walrus-simtest/) contains simulation tests to ensure that Walrus works
  correctly for all interleavings of concurrent operations and in the presence of crashes.
- [walrus-stress](crates/walrus-stress/) contains a stress client, which is used to put load on
  storage nodes.
- [walrus-test-utils](crates/walrus-test-utils/) contains test macros and other utilities used in
  the other crates.

## Using the Walrus client

The `walrus` binary can be used to interact with Walrus as a client. To use it, you need a Walrus
configuration and a Sui wallet; both of which are automatically generated when [running a local
testbed](#run-a-local-walrus-testbed). If you want to interact with a publicly deployed Walrus
system, you need to obtain the system information and set up a wallet manually.

In general, you can build and run the Walrus client as follows:

```sh
cargo run --bin walrus -- <commands and arguments>
```

Detailed usage information is available through the `--help` flag:

```sh
cargo run --bin walrus -- --help
```

Further information is available in the [public
documentation](https://docs.walrus.site/usage/interacting.html).

## Run a local Walrus testbed

In addition to publicly deployed Walrus systems, you can deploy a Walrus testbed on your local
machine for manual testing. All you need to do is run the script `scripts/local-testbed.sh`. See
`scripts/local-testbed.sh -h` for further usage information.

The script generates configuration that you can use when [running the Walrus
client](#using-the-walrus-client) and prints the path to that configuration file.

In addition, one can spin up a local grafana instance to visualize the metrics collected by the
storage nodes. This can be done via `cd docker/grafana-local; docker compose up`. This should work
with the default storage node configuration.

Note that while the Walrus storage nodes of this testbed run on your local machine, the Sui devnet
is used by default to deploy and interact with the contracts. To run the testbed fully locally, simply
[start a local network with `sui start --with-faucet --force-regenesis`](https://docs.sui.io/guides/developer/getting-started/local-network)
(requires `sui` to be v1.28.0 or higher) and specify `localnet` when starting the Walrus testbed.

## Hardware requirements

- We assume that this code is executed on at least 32-bit hardware; concretely, we assume that a `u32` can be converted
  safely into a `usize`.
- Servers are assumed to use a 64-bit architecture (or higher); concretely, `usize` has at least 64 bits.
- When a client is executed on a 32-bit architecture, it may panic for blobs above a certain size. Given sufficient
  physical memory (4 GiB), it is generally possible to encode or decode blobs smaller than 500 MiB on 32-bit
  architectures.

## Contributing

If you observe a bug or want to request a feature, please search for an existing
[issue](https://github.com/MystenLabs/walrus/issues) on this topic and, if none exists, create a new one. If you would
like to contribute code directly (which we highly appreciate), please familiarize yourself with our [contributing
workflow](./CONTRIBUTING.md).

## License

This project is licensed under the Apache License, Version 2.0 ([LICENSE](LICENSE) or
<https://www.apache.org/licenses/LICENSE-2.0>).<|MERGE_RESOLUTION|>--- conflicted
+++ resolved
@@ -17,11 +17,8 @@
 cargo install mdbook-linkcheck
 cargo install mdbook-admonish --locked
 cargo install mdbook-katex --locked
-<<<<<<< HEAD
 cargo install mdbook-templates
-=======
 cargo install mdbook-tabs --locked
->>>>>>> ea532a65
 mdbook serve
 ```
 
