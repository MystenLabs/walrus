// Copyright (c) Walrus Foundation
// SPDX-License-Identifier: Apache-2.0

/// Module: `subsidies`
///
/// Module to manage a shared subsidy pool, allowing for discounted
/// storage costs for buyers and contributing to a subsidy for storage nodes.
/// It provides functionality to:
///  - Add funds to the shared subsidy pool.
///  - Set subsidy rates for buyers and storage nodes.
///  - Apply subsidies when reserving storage or extending blob lifetimes.
module subsidies::subsidies;

use sui::{balance::{Self, Balance}, coin::Coin};
use wal::wal::WAL;
use walrus::{blob::Blob, storage_resource::Storage, system::System};

/// Tracks the current version of the module.
const VERSION: u64 = 2;

/// Subsidy rate is in basis points (1/100 of a percent).
const MAX_SUBSIDY_RATE: u16 = 10_000; // 100%

// === Errors ===
/// The provided subsidy rate is invalid.
const EInvalidSubsidyRate: u64 = 0;
/// The admin cap is not authorized for the `Subsidies` object.
const EUnauthorizedAdminCap: u64 = 1;
/// The package version is not compatible with the `Subsidies` object.
const EWrongVersion: u64 = 2;

// === Structs ===

/// Capability to perform admin operations, tied to a specific Subsidies object.
///
/// Only the holder of this capability can modify subsidy rates.
public struct AdminCap has key, store {
    id: UID,
    subsidies_id: ID,
}

/// Subsidy rates are expressed in basis points (1/100 of a percent).
/// A subsidy rate of 100 basis points means a 1% subsidy.
/// The maximum subsidy rate is 10,000 basis points (100%).
public struct Subsidies has key, store {
    id: UID,
    /// The subsidy rate applied to the buyer at the moment of storage purchase
    /// in basis points.
    buyer_subsidy_rate: u16,
    /// The subsidy rate applied to the storage node when buying storage in basis
    /// points.
    system_subsidy_rate: u16,
    /// The balance of funds available in the subsidy pool.
    subsidy_pool: Balance<WAL>,
    /// Package ID of the subsidies contract.
    package_id: ID,
    /// The version of the subsidies contract.
    version: u64,
}

/// Creates a new `Subsidies` object and an `AdminCap`.
public fun new(package_id: ID, ctx: &mut TxContext): AdminCap {
    let subsidies = Subsidies {
        id: object::new(ctx),
        buyer_subsidy_rate: 0,
        system_subsidy_rate: 0,
        package_id,
        subsidy_pool: balance::zero(),
        version: VERSION,
    };
    let admin_cap = AdminCap { id: object::new(ctx), subsidies_id: object::id(&subsidies) };
    transfer::share_object(subsidies);
    admin_cap
}

/// Creates a new `Subsidies` object with initial rates and funds and an `AdminCap`.
public fun new_with_initial_rates_and_funds(
    package_id: ID,
    initial_buyer_subsidy_rate: u16,
    initial_system_subsidy_rate: u16,
    initial_funds: Coin<WAL>,
    ctx: &mut TxContext,
): AdminCap {
    assert!(initial_buyer_subsidy_rate <= MAX_SUBSIDY_RATE, EInvalidSubsidyRate);
    assert!(initial_system_subsidy_rate <= MAX_SUBSIDY_RATE, EInvalidSubsidyRate);
    let subsidies = Subsidies {
        id: object::new(ctx),
        buyer_subsidy_rate: initial_buyer_subsidy_rate,
        system_subsidy_rate: initial_system_subsidy_rate,
        subsidy_pool: initial_funds.into_balance(),
        package_id,
        version: VERSION,
    };
    let admin_cap = AdminCap { id: object::new(ctx), subsidies_id: object::id(&subsidies) };
    transfer::share_object(subsidies);
    admin_cap
}

/// Add additional funds to the subsidy pool.
///
/// These funds will be used to provide discounts for buyers
/// and rewards to storage nodes.
public fun add_funds(self: &mut Subsidies, funds: Coin<WAL>) {
    self.subsidy_pool.join(funds.into_balance());
}

/// Check if the admin cap is valid for this subsidies object.
///
/// Aborts if the cap does not match.
fun check_admin(self: &Subsidies, admin_cap: &AdminCap) {
    assert!(object::id(self) == admin_cap.subsidies_id, EUnauthorizedAdminCap);
}

fun check_version_upgrade(self: &Subsidies) {
    assert!(self.version < VERSION, EWrongVersion);
}

/// Set the subsidy rate for buyers, in basis points.
///
/// Aborts if new_rate is greater than the max value.
public fun set_buyer_subsidy_rate(self: &mut Subsidies, cap: &AdminCap, new_rate: u16) {
    check_admin(self, cap);
    assert!(new_rate <= MAX_SUBSIDY_RATE, EInvalidSubsidyRate);
    self.buyer_subsidy_rate = new_rate;
}

/// Set the subsidy rate for storage nodes, in basis points.
///
/// Aborts if new_rate is greater than the max value.
public fun set_system_subsidy_rate(self: &mut Subsidies, cap: &AdminCap, new_rate: u16) {
    check_admin(self, cap);
    assert!(new_rate <= MAX_SUBSIDY_RATE, EInvalidSubsidyRate);
    self.system_subsidy_rate = new_rate;
}

<<<<<<< HEAD
/// Applies subsidies and sends rewards to the system.
///
/// This will deduct funds from the subsidy pool
/// and send the storage node subsidy to the system.
fun apply_subsidies(
    self: &mut Subsidies,
    cost: u64,
    epochs_ahead: u32,
    payment: &mut Coin<WAL>,
    system: &mut System,
    ctx: &mut TxContext,
) {
=======
fun allocate_subsidies(self: &Subsidies, cost: u64, initial_pool_value: u64): (u64, u64) {
>>>>>>> 73abae8c
    // Return early if the subsidy pool is empty.
    if (initial_pool_value == 0) {
        return (0, 0)
    };
    let buyer_subsidy = cost * (self.buyer_subsidy_rate as u64) / (MAX_SUBSIDY_RATE as u64);
    let system_subsidy = cost * (self.system_subsidy_rate as u64) / (MAX_SUBSIDY_RATE as u64);
    let total_subsidy = buyer_subsidy + system_subsidy;

    // Apply subsidy up to the available amount in the pool.
    if (initial_pool_value >= total_subsidy) {
        (buyer_subsidy, system_subsidy)
    } else {
        // If we don't have enough in the pool to pay the full subsidies,
        // split the remainder proportionally between the buyer and system subsidies.
        let pool_value = initial_pool_value;
        let total_subsidy_rate = self.buyer_subsidy_rate + self.system_subsidy_rate;
        let buyer_subsidy =
            pool_value * (self.buyer_subsidy_rate as u64) / (total_subsidy_rate as u64);
        let system_subsidy =
            pool_value * (self.system_subsidy_rate as u64) / (total_subsidy_rate as u64);
        (buyer_subsidy, system_subsidy)
    }
}

#[allow(lint(coin_field))]
public struct CombinedPayment {
    payment: Coin<WAL>,
    initial_payment_value: u64,
    initial_pool_value: u64,
}

/// Combine buyer payment with subsidy pool to form a CombinedPayment
fun combine_payment_with_pool(
    self: &mut Subsidies,
    payment: &mut Coin<WAL>,
    ctx: &mut TxContext,
): CombinedPayment {
    let initial_payment_value = payment.value();
    let mut pool_coin = self.subsidy_pool.withdraw_all().into_coin(ctx);
    let initial_pool_value = pool_coin.value();
    let buyer_balance = payment.balance_mut().split(initial_payment_value);

    pool_coin.balance_mut().join(buyer_balance);

    CombinedPayment {
        payment: pool_coin,
        initial_payment_value,
        initial_pool_value,
    }
}

/// Applies subsidies and sends rewards to the system.
///
/// This will send WAL back to the buyer coin from the subsidy pool,
/// and send the storage node subsidy to the system.
fun handle_subsidies_and_payment(
    self: &mut Subsidies,
    system: &mut System,
    combined_payment_after: CombinedPayment,
    buyer_payment: &mut Coin<WAL>,
    epochs_ahead: u32,
    ctx: &mut TxContext,
) {
    let CombinedPayment { payment: remaining_coin, initial_payment_value, initial_pool_value } =
        combined_payment_after;
    // Calculate cost
    let initial_combined_value = initial_pool_value + initial_payment_value;
    let cost = initial_combined_value - remaining_coin.value();

    // Refund buyer
    self.subsidy_pool.join(remaining_coin.into_balance());
    let (buyer_subsidy, system_subsidy) = self.allocate_subsidies(cost, initial_pool_value);
    let buyer_coin_value = initial_payment_value + buyer_subsidy - cost;
    let buyer_refund = self.subsidy_pool.split(buyer_coin_value);
    buyer_payment.balance_mut().join(buyer_refund);

    // Subsidize system
    let system_subsidy_coin = self.subsidy_pool.split(system_subsidy).into_coin(ctx);
    system.add_subsidy(system_subsidy_coin, epochs_ahead);
    assert!(buyer_payment.value() <= initial_payment_value);
}

/// Extends a blob's lifetime and applies the buyer and storage node subsidies.
///
/// It first extends the blob lifetime using system `extend_blob` method.
/// Then it applies the subsidies and deducts the funds from the subsidy pool.
public fun extend_blob(
    self: &mut Subsidies,
    system: &mut System,
    blob: &mut Blob,
    epochs_ahead: u32,
    payment: &mut Coin<WAL>,
    ctx: &mut TxContext,
) {
    assert!(self.version == VERSION, EWrongVersion);
    if (self.subsidy_pool.value() == 0) {
        return system.extend_blob(blob, epochs_ahead, payment)
    };
    let mut combined_payment = self.combine_payment_with_pool(payment, ctx);

    system.extend_blob(blob, epochs_ahead, &mut combined_payment.payment);

    handle_subsidies_and_payment(
        self,
        system,
        combined_payment,
        payment,
        epochs_ahead,
        ctx,
    );
}

/// Reserves storage space and applies the buyer and storage node subsidies.
///
/// It first reserves the space using system `reserve_space` method.
/// Then it applies the subsidies and deducts the funds from the subsidy pool.
public fun reserve_space(
    self: &mut Subsidies,
    system: &mut System,
    storage_amount: u64,
    epochs_ahead: u32,
    payment: &mut Coin<WAL>,
    ctx: &mut TxContext,
): Storage {
    assert!(self.version == VERSION, EWrongVersion);
    if (self.subsidy_pool.value() == 0) {
        return system.reserve_space(storage_amount, epochs_ahead, payment, ctx)
    };
    let mut combined_payment = self.combine_payment_with_pool(payment, ctx);

    let storage = system.reserve_space(
        storage_amount,
        epochs_ahead,
        &mut combined_payment.payment,
        ctx,
    );

    handle_subsidies_and_payment(
        self,
        system,
        combined_payment,
        payment,
        epochs_ahead,
        ctx,
    );
    storage
}

/// Proxy Register blob by calling the system contract
public fun register_blob(
    self: &mut Subsidies,
    system: &mut System,
    storage: Storage,
    blob_id: u256,
    root_hash: u256,
    size: u64,
    encoding_type: u8,
    deletable: bool,
    write_payment: &mut Coin<WAL>,
    ctx: &mut TxContext,
): Blob {
    assert!(self.version == VERSION, EWrongVersion);
    let blob = system.register_blob(
        storage,
        blob_id,
        root_hash,
        size,
        encoding_type,
        deletable,
        write_payment,
        ctx,
    );
    blob
}

entry fun migrate(subsidies: &mut Subsidies, admin_cap: &AdminCap, package_id: ID) {
    check_admin(subsidies, admin_cap);
    check_version_upgrade(subsidies);
    subsidies.version = VERSION;
    subsidies.package_id = package_id;
}

// === Accessors ===

public fun admin_cap_subsidies_id(admin_cap: &AdminCap): ID {
    admin_cap.subsidies_id
}

/// Returns the current value of the subsidy pool.
public fun subsidy_pool_value(self: &Subsidies): u64 {
    self.subsidy_pool.value()
}

/// Returns the current rate for buyer subsidies.
public fun buyer_subsidy_rate(self: &Subsidies): u16 {
    self.buyer_subsidy_rate
}

/// Returns the current rate for storage node subsidies.
public fun system_subsidy_rate(self: &Subsidies): u16 {
    self.system_subsidy_rate
}

// === Tests ===

#[test_only]
use sui::test_utils::destroy;

#[test_only]
public fun get_subsidy_pool(self: &Subsidies): &Balance<WAL> {
    &self.subsidy_pool
}

#[test_only]
public fun new_for_testing(ctx: &mut TxContext): (Subsidies, AdminCap) {
    let package_id = object::new(ctx);
    let subsidies = Subsidies {
        id: object::new(ctx),
        buyer_subsidy_rate: 0,
        system_subsidy_rate: 0,
        subsidy_pool: balance::zero(),
        package_id: package_id.to_inner(),
        version: VERSION,
    };
    let admin_cap = AdminCap {
        id: object::new(ctx),
        subsidies_id: object::id(&subsidies),
    };
    object::delete(package_id);
    (subsidies, admin_cap)
}

#[test_only]
public fun new_with_initial_rates_and_funds_for_testing(
    initial_buyer_subsidy_rate: u16,
    initial_system_subsidy_rate: u16,
    initial_funds: Coin<WAL>,
    ctx: &mut TxContext,
): (Subsidies, AdminCap) {
    assert!(initial_buyer_subsidy_rate <= MAX_SUBSIDY_RATE, EInvalidSubsidyRate);
    assert!(initial_system_subsidy_rate <= MAX_SUBSIDY_RATE, EInvalidSubsidyRate);
    let package_id = object::new(ctx);
    let subsidies = Subsidies {
        id: object::new(ctx),
        buyer_subsidy_rate: initial_buyer_subsidy_rate,
        system_subsidy_rate: initial_system_subsidy_rate,
        subsidy_pool: initial_funds.into_balance(),
        version: VERSION,
        package_id: package_id.to_inner(),
    };
    let admin_cap = AdminCap {
        id: object::new(ctx),
        subsidies_id: object::id(&subsidies),
    };
    object::delete(package_id);
    (subsidies, admin_cap)
}

#[test_only]
public fun destroy_admin_cap(admin_cap: AdminCap) {
    destroy(admin_cap);
}

#[test_only]
public fun destroy_subsidies(subsidies: Subsidies) {
    destroy(subsidies);
}<|MERGE_RESOLUTION|>--- conflicted
+++ resolved
@@ -133,22 +133,7 @@
     self.system_subsidy_rate = new_rate;
 }
 
-<<<<<<< HEAD
-/// Applies subsidies and sends rewards to the system.
-///
-/// This will deduct funds from the subsidy pool
-/// and send the storage node subsidy to the system.
-fun apply_subsidies(
-    self: &mut Subsidies,
-    cost: u64,
-    epochs_ahead: u32,
-    payment: &mut Coin<WAL>,
-    system: &mut System,
-    ctx: &mut TxContext,
-) {
-=======
 fun allocate_subsidies(self: &Subsidies, cost: u64, initial_pool_value: u64): (u64, u64) {
->>>>>>> 73abae8c
     // Return early if the subsidy pool is empty.
     if (initial_pool_value == 0) {
         return (0, 0)
