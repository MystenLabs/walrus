--- conflicted
+++ resolved
@@ -15,13 +15,8 @@
 use wal::wal::WAL;
 use walrus::{blob::Blob, storage_resource::Storage, system::System};
 
-<<<<<<< HEAD
-/// Track the current version of the module.
-const VERSION: u64 = 1;
-=======
-/// Track the current version of the module
+/// Tracks the current version of the module.
 const VERSION: u64 = 2;
->>>>>>> b21cf405
 
 /// Subsidy rate is in basis points (1/100 of a percent).
 const MAX_SUBSIDY_RATE: u16 = 10_000; // 100%
