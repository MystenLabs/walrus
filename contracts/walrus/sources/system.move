// Copyright (c) Walrus Foundation
// SPDX-License-Identifier: Apache-2.0

#[allow(unused_variable, unused_function, unused_field, unused_mut_parameter)]
/// Module: system
module walrus::system;

use sui::{balance::Balance, coin::Coin, dynamic_field, vec_map::VecMap};
use wal::wal::WAL;
use walrus::{
    blob::Blob,
    bls_aggregate::BlsCommittee,
    epoch_parameters::EpochParams,
    storage_accounting::FutureAccountingRingBuffer,
    storage_node::StorageNodeCap,
    storage_resource::Storage,
    system_state_inner::{Self, SystemStateInnerV1}
};

// Error codes
// Error types in `walrus-sui/types/move_errors.rs` are auto-generated from the Move error codes.
/// Error during the migration of the system object to the new package version.
const EInvalidMigration: u64 = 0;
/// The package version is not compatible with the system object.
const EWrongVersion: u64 = 1;

/// Flag to indicate the version of the system.
const VERSION: u64 = 2;

/// The one and only system object.
public struct System has key {
    id: UID,
    version: u64,
    package_id: ID,
    new_package_id: Option<ID>,
}

/// Creates and shares an empty system object.
/// Must only be called by the initialization function.
public(package) fun create_empty(max_epochs_ahead: u32, package_id: ID, ctx: &mut TxContext) {
    let mut system = System {
        id: object::new(ctx),
        version: VERSION,
        package_id,
        new_package_id: option::none(),
    };
    let system_state_inner = system_state_inner::create_empty(max_epochs_ahead, ctx);
    dynamic_field::add(&mut system.id, VERSION, system_state_inner);
    transfer::share_object(system);
}

/// Update epoch to next epoch, and update the committee, price and capacity.
///
/// Called by the epoch change function that connects `Staking` and `System`. Returns
/// the balance of the rewards from the previous epoch.
public(package) fun advance_epoch(
    self: &mut System,
    new_committee: BlsCommittee,
    new_epoch_params: &EpochParams,
): VecMap<ID, Balance<WAL>> {
    self.inner_mut().advance_epoch(new_committee, new_epoch_params)
}

/// === Public Functions ===

/// Marks blob as invalid given an invalid blob certificate.
public fun invalidate_blob_id(
    system: &System,
    signature: vector<u8>,
    members_bitmap: vector<u8>,
    message: vector<u8>,
): u256 {
    system.inner().invalidate_blob_id(signature, members_bitmap, message)
}

/// Certifies a blob containing Walrus events.
public fun certify_event_blob(
    system: &mut System,
    cap: &mut StorageNodeCap,
    blob_id: u256,
    root_hash: u256,
    size: u64,
    encoding_type: u8,
    ending_checkpoint_sequence_num: u64,
    epoch: u32,
    ctx: &mut TxContext,
) {
    system
        .inner_mut()
        .certify_event_blob(
            cap,
            blob_id,
            root_hash,
            size,
            encoding_type,
            ending_checkpoint_sequence_num,
            epoch,
            ctx,
        )
}

/// Allows buying a storage reservation for a given period of epochs.
public fun reserve_space(
    self: &mut System,
    storage_amount: u64,
    epochs_ahead: u32,
    payment: &mut Coin<WAL>,
    ctx: &mut TxContext,
): Storage {
    self.inner_mut().reserve_space(storage_amount, epochs_ahead, payment, ctx)
}

/// Allows buying a storage reservation for a given period of epochs.
///
/// Returns a storage resource for the period between `start_epoch` (inclusive) and
/// `end_epoch` (exclusive). If `start_epoch` has already passed, reserves space starting
/// from the current epoch.
public fun reserve_space_for_epochs(
    self: &mut System,
    storage_amount: u64,
    start_epoch: u32,
    end_epoch: u32,
    payment: &mut Coin<WAL>,
    ctx: &mut TxContext,
): Storage {
    self.inner_mut().reserve_space_for_epochs(storage_amount, start_epoch, end_epoch, payment, ctx)
}

/// Registers a new blob in the system.
/// `size` is the size of the unencoded blob. The reserved space in `storage` must be at
/// least the size of the encoded blob.
public fun register_blob(
    self: &mut System,
    storage: Storage,
    blob_id: u256,
    root_hash: u256,
    size: u64,
    encoding_type: u8,
    deletable: bool,
    write_payment: &mut Coin<WAL>,
    ctx: &mut TxContext,
): Blob {
    self
        .inner_mut()
        .register_blob(
            storage,
            blob_id,
            root_hash,
            size,
            encoding_type,
            deletable,
            write_payment,
            ctx,
        )
}

/// Certify that a blob will be available in the storage system until the end epoch of the
/// storage associated with it.
public fun certify_blob(
    self: &System,
    blob: &mut Blob,
    signature: vector<u8>,
    signers_bitmap: vector<u8>,
    message: vector<u8>,
) {
    self.inner().certify_blob(blob, signature, signers_bitmap, message);
}

/// Deletes a deletable blob and returns the contained storage resource.
public fun delete_blob(self: &System, blob: Blob): Storage {
    self.inner().delete_blob(blob)
}

/// Extend the period of validity of a blob with a new storage resource.
/// The new storage resource must be the same size as the storage resource
/// used in the blob, and have a longer period of validity.
public fun extend_blob_with_resource(self: &System, blob: &mut Blob, extension: Storage) {
    self.inner().extend_blob_with_resource(blob, extension);
}

/// Extend the period of validity of a blob by extending its contained storage resource
/// by `extended_epochs` epochs.
public fun extend_blob(
    self: &mut System,
    blob: &mut Blob,
    extended_epochs: u32,
    payment: &mut Coin<WAL>,
) {
    self.inner_mut().extend_blob(blob, extended_epochs, payment);
}

/// Adds rewards to the system for the specified number of epochs ahead.
/// The rewards are split equally across the future accounting ring buffer up to the
/// specified epoch.
public fun add_subsidy(system: &mut System, subsidy: Coin<WAL>, epochs_ahead: u32) {
    system.inner_mut().add_subsidy(subsidy, epochs_ahead)
}

<<<<<<< HEAD
// === Protocol Version ===

/// Node collects signatures on the protocol version event and emits it.
public fun update_protocol_version(
    self: &mut System,
    cap: &StorageNodeCap,
    signature: vector<u8>,
    members_bitmap: vector<u8>,
    message: vector<u8>,
) {
    self.inner().update_protocol_version(cap, signature, members_bitmap, message)
=======
/// Adds rewards to the system for future epochs, where `subsidies[i]` is added to the rewards
/// of epoch `system.epoch() + i`.
public fun add_per_epoch_subsidies(system: &mut System, subsidies: vector<Balance<WAL>>) {
    system.inner_mut().add_per_epoch_subsidies(subsidies)
>>>>>>> 5832bd99
}

// === Deny List Features ===

/// Register a deny list update.
public fun register_deny_list_update(
    self: &mut System,
    cap: &StorageNodeCap,
    deny_list_root: u256,
    deny_list_sequence: u64,
) {
    self.inner_mut().register_deny_list_update(cap, deny_list_root, deny_list_sequence)
}

/// Perform the update of the deny list.
public fun update_deny_list(
    self: &mut System,
    cap: &mut StorageNodeCap,
    signature: vector<u8>,
    members_bitmap: vector<u8>,
    message: vector<u8>,
) {
    self.inner_mut().update_deny_list(cap, signature, members_bitmap, message)
}

/// Delete a blob that is deny listed by f+1 members.
public fun delete_deny_listed_blob(
    self: &System,
    signature: vector<u8>,
    members_bitmap: vector<u8>,
    message: vector<u8>,
) {
    self.inner().delete_deny_listed_blob(signature, members_bitmap, message)
}

// === Public Accessors ===

/// Get epoch. Uses the committee to get the epoch.
public fun epoch(self: &System): u32 {
    self.inner().epoch()
}

/// Accessor for total capacity size.
public fun total_capacity_size(self: &System): u64 {
    self.inner().total_capacity_size()
}

/// Accessor for used capacity size.
public fun used_capacity_size(self: &System): u64 {
    self.inner().used_capacity_size()
}

/// Accessor for the number of shards.
public fun n_shards(self: &System): u16 {
    self.inner().n_shards()
}

/// Read-only access to the accounting ring buffer.
public fun future_accounting(self: &System): &FutureAccountingRingBuffer {
    self.inner().future_accounting()
}

// === Accessors ===

public(package) fun package_id(system: &System): ID {
    system.package_id
}

public(package) fun version(system: &System): u64 {
    system.version
}

// === Upgrade ===

public(package) fun set_new_package_id(system: &mut System, new_package_id: ID) {
    system.new_package_id = option::some(new_package_id);
}

/// Migrate the system object to the new package id.
///
/// This function sets the new package id and version and can be modified in future versions
/// to migrate changes in the `system_state_inner` object if needed.
public(package) fun migrate(system: &mut System) {
    assert!(system.version < VERSION, EInvalidMigration);

    // Move the old system state inner to the new version.
    let system_state_inner: SystemStateInnerV1 = dynamic_field::remove(
        &mut system.id,
        system.version,
    );
    dynamic_field::add(&mut system.id, VERSION, system_state_inner);
    system.version = VERSION;

    // Set the new package id.
    assert!(system.new_package_id.is_some(), EInvalidMigration);
    system.package_id = system.new_package_id.extract();
}

// === Internals ===

/// Get a mutable reference to `SystemStateInner` from the `System`.
fun inner_mut(system: &mut System): &mut SystemStateInnerV1 {
    assert!(system.version == VERSION, EWrongVersion);
    dynamic_field::borrow_mut(&mut system.id, VERSION)
}

/// Get an immutable reference to `SystemStateInner` from the `System`.
public(package) fun inner(system: &System): &SystemStateInnerV1 {
    assert!(system.version == VERSION, EWrongVersion);
    dynamic_field::borrow(&system.id, VERSION)
}

// === Testing ===

#[test_only]
/// Accessor for the current committee.
public(package) fun committee(self: &System): &BlsCommittee {
    self.inner().committee()
}

#[test_only]
public(package) fun committee_mut(self: &mut System): &mut BlsCommittee {
    self.inner_mut().committee_mut()
}

#[test_only]
public fun new_for_testing(ctx: &mut TxContext): System {
    let mut system = System {
        id: object::new(ctx),
        version: VERSION,
        package_id: new_id(ctx),
        new_package_id: option::none(),
    };
    let system_state_inner = system_state_inner::new_for_testing();
    dynamic_field::add(&mut system.id, VERSION, system_state_inner);
    system
}

#[test_only]
public(package) fun new_for_testing_with_multiple_members(ctx: &mut TxContext): System {
    let mut system = System {
        id: object::new(ctx),
        version: VERSION,
        package_id: new_id(ctx),
        new_package_id: option::none(),
    };
    let system_state_inner = system_state_inner::new_for_testing_with_multiple_members(ctx);
    dynamic_field::add(&mut system.id, VERSION, system_state_inner);
    system
}

#[test_only]
fun new_id(ctx: &mut TxContext): ID {
    ctx.fresh_object_address().to_id()
}

#[test_only]
public(package) fun new_package_id(system: &System): Option<ID> {
    system.new_package_id
}

#[test_only]
public(package) fun destroy_for_testing(self: System) {
    sui::test_utils::destroy(self);
}

#[test_only]
public fun get_system_rewards_balance(self: &mut System, epoch_in_future: u32): &mut Balance<WAL> {
    self.inner_mut().future_accounting_mut().ring_lookup_mut(epoch_in_future).rewards_balance()
}<|MERGE_RESOLUTION|>--- conflicted
+++ resolved
@@ -196,24 +196,23 @@
     system.inner_mut().add_subsidy(subsidy, epochs_ahead)
 }
 
-<<<<<<< HEAD
-// === Protocol Version ===
-
-/// Node collects signatures on the protocol version event and emits it.
-public fun update_protocol_version(
-    self: &mut System,
-    cap: &StorageNodeCap,
-    signature: vector<u8>,
-    members_bitmap: vector<u8>,
-    message: vector<u8>,
-) {
-    self.inner().update_protocol_version(cap, signature, members_bitmap, message)
-=======
 /// Adds rewards to the system for future epochs, where `subsidies[i]` is added to the rewards
 /// of epoch `system.epoch() + i`.
 public fun add_per_epoch_subsidies(system: &mut System, subsidies: vector<Balance<WAL>>) {
     system.inner_mut().add_per_epoch_subsidies(subsidies)
->>>>>>> 5832bd99
+}
+
+// === Protocol Version ===
+
+/// Node collects signatures on the protocol version event and emits it.
+public fun update_protocol_version(
+    self: &mut System,
+    cap: &StorageNodeCap,
+    signature: vector<u8>,
+    members_bitmap: vector<u8>,
+    message: vector<u8>,
+) {
+    self.inner().update_protocol_version(cap, signature, members_bitmap, message)
 }
 
 // === Deny List Features ===
